--- conflicted
+++ resolved
@@ -199,11 +199,7 @@
       - name: Filter directories
         run: |
           sudo apt update && sudo apt install -y lcov
-<<<<<<< HEAD
-          lcov --remove lcov.info 'test/*' 'contracts/dev-contracts/*' 'lib/*' --output-file lcov.info --rc lcov_branch_coverage=1
-=======
           lcov --remove lcov.info 'test/*' 'contracts/dev-contracts/*' '../lib/forge-std/*' '../lib/murky/*' 'lib/*' '../lib/*' 'lib/' --output-file lcov.info --rc lcov_branch_coverage=1
->>>>>>> 874bc6ba
 
       # This step posts a detailed coverage report as a comment and deletes previous comments on
       # each push. The below step is used to fail coverage if the specified coverage threshold is
@@ -223,7 +219,6 @@
         with:
           coverage-files: ./l1-contracts/lcov.info
           working-directory: l1-contracts
-<<<<<<< HEAD
           minimum-coverage: 85 # Set coverage threshold.
 
   gas-report:
@@ -277,7 +272,4 @@
         with:
           # delete the comment in case changes no longer impact gas costs
           delete: ${{ !steps.gas_diff.outputs.markdown }}
-          message: ${{ steps.gas_diff.outputs.markdown }}
-=======
-          minimum-coverage: 85 # Set coverage threshold.
->>>>>>> 874bc6ba
+          message: ${{ steps.gas_diff.outputs.markdown }}