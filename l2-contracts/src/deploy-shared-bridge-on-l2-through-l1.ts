--- conflicted
+++ resolved
@@ -18,12 +18,7 @@
 import { Deployer } from "../../l1-contracts/src.ts/deploy";
 import { GAS_MULTIPLIER } from "../../l1-contracts/scripts/utils";
 import * as hre from "hardhat";
-<<<<<<< HEAD
-
-import { L2StandardDeployerFactory } from "../../l2-contracts/typechain";
-=======
 import { L2NativeTokenVaultFactory } from "../typechain/L2NativeTokenVaultFactory";
->>>>>>> 0c55af6e
 
 export const L2_SHARED_BRIDGE_ABI = hre.artifacts.readArtifactSync("L2SharedBridge").abi;
 export const L2_STANDARD_TOKEN_PROXY_BYTECODE = hre.artifacts.readArtifactSync("BeaconProxy").bytecode;
@@ -158,17 +153,10 @@
     console.log("Deploying L2NativeTokenVault Proxy");
   }
 
-<<<<<<< HEAD
-  const L2StandardDeployerInterface = new Interface(hre.artifacts.readArtifactSync("L2StandardDeployer").abi);
-  const proxyInitializationParams = L2StandardDeployerInterface.encodeFunctionData("initialize", [
-    hashL2Bytecode(L2_STANDARD_TOKEN_PROXY_BYTECODE),
-    applyL1ToL2Alias(deployer.deployWallet.address),
-=======
   const L2NativeTokenVaultInterface = new Interface(hre.artifacts.readArtifactSync("L2NativeTokenVault").abi);
   const proxyInitializationParams = L2NativeTokenVaultInterface.encodeFunctionData("initialize", [
     hashL2Bytecode(L2_STANDARD_TOKEN_PROXY_BYTECODE),
     deployer.deployWallet.address,
->>>>>>> 0c55af6e
     false,
   ]);
 
@@ -177,11 +165,7 @@
     new ethers.utils.AbiCoder().encode(
       ["address", "address", "bytes"],
       [
-<<<<<<< HEAD
-        deployer.addresses.Bridges.L2StandardDeployerImplementation,
-=======
         deployer.addresses.Bridges.L2NativeTokenVaultImplementation,
->>>>>>> 0c55af6e
         deployer.addresses.L2ProxyAdmin,
         proxyInitializationParams,
       ]
@@ -189,22 +173,13 @@
   );
 
   /// loading TransparentUpgradeableProxy bytecode
-<<<<<<< HEAD
-  const L2_STANDARD_DEPLOYER_PROXY_BYTECODE = hre.artifacts.readArtifactSync("TransparentUpgradeableProxy").bytecode;
-=======
   const L2_NATIVE_TOKEN_VAULT_PROXY_BYTECODE = hre.artifacts.readArtifactSync("TransparentUpgradeableProxy").bytecode;
->>>>>>> 0c55af6e
 
   /// compute L2NativeTokenVaultProxy address
   const L2NativeTokenVaultProxyAddress = computeL2Create2Address(
     deployer.deployWallet,
-<<<<<<< HEAD
-    L2_STANDARD_DEPLOYER_PROXY_BYTECODE,
-    L2StandardDeployerProxyConstructorData,
-=======
     L2_NATIVE_TOKEN_VAULT_PROXY_BYTECODE,
     L2NativeTokenVaultProxyConstructorData,
->>>>>>> 0c55af6e
     ethers.constants.HashZero
   );
   deployer.addresses.Bridges.L2NativeTokenVaultProxy = L2NativeTokenVaultProxyAddress;
@@ -214,13 +189,8 @@
   const tx3 = await create2DeployFromL1(
     chainId,
     deployer.deployWallet,
-<<<<<<< HEAD
-    L2_STANDARD_DEPLOYER_PROXY_BYTECODE,
-    L2StandardDeployerProxyConstructorData,
-=======
     L2_NATIVE_TOKEN_VAULT_PROXY_BYTECODE,
     L2NativeTokenVaultProxyConstructorData,
->>>>>>> 0c55af6e
     ethers.constants.HashZero,
     priorityTxMaxGasLimit,
     gasPrice,
@@ -232,73 +202,43 @@
   }
 }
 
-<<<<<<< HEAD
-export async function setSharedBridgeInStandardDeployer(deployer: Deployer, chainId: string, gasPrice: BigNumberish) {
-  const l2StandardDeployer = L2StandardDeployerFactory.connect(
-    deployer.addresses.Bridges.L2StandardDeployerProxy,
-=======
 export async function setSharedBridgeInNativeTokenVault(deployer: Deployer, chainId: string, gasPrice: BigNumberish) {
   const L2NativeTokenVault = L2NativeTokenVaultFactory.connect(
     deployer.addresses.Bridges.L2NativeTokenVaultProxy,
->>>>>>> 0c55af6e
     deployer.deployWallet
   );
 
   const tx1 = await requestL2TransactionDirect(
     chainId,
     deployer.deployWallet,
-<<<<<<< HEAD
-    deployer.addresses.Bridges.L2StandardDeployerProxy,
-    l2StandardDeployer.interface.encodeFunctionData("setSharedBridge", [
-=======
     deployer.addresses.Bridges.L2NativeTokenVaultProxy,
     L2NativeTokenVault.interface.encodeFunctionData("setSharedBridge", [
->>>>>>> 0c55af6e
       deployer.addresses.Bridges.L2SharedBridgeProxy,
     ]),
     priorityTxMaxGasLimit
   );
   await tx1.wait();
   if (deployer.verbose) {
-<<<<<<< HEAD
-    console.log("Set L2SharedBridge in L2StandardDeployer");
-=======
     console.log("Set L2SharedBridge in L2NativeTokenVault");
->>>>>>> 0c55af6e
   }
 
   const tx2 = await requestL2TransactionDirect(
     chainId,
     deployer.deployWallet,
-<<<<<<< HEAD
-    deployer.addresses.Bridges.L2StandardDeployerProxy,
-    l2StandardDeployer.interface.encodeFunctionData("transferOwnership", [deployer.addresses.Governance]),
-=======
     deployer.addresses.Bridges.L2NativeTokenVaultProxy,
     L2NativeTokenVault.interface.encodeFunctionData("transferOwnership", [deployer.addresses.Governance]),
->>>>>>> 0c55af6e
     priorityTxMaxGasLimit
   );
   await tx2.wait();
   if (deployer.verbose) {
-<<<<<<< HEAD
-    console.log("Transferred L2StandardDeployer ownership to governance");
-=======
     console.log("Transferred L2NativeTokenVault ownership to governance");
->>>>>>> 0c55af6e
   }
 
   await deployer.executeUpgradeOnL2(
     chainId,
-<<<<<<< HEAD
-    deployer.addresses.Bridges.L2StandardDeployerProxy,
-    gasPrice,
-    l2StandardDeployer.interface.encodeFunctionData("acceptOwnership"),
-=======
     deployer.addresses.Bridges.L2NativeTokenVaultProxy,
     gasPrice,
     L2NativeTokenVault.interface.encodeFunctionData("acceptOwnership"),
->>>>>>> 0c55af6e
     priorityTxMaxGasLimit
   );
 }
@@ -368,11 +308,7 @@
   const proxyInitializationParams = l2SharedBridgeInterface.encodeFunctionData("initialize", [
     l1SharedBridge.address,
     deployer.addresses.Bridges.ERC20BridgeProxy,
-<<<<<<< HEAD
-    deployer.addresses.Bridges.L2StandardDeployerProxy,
-=======
     deployer.addresses.Bridges.L2NativeTokenVaultProxy,
->>>>>>> 0c55af6e
   ]);
 
   /// prepare constructor data
@@ -438,15 +374,6 @@
   gasPrice: BigNumberish,
   skipInitializeChainGovernance: boolean
 ) {
-<<<<<<< HEAD
-  await publishL2StandardDeployerDependencyBytecodesOnL2(deployer, chainId, gasPrice);
-  await deployL2ProxyAdmin(deployer, chainId, gasPrice);
-  await deployStandardDeployerImplOnL2ThroughL1(deployer, chainId, gasPrice);
-  await deployStandardDeployerProxyOnL2ThroughL1(deployer, chainId, gasPrice);
-  await deploySharedBridgeImplOnL2ThroughL1(deployer, chainId, gasPrice);
-  await deploySharedBridgeProxyOnL2ThroughL1(deployer, chainId, gasPrice);
-  await setSharedBridgeInStandardDeployer(deployer, chainId, gasPrice);
-=======
   await publishL2NativeTokenVaultDependencyBytecodesOnL2(deployer, chainId, gasPrice);
   await deployL2ProxyAdmin(deployer, chainId, gasPrice);
   await deployAssetHandlerImplOnL2ThroughL1(deployer, chainId, gasPrice);
@@ -454,7 +381,6 @@
   await deploySharedBridgeImplOnL2ThroughL1(deployer, chainId, gasPrice);
   await deploySharedBridgeProxyOnL2ThroughL1(deployer, chainId, gasPrice);
   await setSharedBridgeInNativeTokenVault(deployer, chainId, gasPrice);
->>>>>>> 0c55af6e
   if (!skipInitializeChainGovernance) {
     await initializeChainGovernance(deployer, chainId);
   }
