--- conflicted
+++ resolved
@@ -7,12 +7,8 @@
 import {ERC1967Upgrade} from "@openzeppelin/contracts-v4/proxy/ERC1967/ERC1967Upgrade.sol";
 
 import {IL2StandardToken} from "./interfaces/IL2StandardToken.sol";
-<<<<<<< HEAD
-import {EmptyAddress, Unauthorized, NonSequentialVersion, Unimplemented} from "../L2ContractErrors.sol";
+import {ZeroAddress, Unauthorized, NonSequentialVersion} from "../errors/L2ContractErrors.sol";
 import {L2_NATIVE_TOKEN_VAULT} from "../L2ContractHelper.sol";
-=======
-import {ZeroAddress, Unauthorized, NonSequentialVersion} from "../errors/L2ContractErrors.sol";
->>>>>>> 7b488e67
 
 /// @author Matter Labs
 /// @custom:security-contact security@matterlabs.dev
@@ -42,10 +38,10 @@
 
     /// @dev Address of the L1 token that can be deposited to mint this L2 token
     address public override l1Address;
-
+    
     modifier onlyNTV() {
-        if (msg.sender != address(L2_NATIVE_TOKEN_VAULT)) {
-            revert Unauthorized();
+        if (msg.sender != L2_NATIVE_TOKEN_VAULT) {
+            revert Unauthorized(msg.sender);
         }
         _;
     }
@@ -153,25 +149,6 @@
         emit BridgeInitialize(l1Address, _newName, _newSymbol, decimals_);
     }
 
-<<<<<<< HEAD
-=======
-    modifier onlyBridge() {
-        if (msg.sender != l2Bridge) {
-            revert Unauthorized(msg.sender);
-        }
-        _;
-    }
-
-    modifier onlyNextVersion(uint8 _version) {
-        // The version should be incremented by 1. Otherwise, the governor risks disabling
-        // future reinitialization of the token by providing too large a version.
-        if (_version != _getInitializedVersion() + 1) {
-            revert NonSequentialVersion();
-        }
-        _;
-    }
-
->>>>>>> 7b488e67
     /// @dev Mint tokens to a given account.
     /// @param _to The account that will receive the created tokens.
     /// @param _amount The amount that will be created.
