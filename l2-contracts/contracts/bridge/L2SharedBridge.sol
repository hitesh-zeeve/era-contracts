--- conflicted
+++ resolved
@@ -95,14 +95,6 @@
     /// @param _data The additional data that user can pass with the deposit
     function finalizeDeposit(bytes32 _assetInfo, bytes calldata _data) public override {
         // Only the L1 bridge counterpart can initiate and finalize the deposit.
-<<<<<<< HEAD
-=======
-        require(
-            AddressAliasHelper.undoL1ToL2Alias(msg.sender) == l1Bridge ||
-                AddressAliasHelper.undoL1ToL2Alias(msg.sender) == l1SharedBridge,
-            "mq"
-        );
->>>>>>> c64d4489
 
         // require(
         //     AddressAliasHelper.undoL1ToL2Alias(msg.sender) == l1Bridge ||
@@ -160,7 +152,7 @@
         address _l1Token,
         uint256 _amount,
         bytes calldata _data
-    ) external { // onlyBridge {
+    ) external override { // onlyBridge {
         bytes32 assetInfo = keccak256(
             abi.encode(L1_CHAIN_ID, NATIVE_TOKEN_VAULT_VIRTUAL_ADDRESS, bytes32(uint160(_l1Token)))
         );
