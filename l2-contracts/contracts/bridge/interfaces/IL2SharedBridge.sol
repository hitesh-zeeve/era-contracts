// SPDX-License-Identifier: MIT

pragma solidity 0.8.20;

/// @author Matter Labs
interface IL2SharedBridge {
    event FinalizeDepositSharedBridge(uint256 chainId, bytes32 indexed assetId, bytes32 assetDataHash);

    event WithdrawalInitiatedSharedBridge(
        uint256 chainId,
        address indexed l2Sender,
        bytes32 indexed assetId,
        bytes32 assetDataHash
    );

<<<<<<< HEAD
    /// @notice asset registered
    event AssetRegistered(
        bytes32 indexed assetInfo,
=======
    event AssetHandlerRegisteredInitial(
        bytes32 indexed assetId,
>>>>>>> 0c55af6e
        address indexed _assetAddress,
        bytes32 indexed additionalData,
        address sender
    );

<<<<<<< HEAD
    function finalizeDeposit(bytes32 _assetInfo, bytes calldata _data) external;
=======
    event AssetHandlerRegistered(bytes32 indexed assetId, address indexed _assetAddress);

    function finalizeDeposit(bytes32 _assetId, bytes calldata _data) external;
>>>>>>> 0c55af6e

    function withdraw(bytes32 _assetId, bytes calldata _data) external;

    function l1Bridge() external view returns (address);

    function assetHandlerAddress(bytes32 _assetId) external view returns (address);

    function l1SharedBridge() external view returns (address);

    function l1TokenAddress(address _l2Token) external view returns (address);
}<|MERGE_RESOLUTION|>--- conflicted
+++ resolved
@@ -13,26 +13,16 @@
         bytes32 assetDataHash
     );
 
-<<<<<<< HEAD
-    /// @notice asset registered
-    event AssetRegistered(
-        bytes32 indexed assetInfo,
-=======
     event AssetHandlerRegisteredInitial(
         bytes32 indexed assetId,
->>>>>>> 0c55af6e
         address indexed _assetAddress,
         bytes32 indexed additionalData,
         address sender
     );
 
-<<<<<<< HEAD
-    function finalizeDeposit(bytes32 _assetInfo, bytes calldata _data) external;
-=======
     event AssetHandlerRegistered(bytes32 indexed assetId, address indexed _assetAddress);
 
     function finalizeDeposit(bytes32 _assetId, bytes calldata _data) external;
->>>>>>> 0c55af6e
 
     function withdraw(bytes32 _assetId, bytes calldata _data) external;
 
