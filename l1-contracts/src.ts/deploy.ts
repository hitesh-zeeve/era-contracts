--- conflicted
+++ resolved
@@ -62,8 +62,7 @@
 import type { FacetCut } from "./diamondCut";
 import { getCurrentFacetCutsForAdd } from "./diamondCut";
 
-<<<<<<< HEAD
-import { ERC20Factory, StateTransitionManagerFactory } from "../typechain";
+import { ChainAdminFactory, ERC20Factory, StateTransitionManagerFactory } from "../typechain";
 
 import { IL1AssetRouterFactory } from "../typechain/IL1AssetRouterFactory";
 import { IL1NativeTokenVaultFactory } from "../typechain/IL1NativeTokenVaultFactory";
@@ -73,12 +72,6 @@
 
 import { RollupL1DAValidatorFactory } from "../../da-contracts/typechain/RollupL1DAValidatorFactory";
 import { ValidiumL1DAValidatorFactory } from "../../da-contracts/typechain/ValidiumL1DAValidatorFactory";
-
-// const provider = web3Provider();
-=======
-import { ChainAdminFactory, ERC20Factory } from "../typechain";
-import type { Contract, Overrides } from "@ethersproject/contracts";
->>>>>>> 63e36060
 
 let L2_BOOTLOADER_BYTECODE_HASH: string;
 let L2_DEFAULT_ACCOUNT_BYTECODE_HASH: string;
@@ -367,8 +360,6 @@
     this.addresses.Governance = contractAddress;
   }
 
-<<<<<<< HEAD
-=======
   public async deployChainAdmin(create2Salt: string, ethTxOptions: ethers.providers.TransactionRequest) {
     ethTxOptions.gasLimit ??= 10_000_000;
     const contractAddress = await this.deployViaCreate2("ChainAdmin", [this.ownerAddress], create2Salt, ethTxOptions);
@@ -378,18 +369,6 @@
     this.addresses.ChainAdmin = contractAddress;
   }
 
-  public async deployBridgehubImplementation(create2Salt: string, ethTxOptions: ethers.providers.TransactionRequest) {
-    ethTxOptions.gasLimit ??= 10_000_000;
-    const contractAddress = await this.deployViaCreate2("Bridgehub", [], create2Salt, ethTxOptions);
-
-    if (this.verbose) {
-      console.log(`CONTRACTS_BRIDGEHUB_IMPL_ADDR=${contractAddress}`);
-    }
-
-    this.addresses.Bridgehub.BridgehubImplementation = contractAddress;
-  }
-
->>>>>>> 63e36060
   public async deployTransparentProxyAdmin(create2Salt: string, ethTxOptions: ethers.providers.TransactionRequest) {
     if (this.verbose) {
       console.log("Deploying Proxy Admin");
@@ -1320,15 +1299,13 @@
       console.log(`ChainAdmin set as pending admin, gas used: ${receipt.gasUsed.toString()}`);
     }
 
-<<<<<<< HEAD
-    await this.executeUpgrade(
-      hyperchain.address,
-      0,
-      hyperchain.interface.encodeFunctionData("acceptAdmin"),
-      null,
-      false
-    );
-=======
+    // await this.executeUpgrade(
+    //   hyperchain.address,
+    //   0,
+    //   hyperchain.interface.encodeFunctionData("acceptAdmin"),
+    //   null,
+    //   false
+    // );
     const acceptAdminData = hyperchain.interface.encodeFunctionData("acceptAdmin");
     const chainAdmin = ChainAdminFactory.connect(this.addresses.ChainAdmin, this.deployWallet);
     const multicallTx = await chainAdmin.multicall(
@@ -1342,7 +1319,6 @@
       true
     );
     await multicallTx.wait();
->>>>>>> 63e36060
 
     if (this.verbose) {
       console.log("Pending admin successfully accepted");
