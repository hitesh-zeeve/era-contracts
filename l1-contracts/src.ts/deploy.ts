--- conflicted
+++ resolved
@@ -387,37 +387,35 @@
       console.log("Deploying Proxy Admin");
     }
     // Note: we cannot deploy using Create2, as the owner of the ProxyAdmin is msg.sender
-<<<<<<< HEAD
     let proxyAdmin;
     let rec;
+    
 
     if (this.isZkMode()) {
       // @ts-ignore
       // TODO try to make it work with zksync ethers
-      const artifact = hardhat.artifacts.readArtifactSync("ProxyAdmin");
       const zkWal = this.deployWallet as ZkWallet;
-      const contractFactory = new ZkContractFactory(artifact.abi, artifact.bytecode, zkWal);
+      // FIXME: this is a hack
+      const tmpContractFactory = await hardhat.ethers.getContractFactory(
+        "@openzeppelin/contracts-v4/proxy/transparent/ProxyAdmin.sol:ProxyAdmin",
+        {
+          signer: this.deployWallet,
+        }
+      );
+      const contractFactory = new ZkContractFactory(tmpContractFactory.interface, tmpContractFactory.bytecode, zkWal);
       proxyAdmin = await contractFactory.deploy(...[ethTxOptions]);
       rec = await proxyAdmin.deployTransaction.wait();
     } else {
       ethTxOptions.gasLimit ??= 10_000_000;
-      const contractFactory = await hardhat.ethers.getContractFactory("ProxyAdmin", {
-        signer: this.deployWallet,
-      });
+      const contractFactory = await hardhat.ethers.getContractFactory(
+        "@openzeppelin/contracts-v4/proxy/transparent/ProxyAdmin.sol:ProxyAdmin",
+        {
+          signer: this.deployWallet,
+        }
+      );
       proxyAdmin = await contractFactory.deploy(...[ethTxOptions]);
       rec = await proxyAdmin.deployTransaction.wait();
     }
-=======
-    const contractFactory = await hardhat.ethers.getContractFactory(
-      "@openzeppelin/contracts-v4/proxy/transparent/ProxyAdmin.sol:ProxyAdmin",
-      {
-        signer: this.deployWallet,
-      }
-    );
-
-    const proxyAdmin = await contractFactory.deploy(...[ethTxOptions]);
-    const rec = await proxyAdmin.deployTransaction.wait();
->>>>>>> 7b488e67
 
     if (this.verbose) {
       console.log(
