import * as hardhat from "hardhat";
import "@nomiclabs/hardhat-ethers";
// import "@matterlabs/hardhat-zksync-ethers";

import type { BigNumberish, providers, Signer, Wallet, Contract } from "ethers";
import { ethers } from "ethers";
import { hexlify, Interface } from "ethers/lib/utils";
import { Wallet as ZkWallet, ContractFactory as ZkContractFactory } from "zksync-ethers";

import type { DeployedAddresses } from "./deploy-utils";
import {
  deployedAddressesFromEnv,
  deployBytecodeViaCreate2 as deployBytecodeViaCreate2EVM,
  deployViaCreate2 as deployViaCreate2EVM,
} from "./deploy-utils";
import {
  deployViaCreate2 as deployViaCreate2Zk,
  BUILT_IN_ZKSYNC_CREATE2_FACTORY,
  L2_STANDARD_ERC20_PROXY_FACTORY_BYTECODE,
  L2_STANDARD_ERC20_IMPLEMENTATION_BYTECODE,
  L2_STANDARD_TOKEN_PROXY_BYTECODE,
  // deployBytecodeViaCreate2OnPath,
  // L2_SHARED_BRIDGE_PATH,
} from "./deploy-utils-zk";
import {
  packSemver,
  readBatchBootloaderBytecode,
  readSystemContractsBytecode,
  unpackStringSemVer,
  SYSTEM_CONFIG,
  // web3Provider,
  // web3Url,
} from "../scripts/utils";
import { getTokens } from "./deploy-token";
import {
  ADDRESS_ONE,
  getAddressFromEnv,
  getHashFromEnv,
  getNumberFromEnv,
  PubdataPricingMode,
  hashL2Bytecode,
  DIAMOND_CUT_DATA_ABI_STRING,
  FORCE_DEPLOYMENT_ABI_STRING,
  L2_BRIDGEHUB_ADDRESS,
  L2_NATIVE_TOKEN_VAULT_ADDRESS,
  L2_ASSET_ROUTER_ADDRESS,
  REQUIRED_L2_GAS_PRICE_PER_PUBDATA,
  compileInitialCutHash,
  readBytecode,
  applyL1ToL2Alias,
  // priorityTxMaxGasLimit,
  encodeNTVAssetId,
<<<<<<< HEAD
=======
  ETH_ADDRESS_IN_CONTRACTS,
>>>>>>> 391fa4dd
} from "./utils";
import type { ChainAdminCall } from "./utils";
import { IGovernanceFactory } from "../typechain/IGovernanceFactory";
import { ITransparentUpgradeableProxyFactory } from "../typechain/ITransparentUpgradeableProxyFactory";
import { ProxyAdminFactory } from "../typechain/ProxyAdminFactory";

import { IZkSyncHyperchainFactory } from "../typechain/IZkSyncHyperchainFactory";
import { L1AssetRouterFactory } from "../typechain/L1AssetRouterFactory";

import { SingletonFactoryFactory } from "../typechain/SingletonFactoryFactory";
import { ValidatorTimelockFactory } from "../typechain/ValidatorTimelockFactory";

import type { FacetCut } from "./diamondCut";
import { getCurrentFacetCutsForAdd } from "./diamondCut";

import { BridgehubFactory, ChainAdminFactory, ERC20Factory, StateTransitionManagerFactory } from "../typechain";

import { IL1AssetRouterFactory } from "../typechain/IL1AssetRouterFactory";
import { IL1NativeTokenVaultFactory } from "../typechain/IL1NativeTokenVaultFactory";
import { ISTMDeploymentTrackerFactory } from "../typechain/ISTMDeploymentTrackerFactory";

import { TestnetERC20TokenFactory } from "../typechain/TestnetERC20TokenFactory";

import { RollupL1DAValidatorFactory } from "../../da-contracts/typechain/RollupL1DAValidatorFactory";
import { ValidiumL1DAValidatorFactory } from "../../da-contracts/typechain/ValidiumL1DAValidatorFactory";

let L2_BOOTLOADER_BYTECODE_HASH: string;
let L2_DEFAULT_ACCOUNT_BYTECODE_HASH: string;

export interface DeployerConfig {
  deployWallet: Wallet | ZkWallet;
  addresses?: DeployedAddresses;
  ownerAddress?: string;
  verbose?: boolean;
  bootloaderBytecodeHash?: string;
  defaultAccountBytecodeHash?: string;
  deployedLogPrefix?: string;
  l1Deployer?: Deployer;
<<<<<<< HEAD
  l1ChainId: string;
=======
  l1ChainId?: string;
>>>>>>> 391fa4dd
}

export interface Operation {
  calls: { target: string; value: BigNumberish; data: string }[];
  predecessor: string;
  salt: string;
}

export type OperationOrString = Operation | string;

export class Deployer {
  public addresses: DeployedAddresses;
  public deployWallet: Wallet | ZkWallet;
  public verbose: boolean;
  public chainId: number;
  public l1ChainId: number;
  public ownerAddress: string;
  public deployedLogPrefix: string;

  public isZkMode(): boolean {
    return this.deployWallet instanceof ZkWallet;
  }

  constructor(config: DeployerConfig) {
    this.deployWallet = config.deployWallet;
    this.verbose = config.verbose != null ? config.verbose : false;
    this.addresses = config.addresses ? config.addresses : deployedAddressesFromEnv();
    L2_BOOTLOADER_BYTECODE_HASH = config.bootloaderBytecodeHash
      ? config.bootloaderBytecodeHash
      : hexlify(hashL2Bytecode(readBatchBootloaderBytecode()));
    L2_DEFAULT_ACCOUNT_BYTECODE_HASH = config.defaultAccountBytecodeHash
      ? config.defaultAccountBytecodeHash
      : hexlify(hashL2Bytecode(readSystemContractsBytecode("DefaultAccount")));
    this.ownerAddress = config.ownerAddress != null ? config.ownerAddress : this.deployWallet.address;
    this.chainId = parseInt(process.env.CHAIN_ETH_ZKSYNC_NETWORK_ID!);
<<<<<<< HEAD
    this.l1ChainId = parseInt(config.l1ChainId);
=======
    this.l1ChainId = parseInt(config.l1ChainId || getNumberFromEnv("ETH_CLIENT_CHAIN_ID"));
>>>>>>> 391fa4dd
    this.deployedLogPrefix = config.deployedLogPrefix ?? "CONTRACTS";
  }

  public async initialZkSyncHyperchainDiamondCut(extraFacets?: FacetCut[], compareDiamondCutHash: boolean = false) {
    let facetCuts: FacetCut[] = Object.values(
      await getCurrentFacetCutsForAdd(
        this.addresses.StateTransition.AdminFacet,
        this.addresses.StateTransition.GettersFacet,
        this.addresses.StateTransition.MailboxFacet,
        this.addresses.StateTransition.ExecutorFacet
      )
    );
    facetCuts = facetCuts.concat(extraFacets ?? []);

    const verifierParams = {
      recursionNodeLevelVkHash: getHashFromEnv("CONTRACTS_FRI_RECURSION_NODE_LEVEL_VK_HASH"),
      recursionLeafLevelVkHash: getHashFromEnv("CONTRACTS_FRI_RECURSION_LEAF_LEVEL_VK_HASH"),
      recursionCircuitsSetVksHash: "0x0000000000000000000000000000000000000000000000000000000000000000",
    };
    const priorityTxMaxGasLimit = getNumberFromEnv("CONTRACTS_PRIORITY_TX_MAX_GAS_LIMIT");

    const diamondCut = compileInitialCutHash(
      facetCuts,
      verifierParams,
      L2_BOOTLOADER_BYTECODE_HASH,
      L2_DEFAULT_ACCOUNT_BYTECODE_HASH,
      this.addresses.StateTransition.Verifier,
      this.addresses.BlobVersionedHashRetriever,
      +priorityTxMaxGasLimit,
      this.addresses.StateTransition.DiamondInit,
      false
    );

    if (compareDiamondCutHash) {
      const hash = ethers.utils.keccak256(
        ethers.utils.defaultAbiCoder.encode([DIAMOND_CUT_DATA_ABI_STRING], [diamondCut])
      );

      console.log(`Diamond cut hash: ${hash}`);
      const stm = StateTransitionManagerFactory.connect(
        this.addresses.StateTransition.StateTransitionProxy,
        this.deployWallet
      );

      const hashFromSTM = await stm.initialCutHash();
      if (hash != hashFromSTM) {
        throw new Error(`Has from STM ${hashFromSTM} does not match the computed hash ${hash}`);
      }
    }

    return diamondCut;
  }

  public async genesisForceDeploymentsData() {
    let bridgehubZKBytecode = ethers.constants.HashZero;
    let assetRouterZKBytecode = ethers.constants.HashZero;
    let nativeTokenVaultZKBytecode = ethers.constants.HashZero;
    let l2TokenProxyBytecodeHash = ethers.constants.HashZero;
    if (process.env.CHAIN_ETH_NETWORK != "hardhat") {
      bridgehubZKBytecode = readBytecode("./artifacts-zk/contracts/bridgehub", "Bridgehub");
      assetRouterZKBytecode = readBytecode("../l2-contracts/artifacts-zk/contracts/bridge", "L2AssetRouter");
      nativeTokenVaultZKBytecode = readBytecode("../l2-contracts/artifacts-zk/contracts/bridge", "L2NativeTokenVault");
      const l2TokenProxyBytecode = readBytecode(
        "../l2-contracts/artifacts-zk/@openzeppelin/contracts/proxy/beacon",
        "BeaconProxy"
      );
      l2TokenProxyBytecodeHash = ethers.utils.hexlify(hashL2Bytecode(l2TokenProxyBytecode));
    }

    const bridgehubDeployment = {
      bytecodeHash: ethers.utils.hexlify(hashL2Bytecode(bridgehubZKBytecode)),
      newAddress: L2_BRIDGEHUB_ADDRESS,
      callConstructor: true,
      value: 0,
      input: ethers.utils.defaultAbiCoder.encode(
        ["uint256", "address", "uint256"],
        [
          getNumberFromEnv("ETH_CLIENT_CHAIN_ID"),
          applyL1ToL2Alias(this.addresses.Governance),
          getNumberFromEnv("CONTRACTS_MAX_NUMBER_OF_HYPERCHAINS"),
        ]
      ),
    };
    const eraChainId = getNumberFromEnv("CONTRACTS_ERA_CHAIN_ID");
    const assetRouterDeployment = {
      bytecodeHash: ethers.utils.hexlify(hashL2Bytecode(assetRouterZKBytecode)),
      newAddress: L2_ASSET_ROUTER_ADDRESS,
      callConstructor: true,
      value: 0,
      input: ethers.utils.defaultAbiCoder.encode(
        ["uint256", "uint256", "address", "address"],
        [getNumberFromEnv("ETH_CLIENT_CHAIN_ID"), eraChainId, this.addresses.Bridges.SharedBridgeProxy, ADDRESS_ONE]
      ),
    };
    const ntvDeployment = {
      bytecodeHash: ethers.utils.hexlify(hashL2Bytecode(nativeTokenVaultZKBytecode)),
      newAddress: L2_NATIVE_TOKEN_VAULT_ADDRESS,
      callConstructor: true,
      value: 0,
      input: ethers.utils.defaultAbiCoder.encode(
        ["uint256", "address", "bytes32", "address", "address", "bool"],
        [
          getNumberFromEnv("ETH_CLIENT_CHAIN_ID"),
          applyL1ToL2Alias(this.addresses.Governance),
          l2TokenProxyBytecodeHash,
          ethers.constants.AddressZero,
          ethers.constants.AddressZero,
          false,
        ]
      ),
    };

    const forceDeployments = [bridgehubDeployment, assetRouterDeployment, ntvDeployment];
    return ethers.utils.defaultAbiCoder.encode([FORCE_DEPLOYMENT_ABI_STRING], [forceDeployments]);
  }

  public async updateCreate2FactoryZkMode() {
    if (!this.isZkMode()) {
      throw new Error("`updateCreate2FactoryZkMode` should be only called in Zk mode");
    }

    console.log("Create2Factory is built into zkSync and so won't be deployed separately");
    console.log(`CONTRACTS_CREATE2_FACTORY_ADDR=${BUILT_IN_ZKSYNC_CREATE2_FACTORY}`);
    this.addresses.Create2Factory = BUILT_IN_ZKSYNC_CREATE2_FACTORY;
  }

  public async deployCreate2Factory(ethTxOptions?: ethers.providers.TransactionRequest) {
    if (this.verbose) {
      console.log("Deploying Create2 factory");
    }

    if (this.isZkMode()) {
      throw new Error("Create2Factory is built into zkSync and should not be deployed separately");
    }

    const contractFactory = await hardhat.ethers.getContractFactory("SingletonFactory", {
      signer: this.deployWallet,
    });

    const create2Factory = await contractFactory.deploy(...[ethTxOptions]);
    const rec = await create2Factory.deployTransaction.wait();

    if (this.verbose) {
      console.log(`CONTRACTS_CREATE2_FACTORY_ADDR=${create2Factory.address}`);
      console.log(`Create2 factory deployed, gasUsed: ${rec.gasUsed.toString()}, ${rec.transactionHash}`);
    }

    this.addresses.Create2Factory = create2Factory.address;
  }

  public async deployViaCreate2(
    contractName: string,
    // eslint-disable-next-line @typescript-eslint/no-explicit-any
    args: any[],
    create2Salt: string,
    ethTxOptions: ethers.providers.TransactionRequest,
    // eslint-disable-next-line @typescript-eslint/no-explicit-any
    libraries?: any,
    bytecode?: ethers.utils.BytesLike
  ) {
    if (this.isZkMode()) {
      if (bytecode != null) {
        return ADDRESS_ONE;
        // note providing bytecode is only for da-contracts on L1, we can skip it here
      }
      const result = await deployViaCreate2Zk(
        this.deployWallet as ZkWallet,
        contractName,
        args,
        create2Salt,
        ethTxOptions,
        this.verbose
      );
      return result[0];
    }

    // For L1 deployments we try to use constant gas limit
    ethTxOptions.gasLimit ??= 10_000_000;
    const result = await deployViaCreate2EVM(
      this.deployWallet,
      contractName,
      args,
      create2Salt,
      ethTxOptions,
      this.addresses.Create2Factory,
      this.verbose,
      libraries,
      bytecode
    );
    return result[0];
  }

  public async loadFromDAFolder(contractName: string) {
    let factory;
    if (contractName == "RollupL1DAValidator") {
      factory = new RollupL1DAValidatorFactory(this.deployWallet);
    } else if (contractName == "ValidiumL1DAValidator") {
      factory = new ValidiumL1DAValidatorFactory(this.deployWallet);
    }
    return factory.getDeployTransaction().data;
  }

  private async deployBytecodeViaCreate2(
    contractName: string,
    bytecode: ethers.BytesLike,
    create2Salt: string,
    ethTxOptions: ethers.providers.TransactionRequest
  ): Promise<string> {
    if (this.isZkMode()) {
      throw new Error("`deployBytecodeViaCreate2` not supported in zkMode");
    }

    ethTxOptions.gasLimit ??= 10_000_000;

    const result = await deployBytecodeViaCreate2EVM(
      this.deployWallet,
      contractName,
      bytecode,
      create2Salt,
      ethTxOptions,
      this.addresses.Create2Factory,
      this.verbose
    );

    return result[0];
  }

  public async deployGovernance(create2Salt: string, ethTxOptions: ethers.providers.TransactionRequest) {
    const contractAddress = await this.deployViaCreate2(
      "Governance",
      // TODO: load parameters from config
      [this.ownerAddress, ethers.constants.AddressZero, 0],
      create2Salt,
      ethTxOptions
    );

    if (this.verbose) {
      console.log(`CONTRACTS_GOVERNANCE_ADDR=${contractAddress}`);
    }

    this.addresses.Governance = contractAddress;
  }

  public async deployChainAdmin(create2Salt: string, ethTxOptions: ethers.providers.TransactionRequest) {
    ethTxOptions.gasLimit ??= 10_000_000;
    const contractAddress = await this.deployViaCreate2(
      "ChainAdmin",
      [this.ownerAddress, ethers.constants.AddressZero],
      create2Salt,
      ethTxOptions
    );
    if (this.verbose) {
      console.log(`CONTRACTS_CHAIN_ADMIN_ADDR=${contractAddress}`);
    }
    this.addresses.ChainAdmin = contractAddress;
  }

  public async deployTransparentProxyAdmin(create2Salt: string, ethTxOptions: ethers.providers.TransactionRequest) {
    if (this.verbose) {
      console.log("Deploying Proxy Admin");
    }
    // Note: we cannot deploy using Create2, as the owner of the ProxyAdmin is msg.sender
    let proxyAdmin;
    let rec;

    if (this.isZkMode()) {
      // @ts-ignore
      // TODO try to make it work with zksync ethers
      const artifact = hardhat.artifacts.readArtifactSync("ProxyAdmin");
      const zkWal = this.deployWallet as ZkWallet;
      const contractFactory = new ZkContractFactory(artifact.abi, artifact.bytecode, zkWal);
      proxyAdmin = await contractFactory.deploy(...[ethTxOptions]);
      rec = await proxyAdmin.deployTransaction.wait();
    } else {
      ethTxOptions.gasLimit ??= 10_000_000;
      const contractFactory = await hardhat.ethers.getContractFactory("ProxyAdmin", {
        signer: this.deployWallet,
      });
      proxyAdmin = await contractFactory.deploy(...[ethTxOptions]);
      rec = await proxyAdmin.deployTransaction.wait();
    }

    if (this.verbose) {
      console.log(
        `Proxy admin deployed, gasUsed: ${rec.gasUsed.toString()}, tx hash ${rec.transactionHash}, expected address:
         ${proxyAdmin.address}`
      );
      console.log(`CONTRACTS_TRANSPARENT_PROXY_ADMIN_ADDR=${proxyAdmin.address}`);
    }

    this.addresses.TransparentProxyAdmin = proxyAdmin.address;

    const tx = await proxyAdmin.transferOwnership(this.addresses.Governance);
    const receipt = await tx.wait();

    if (this.verbose) {
      console.log(
        `ProxyAdmin ownership transferred to Governance in tx
        ${receipt.transactionHash}, gas used: ${receipt.gasUsed.toString()}`
      );
    }
  }

  public async deployBridgehubImplementation(create2Salt: string, ethTxOptions: ethers.providers.TransactionRequest) {
    const contractAddress = await this.deployViaCreate2(
      "Bridgehub",
      [await this.getL1ChainId(), this.addresses.Governance, getNumberFromEnv("CONTRACTS_MAX_NUMBER_OF_HYPERCHAINS")],
      create2Salt,
      ethTxOptions
    );

    if (this.verbose) {
      console.log(`CONTRACTS_BRIDGEHUB_IMPL_ADDR=${contractAddress}`);
    }

    this.addresses.Bridgehub.BridgehubImplementation = contractAddress;
  }

  public async deployBridgehubProxy(create2Salt: string, ethTxOptions: ethers.providers.TransactionRequest) {
    const bridgehub = new Interface(hardhat.artifacts.readArtifactSync("Bridgehub").abi);

    const initCalldata = bridgehub.encodeFunctionData("initialize", [this.addresses.Governance]);

    const contractAddress = await this.deployViaCreate2(
      "TransparentUpgradeableProxy",
      [this.addresses.Bridgehub.BridgehubImplementation, this.addresses.TransparentProxyAdmin, initCalldata],
      create2Salt,
      ethTxOptions
    );

    if (this.verbose) {
      console.log(`CONTRACTS_BRIDGEHUB_PROXY_ADDR=${contractAddress}`);
    }

    this.addresses.Bridgehub.BridgehubProxy = contractAddress;
  }

  public async deployMessageRootImplementation(create2Salt: string, ethTxOptions: ethers.providers.TransactionRequest) {
    const contractAddress = await this.deployViaCreate2(
      "MessageRoot",
      [this.addresses.Bridgehub.BridgehubProxy],
      create2Salt,
      ethTxOptions
    );

    if (this.verbose) {
      console.log(`CONTRACTS_MESSAGE_ROOT_IMPL_ADDR=${contractAddress}`);
    }

    this.addresses.Bridgehub.MessageRootImplementation = contractAddress;
  }

  public async deployMessageRootProxy(create2Salt: string, ethTxOptions: ethers.providers.TransactionRequest) {
    const messageRoot = new Interface(hardhat.artifacts.readArtifactSync("MessageRoot").abi);

    const initCalldata = messageRoot.encodeFunctionData("initialize");

    const contractAddress = await this.deployViaCreate2(
      "TransparentUpgradeableProxy",
      [this.addresses.Bridgehub.MessageRootImplementation, this.addresses.TransparentProxyAdmin, initCalldata],
      create2Salt,
      ethTxOptions
    );

    if (this.verbose) {
      console.log(`CONTRACTS_MESSAGE_ROOT_PROXY_ADDR=${contractAddress}`);
    }

    this.addresses.Bridgehub.MessageRootProxy = contractAddress;
  }

  public async deployStateTransitionManagerImplementation(
    create2Salt: string,
    ethTxOptions: ethers.providers.TransactionRequest
  ) {
    const contractAddress = await this.deployViaCreate2(
      "StateTransitionManager",
      [this.addresses.Bridgehub.BridgehubProxy],
      create2Salt,
      {
        ...ethTxOptions,
        gasLimit: 20_000_000,
      }
    );

    if (this.verbose) {
      console.log(`CONTRACTS_STATE_TRANSITION_IMPL_ADDR=${contractAddress}`);
    }

    this.addresses.StateTransition.StateTransitionImplementation = contractAddress;
  }

  public async deployStateTransitionManagerProxy(
    create2Salt: string,
    ethTxOptions: ethers.providers.TransactionRequest,
    extraFacets?: FacetCut[]
  ) {
    const genesisBatchHash = getHashFromEnv("CONTRACTS_GENESIS_ROOT"); // TODO: confusing name
    const genesisRollupLeafIndex = getNumberFromEnv("CONTRACTS_GENESIS_ROLLUP_LEAF_INDEX");
    const genesisBatchCommitment = getHashFromEnv("CONTRACTS_GENESIS_BATCH_COMMITMENT");
    const diamondCut = await this.initialZkSyncHyperchainDiamondCut(extraFacets);
    const protocolVersion = packSemver(...unpackStringSemVer(process.env.CONTRACTS_GENESIS_PROTOCOL_SEMANTIC_VERSION));

    const stateTransitionManager = new Interface(hardhat.artifacts.readArtifactSync("StateTransitionManager").abi);
    const forceDeploymentsData = await this.genesisForceDeploymentsData();
    const chainCreationParams = {
      genesisUpgrade: this.addresses.StateTransition.GenesisUpgrade,
      genesisBatchHash,
      genesisIndexRepeatedStorageChanges: genesisRollupLeafIndex,
      genesisBatchCommitment,
      diamondCut,
      forceDeploymentsData,
    };

    const initCalldata = stateTransitionManager.encodeFunctionData("initialize", [
      {
        owner: this.addresses.Governance,
        validatorTimelock: this.addresses.ValidatorTimeLock,
        chainCreationParams,
        protocolVersion,
      },
    ]);

    const contractAddress = await this.deployViaCreate2(
      "TransparentUpgradeableProxy",
      [
        this.addresses.StateTransition.StateTransitionImplementation,
        this.addresses.TransparentProxyAdmin,
        initCalldata,
      ],
      create2Salt,
      ethTxOptions
    );

    if (this.verbose) {
      console.log(`StateTransitionManagerProxy deployed, with protocol version: ${protocolVersion}`);
      console.log(`CONTRACTS_STATE_TRANSITION_PROXY_ADDR=${contractAddress}`);
    }

    this.addresses.StateTransition.StateTransitionProxy = contractAddress;
  }

  public async deployAdminFacet(create2Salt: string, ethTxOptions: ethers.providers.TransactionRequest) {
    const contractAddress = await this.deployViaCreate2(
      "AdminFacet",
      [await this.getL1ChainId()],
      create2Salt,
      ethTxOptions
    );

    if (this.verbose) {
      console.log(`CONTRACTS_ADMIN_FACET_ADDR=${contractAddress}`);
    }

    this.addresses.StateTransition.AdminFacet = contractAddress;
  }

  public async deployMailboxFacet(create2Salt: string, ethTxOptions: ethers.providers.TransactionRequest) {
    const eraChainId = getNumberFromEnv("CONTRACTS_ERA_CHAIN_ID");
    const contractAddress = await this.deployViaCreate2(
      "MailboxFacet",
      [eraChainId, await this.getL1ChainId()],
      create2Salt,
      ethTxOptions
    );

    if (this.verbose) {
      console.log(`Mailbox deployed with era chain id: ${eraChainId}`);
      console.log(`CONTRACTS_MAILBOX_FACET_ADDR=${contractAddress}`);
    }

    this.addresses.StateTransition.MailboxFacet = contractAddress;
  }

  public async deployExecutorFacet(create2Salt: string, ethTxOptions: ethers.providers.TransactionRequest) {
    const contractAddress = await this.deployViaCreate2("ExecutorFacet", [], create2Salt, ethTxOptions);

    if (this.verbose) {
      console.log(`CONTRACTS_EXECUTOR_FACET_ADDR=${contractAddress}`);
    }

    this.addresses.StateTransition.ExecutorFacet = contractAddress;
  }

  public async deployGettersFacet(create2Salt: string, ethTxOptions: ethers.providers.TransactionRequest) {
    const contractAddress = await this.deployViaCreate2("GettersFacet", [], create2Salt, ethTxOptions);

    if (this.verbose) {
      console.log(`CONTRACTS_GETTERS_FACET_ADDR=${contractAddress}`);
    }

    this.addresses.StateTransition.GettersFacet = contractAddress;
  }

  public async deployVerifier(create2Salt: string, ethTxOptions: ethers.providers.TransactionRequest) {
    let contractAddress: string;

    if (process.env.CHAIN_ETH_NETWORK === "mainnet") {
      contractAddress = await this.deployViaCreate2("Verifier", [], create2Salt, ethTxOptions);
    } else {
      contractAddress = await this.deployViaCreate2("TestnetVerifier", [], create2Salt, ethTxOptions);
    }

    if (this.verbose) {
      console.log(`CONTRACTS_VERIFIER_ADDR=${contractAddress}`);
    }

    this.addresses.StateTransition.Verifier = contractAddress;
  }

  public async deployERC20BridgeImplementation(
    create2Salt: string,
    ethTxOptions: ethers.providers.TransactionRequest,
    dummy: boolean = false
  ) {
    const eraChainId = getNumberFromEnv("CONTRACTS_ERA_CHAIN_ID");
    const contractAddress = await this.deployViaCreate2(
      dummy ? "DummyL1ERC20Bridge" : "L1ERC20Bridge",
      [this.addresses.Bridges.SharedBridgeProxy, this.addresses.Bridges.NativeTokenVaultProxy, eraChainId],
      create2Salt,
      ethTxOptions
    );

    if (this.verbose) {
      console.log(`CONTRACTS_L1_ERC20_BRIDGE_IMPL_ADDR=${contractAddress}`);
    }

    this.addresses.Bridges.ERC20BridgeImplementation = contractAddress;
  }

  public async setParametersSharedBridge() {
    const sharedBridge = L1AssetRouterFactory.connect(this.addresses.Bridges.SharedBridgeProxy, this.deployWallet);
    const data1 = sharedBridge.interface.encodeFunctionData("setL1Erc20Bridge", [
      this.addresses.Bridges.ERC20BridgeProxy,
    ]);
    await this.executeUpgrade(this.addresses.Bridges.SharedBridgeProxy, 0, data1);
    if (this.verbose) {
      console.log("Shared bridge updated with ERC20Bridge address");
    }
  }

  public async executeDirectOrGovernance(
    useGovernance: boolean,
    contract: Contract,
    fname: string,
    // eslint-disable-next-line @typescript-eslint/no-explicit-any
    fargs: any[],
    value: BigNumberish,
    overrides?: ethers.providers.TransactionRequest,
    printOperation: boolean = false
  ): Promise<ethers.ContractReceipt> {
    if (useGovernance) {
      const cdata = contract.interface.encodeFunctionData(fname, fargs);
      return this.executeUpgrade(contract.address, value, cdata, overrides, printOperation);
    } else {
      overrides = overrides || {};
      overrides.value = value;
      const tx: ethers.ContractTransaction = await contract[fname](...fargs, overrides);
      return await tx.wait();
    }
  }

  /// this should be only use for local testing
  public async executeUpgrade(
    targetAddress: string,
    value: BigNumberish,
    callData: string,
    ethTxOptions?: ethers.providers.TransactionRequest,
    printOperation: boolean = false
  ) {
    const governance = IGovernanceFactory.connect(this.addresses.Governance, this.deployWallet);
    const operation = {
      calls: [{ target: targetAddress, value: value, data: callData }],
      predecessor: ethers.constants.HashZero,
      salt: ethers.utils.hexlify(ethers.utils.randomBytes(32)),
    };
    if (printOperation) {
      console.log("Operation:", operation);
      console.log(
        "Schedule operation: ",
        governance.interface.encodeFunctionData("scheduleTransparent", [operation, 0])
      );
      console.log(
        `Execute operation value: ${value}, calldata`,
        governance.interface.encodeFunctionData("execute", [operation])
      );
      return;
    }
    const scheduleTx = await governance.scheduleTransparent(operation, 0);
    await scheduleTx.wait();
    if (this.verbose) {
      console.log("Upgrade scheduled");
    }
    const executeTX = await governance.execute(operation, { ...ethTxOptions, value: value });
    const receipt = await executeTX.wait();
    if (this.verbose) {
      console.log(
        "Upgrade with target ",
        targetAddress,
        "executed: ",
        await governance.isOperationDone(await governance.hashOperation(operation))
      );
    }
    return receipt;
  }

  /// this should be only use for local testing
  public async executeUpgradeOnL2(
    chainId: string,
    targetAddress: string,
    gasPrice: BigNumberish,
    callData: string,
    l2GasLimit: BigNumberish,
    ethTxOptions?: ethers.providers.TransactionRequest,
    printOperation: boolean = false
  ) {
    const bridgehub = this.bridgehubContract(this.deployWallet);
    const value = await bridgehub.l2TransactionBaseCost(
      chainId,
      gasPrice,
      l2GasLimit,
      REQUIRED_L2_GAS_PRICE_PER_PUBDATA
    );
    const baseTokenAddress = await bridgehub.baseToken(chainId);
    const ethIsBaseToken = baseTokenAddress == ADDRESS_ONE;
    if (!ethIsBaseToken) {
      const baseToken = TestnetERC20TokenFactory.connect(baseTokenAddress, this.deployWallet);
      await (await baseToken.transfer(this.addresses.Governance, value)).wait();
      await this.executeUpgrade(
        baseTokenAddress,
        0,
        baseToken.interface.encodeFunctionData("approve", [this.addresses.Bridges.SharedBridgeProxy, value])
      );
    }
    const l1Calldata = bridgehub.interface.encodeFunctionData("requestL2TransactionDirect", [
      {
        chainId,
        l2Contract: targetAddress,
        mintValue: value,
        l2Value: 0,
        l2Calldata: callData,
        l2GasLimit: l2GasLimit,
        l2GasPerPubdataByteLimit: SYSTEM_CONFIG.requiredL2GasPricePerPubdata,
        factoryDeps: [],
        refundRecipient: this.deployWallet.address,
      },
    ]);
    const receipt = await this.executeUpgrade(
      this.addresses.Bridgehub.BridgehubProxy,
      ethIsBaseToken ? value : 0,
      l1Calldata,
      {
        ...ethTxOptions,
        gasPrice,
      },
      printOperation
    );
    return receipt;
  }

  // used for testing, mimics original deployment process.
  // we don't use the real implementation, as we need the address to be independent
  public async deployERC20BridgeProxy(create2Salt: string, ethTxOptions: ethers.providers.TransactionRequest) {
    const initCalldata = new Interface(hardhat.artifacts.readArtifactSync("L1ERC20Bridge").abi).encodeFunctionData(
      "initialize"
    );
    const contractAddress = await this.deployViaCreate2(
      "TransparentUpgradeableProxy",
      [this.addresses.Bridges.ERC20BridgeImplementation, this.addresses.TransparentProxyAdmin, initCalldata],
      create2Salt,
      ethTxOptions
    );
    if (this.verbose) {
      console.log(`CONTRACTS_L1_ERC20_BRIDGE_PROXY_ADDR=${contractAddress}`);
    }

    this.addresses.Bridges.ERC20BridgeProxy = contractAddress;
  }

  public async deploySharedBridgeImplementation(
    create2Salt: string,
    ethTxOptions: ethers.providers.TransactionRequest
  ) {
    const tokens = getTokens();
    const l1WethToken = tokens.find((token: { symbol: string }) => token.symbol == "WETH")!.address;
    const eraChainId = getNumberFromEnv("CONTRACTS_ERA_CHAIN_ID");
    const eraDiamondProxy = getAddressFromEnv("CONTRACTS_ERA_DIAMOND_PROXY_ADDR");
    const contractAddress = await this.deployViaCreate2(
      "L1AssetRouter",
      [l1WethToken, this.addresses.Bridgehub.BridgehubProxy, eraChainId, eraDiamondProxy],
      create2Salt,
      ethTxOptions
    );

    if (this.verbose) {
      console.log(`With era chain id ${eraChainId} and era diamond proxy ${eraDiamondProxy}`);
      console.log(`CONTRACTS_L1_SHARED_BRIDGE_IMPL_ADDR=${contractAddress}`);
    }

    this.addresses.Bridges.SharedBridgeImplementation = contractAddress;
  }

  public async deploySharedBridgeProxy(create2Salt: string, ethTxOptions: ethers.providers.TransactionRequest) {
    const initCalldata = new Interface(hardhat.artifacts.readArtifactSync("L1AssetRouter").abi).encodeFunctionData(
      "initialize",
      [this.addresses.Governance, 1, 1, 1, 0]
    );
    const contractAddress = await this.deployViaCreate2(
      "TransparentUpgradeableProxy",
      [this.addresses.Bridges.SharedBridgeImplementation, this.addresses.TransparentProxyAdmin, initCalldata],
      create2Salt,
      ethTxOptions
    );

    if (this.verbose) {
      console.log(`CONTRACTS_L1_SHARED_BRIDGE_PROXY_ADDR=${contractAddress}`);
    }

    this.addresses.Bridges.SharedBridgeProxy = contractAddress;
  }

  public async deployNativeTokenVaultImplementation(
    create2Salt: string,
    ethTxOptions: ethers.providers.TransactionRequest
  ) {
    // const eraChainId = getNumberFromEnv("CONTRACTS_ERA_CHAIN_ID");
    const tokens = getTokens();
    const l1WethToken = tokens.find((token: { symbol: string }) => token.symbol == "WETH")!.address;

    const contractAddress = await this.deployViaCreate2(
      "L1NativeTokenVault",
      [l1WethToken, this.addresses.Bridges.SharedBridgeProxy],
      create2Salt,
      ethTxOptions
    );

    if (this.verbose) {
      // console.log(`With era chain id ${eraChainId}`);
      console.log(`CONTRACTS_L1_NATIVE_TOKEN_VAULT_IMPL_ADDR=${contractAddress}`);
    }

    this.addresses.Bridges.NativeTokenVaultImplementation = contractAddress;
  }

  public async deployNativeTokenVaultProxy(create2Salt: string, ethTxOptions: ethers.providers.TransactionRequest) {
    const initCalldata = new Interface(hardhat.artifacts.readArtifactSync("L1NativeTokenVault").abi).encodeFunctionData(
      "initialize",
      [this.addresses.Governance]
    );
    const contractAddress = await this.deployViaCreate2(
      "TransparentUpgradeableProxy",
      [this.addresses.Bridges.NativeTokenVaultImplementation, this.addresses.TransparentProxyAdmin, initCalldata],
      create2Salt,
      ethTxOptions
    );

    if (this.verbose) {
      console.log(`CONTRACTS_L1_NATIVE_TOKEN_VAULT_PROXY_ADDR=${contractAddress}`);
    }

    this.addresses.Bridges.NativeTokenVaultProxy = contractAddress;

    const sharedBridge = this.defaultSharedBridge(this.deployWallet);
    const data = await sharedBridge.interface.encodeFunctionData("setNativeTokenVault", [
      this.addresses.Bridges.NativeTokenVaultProxy,
    ]);
    await this.executeUpgrade(this.addresses.Bridges.SharedBridgeProxy, 0, data);
    if (this.verbose) {
      console.log("Native token vault set in shared bridge");
    }
  }

  public async deploySTMDeploymentTrackerImplementation(
    create2Salt: string,
    ethTxOptions: ethers.providers.TransactionRequest
  ) {
    const contractAddress = await this.deployViaCreate2(
      "STMDeploymentTracker",
      [this.addresses.Bridgehub.BridgehubProxy, this.addresses.Bridges.SharedBridgeProxy],
      create2Salt,
      ethTxOptions
    );

    if (this.verbose) {
      console.log(`CONTRACTS_STM_DEPLOYMENT_TRACKER_IMPL_ADDR=${contractAddress}`);
    }

    this.addresses.Bridgehub.STMDeploymentTrackerImplementation = contractAddress;
  }

  public async deploySTMDeploymentTrackerProxy(create2Salt: string, ethTxOptions: ethers.providers.TransactionRequest) {
    const initCalldata = new Interface(
      hardhat.artifacts.readArtifactSync("STMDeploymentTracker").abi
    ).encodeFunctionData("initialize", [this.addresses.Governance]);
    const contractAddress = await this.deployViaCreate2(
      "TransparentUpgradeableProxy",
      [this.addresses.Bridgehub.STMDeploymentTrackerImplementation, this.addresses.TransparentProxyAdmin, initCalldata],
      create2Salt,
      ethTxOptions
    );

    if (this.verbose) {
      console.log(`CONTRACTS_STM_DEPLOYMENT_TRACKER_PROXY_ADDR=${contractAddress}`);
    }

    this.addresses.Bridgehub.STMDeploymentTrackerProxy = contractAddress;

    // const bridgehub = this.bridgehubContract(this.deployWallet);
    // const data0 = bridgehub.interface.encodeFunctionData("setSTMDeployer", [
    //   this.addresses.Bridgehub.STMDeploymentTrackerProxy,
    // ]);
    // await this.executeUpgrade(this.addresses.Bridgehub.BridgehubProxy, 0, data0);
    // if (this.verbose) {
    //   console.log("STM DT registered in Bridgehub");
    // }
  }

  public async sharedBridgeSetEraPostUpgradeFirstBatch() {
    const sharedBridge = L1AssetRouterFactory.connect(this.addresses.Bridges.SharedBridgeProxy, this.deployWallet);
    const storageSwitch = getNumberFromEnv("CONTRACTS_SHARED_BRIDGE_UPGRADE_STORAGE_SWITCH");
    const tx = await sharedBridge.setEraPostUpgradeFirstBatch(storageSwitch);
    const receipt = await tx.wait();
    if (this.verbose) {
      console.log(`Era first post upgrade batch set, gas used: ${receipt.gasUsed.toString()}`);
    }
  }

  public async registerAddresses() {
    const bridgehub = this.bridgehubContract(this.deployWallet);

    const upgradeData1 = await bridgehub.interface.encodeFunctionData("setAddresses", [
      this.addresses.Bridges.SharedBridgeProxy,
      this.addresses.Bridgehub.STMDeploymentTrackerProxy,
      this.addresses.Bridgehub.MessageRootProxy,
    ]);
    await this.executeUpgrade(this.addresses.Bridgehub.BridgehubProxy, 0, upgradeData1);
    if (this.verbose) {
      console.log("Shared bridge was registered in Bridgehub");
    }

    /// registering ETH as a valid token, with address 1.
<<<<<<< HEAD
    const baseTokenAssetId = encodeNTVAssetId(this.l1ChainId, ethers.utils.hexZeroPad(ADDRESS_ONE, 32));
=======
    const baseTokenAssetId = encodeNTVAssetId(this.l1ChainId, ETH_ADDRESS_IN_CONTRACTS);
>>>>>>> 391fa4dd
    const upgradeData2 = bridgehub.interface.encodeFunctionData("addTokenAssetId", [baseTokenAssetId]);
    await this.executeUpgrade(this.addresses.Bridgehub.BridgehubProxy, 0, upgradeData2);
    if (this.verbose) {
      console.log("ETH token asset id registered in Bridgehub");
    }
  }

  public async registerTokenBridgehub(tokenAddress: string, useGovernance: boolean = false) {
    const bridgehub = this.bridgehubContract(this.deployWallet);
<<<<<<< HEAD
    const baseTokenAssetId = encodeNTVAssetId(this.l1ChainId, ethers.utils.hexZeroPad(tokenAddress, 32));
=======
    const baseTokenAssetId = encodeNTVAssetId(this.l1ChainId, tokenAddress);
>>>>>>> 391fa4dd
    const receipt = await this.executeDirectOrGovernance(
      useGovernance,
      bridgehub,
      "addTokenAssetId",
      [baseTokenAssetId],
      0
    );

    if (this.verbose) {
      console.log(`Token ${tokenAddress} was registered, gas used: ${receipt.gasUsed.toString()}`);
    }
  }

  public async registerTokenInNativeTokenVault(token: string) {
    const nativeTokenVault = this.nativeTokenVault(this.deployWallet);

    const data = nativeTokenVault.interface.encodeFunctionData("registerToken", [token]);
    await this.executeUpgrade(this.addresses.Bridges.NativeTokenVaultProxy, 0, data);
    if (this.verbose) {
      console.log("Native token vault registered with token", token);
    }
  }

  public async deployStateTransitionDiamondInit(
    create2Salt: string,
    ethTxOptions: ethers.providers.TransactionRequest
  ) {
    const contractAddress = await this.deployViaCreate2("DiamondInit", [], create2Salt, ethTxOptions);

    if (this.verbose) {
      console.log(`CONTRACTS_DIAMOND_INIT_ADDR=${contractAddress}`);
    }

    this.addresses.StateTransition.DiamondInit = contractAddress;
  }

  public async deployDefaultUpgrade(create2Salt: string, ethTxOptions: ethers.providers.TransactionRequest) {
    const contractAddress = await this.deployViaCreate2("DefaultUpgrade", [], create2Salt, ethTxOptions);

    if (this.verbose) {
      console.log(`CONTRACTS_DEFAULT_UPGRADE_ADDR=${contractAddress}`);
    }

    this.addresses.StateTransition.DefaultUpgrade = contractAddress;
  }

  public async deployHyperchainsUpgrade(create2Salt: string, ethTxOptions: ethers.providers.TransactionRequest) {
    const contractAddress = await this.deployViaCreate2("UpgradeHyperchains", [], create2Salt, ethTxOptions);

    if (this.verbose) {
      console.log(`CONTRACTS_HYPERCHAIN_UPGRADE_ADDR=${contractAddress}`);
    }

    this.addresses.StateTransition.DefaultUpgrade = contractAddress;
  }

  public async deployGenesisUpgrade(create2Salt: string, ethTxOptions: ethers.providers.TransactionRequest) {
    const contractAddress = await this.deployViaCreate2("L1GenesisUpgrade", [], create2Salt, ethTxOptions);

    if (this.verbose) {
      console.log(`CONTRACTS_GENESIS_UPGRADE_ADDR=${contractAddress}`);
    }

    this.addresses.StateTransition.GenesisUpgrade = contractAddress;
  }

  public async deployBridgehubContract(create2Salt: string, gasPrice?: BigNumberish, nonce?) {
    nonce = nonce ? parseInt(nonce) : await this.deployWallet.getTransactionCount();

    await this.deployBridgehubImplementation(create2Salt, { gasPrice, nonce });
    await this.deployBridgehubProxy(create2Salt, { gasPrice });
    await this.deployMessageRootImplementation(create2Salt, { gasPrice });
    await this.deployMessageRootProxy(create2Salt, { gasPrice });
  }

  public async deployStateTransitionManagerContract(
    create2Salt: string,
    extraFacets?: FacetCut[],
    gasPrice?: BigNumberish,
    nonce?
  ) {
    nonce = nonce ? parseInt(nonce) : await this.deployWallet.getTransactionCount();
    await this.deployStateTransitionDiamondFacets(create2Salt, gasPrice, nonce);
    await this.deployStateTransitionManagerImplementation(create2Salt, { gasPrice });
    await this.deployStateTransitionManagerProxy(create2Salt, { gasPrice }, extraFacets);
    await this.registerStateTransitionManager();
  }

  public async deployStateTransitionDiamondFacets(create2Salt: string, gasPrice?: BigNumberish, nonce?) {
    nonce = nonce ? parseInt(nonce) : await this.deployWallet.getTransactionCount();

    await this.deployExecutorFacet(create2Salt, { gasPrice, nonce: nonce });
    await this.deployAdminFacet(create2Salt, { gasPrice, nonce: nonce + 1 });
    await this.deployMailboxFacet(create2Salt, { gasPrice, nonce: nonce + 2 });
    await this.deployGettersFacet(create2Salt, { gasPrice, nonce: nonce + 3 });
    await this.deployStateTransitionDiamondInit(create2Salt, { gasPrice, nonce: nonce + 4 });
  }

  public async registerStateTransitionManager() {
    const bridgehub = this.bridgehubContract(this.deployWallet);

    if (!(await bridgehub.stateTransitionManagerIsRegistered(this.addresses.StateTransition.StateTransitionProxy))) {
      const upgradeData = bridgehub.interface.encodeFunctionData("addStateTransitionManager", [
        this.addresses.StateTransition.StateTransitionProxy,
      ]);

      let receipt1;
      if (!this.isZkMode()) {
        receipt1 = await this.executeUpgrade(this.addresses.Bridgehub.BridgehubProxy, 0, upgradeData);
        if (this.verbose) {
          console.log(`StateTransition System registered, gas used: ${receipt1.gasUsed.toString()}`);
        }

        const stmDeploymentTracker = this.stmDeploymentTracker(this.deployWallet);

        const l1AssetRouter = this.defaultSharedBridge(this.deployWallet);
        const whitelistData = l1AssetRouter.interface.encodeFunctionData("setAssetDeploymentTracker", [
          ethers.utils.hexZeroPad(this.addresses.StateTransition.StateTransitionProxy, 32),
          stmDeploymentTracker.address,
        ]);
        const receipt2 = await this.executeUpgrade(l1AssetRouter.address, 0, whitelistData);
        if (this.verbose) {
          console.log("STM deployment tracker whitelisted in L1 Shared Bridge", receipt2.gasUsed.toString());
          console.log(
            `CONTRACTS_STM_ASSET_INFO=${await bridgehub.stmAssetId(this.addresses.StateTransition.StateTransitionProxy)}`
          );
        }

        const data1 = stmDeploymentTracker.interface.encodeFunctionData("registerSTMAssetOnL1", [
          this.addresses.StateTransition.StateTransitionProxy,
        ]);
        const receipt3 = await this.executeUpgrade(this.addresses.Bridgehub.STMDeploymentTrackerProxy, 0, data1);
        if (this.verbose) {
          console.log(
            "STM asset registered in L1 Shared Bridge via STM Deployment Tracker",
            receipt3.gasUsed.toString()
          );
          console.log(
            `CONTRACTS_STM_ASSET_INFO=${await bridgehub.stmAssetId(this.addresses.StateTransition.StateTransitionProxy)}`
          );
        }
      }
    }
  }

  public async registerSettlementLayer() {
    const bridgehub = this.bridgehubContract(this.deployWallet);
    const calldata = bridgehub.interface.encodeFunctionData("registerSettlementLayer", [this.chainId, true]);
    await this.executeUpgrade(this.addresses.Bridgehub.BridgehubProxy, 0, calldata);
    if (this.verbose) {
      console.log("Gateway registered");
    }
  }

  // Main function to move the current chain (that is hooked to l1), on top of the syncLayer chain.
  public async moveChainToGateway(gatewayChainId: string, gasPrice: BigNumberish) {
    const bridgehub = this.bridgehubContract(this.deployWallet);
    // Just some large gas limit that should always be enough
    const l2GasLimit = ethers.BigNumber.from(72_000_000);
    const expectedCost = (
      await bridgehub.l2TransactionBaseCost(gatewayChainId, gasPrice, l2GasLimit, REQUIRED_L2_GAS_PRICE_PER_PUBDATA)
    ).mul(5);

    // We are creating the new DiamondProxy for our chain, to be deployed on top of sync Layer.
    const newAdmin = this.deployWallet.address;
    const diamondCutData = await this.initialZkSyncHyperchainDiamondCut();
    const initialDiamondCut = new ethers.utils.AbiCoder().encode([DIAMOND_CUT_DATA_ABI_STRING], [diamondCutData]);

    const stmData = new ethers.utils.AbiCoder().encode(["uint256", "bytes"], [newAdmin, initialDiamondCut]);
    const chainData = new ethers.utils.AbiCoder().encode(["uint256"], [ADDRESS_ONE]); // empty for now
    const bridgehubData = new ethers.utils.AbiCoder().encode(
      ["uint256", "bytes", "bytes"],
      [this.chainId, stmData, chainData]
    );

    // console.log("bridgehubData", bridgehubData)
    // console.log("this.addresses.ChainAssetInfo", this.addresses.ChainAssetInfo)

    // The stmAssetIFromChainId gives us a unique 'asset' identifier for a given chain.
    const chainAssetId = await bridgehub.stmAssetIdFromChainId(this.chainId);
    console.log("Chain asset id is: ", chainAssetId);

    let sharedBridgeData = ethers.utils.defaultAbiCoder.encode(
      ["bytes32", "bytes"],

      [chainAssetId, bridgehubData]
    );
    // The 0x01 is the encoding for the L1AssetRouter.
    sharedBridgeData = "0x01" + sharedBridgeData.slice(2);

    // And now we 'transfer' the chain through the bridge (it behaves like a 'regular' asset, where we 'freeze' it in L1
    // and then create on SyncLayer). You can see these methods in Admin.sol (part of DiamondProxy).
    const receipt = await this.executeChainAdminMulticall([
      {
        target: bridgehub.address,
        data: bridgehub.interface.encodeFunctionData("requestL2TransactionTwoBridges", [
          // These arguments must match L2TransactionRequestTwoBridgesOuter struct.
          {
            chainId: gatewayChainId,
            mintValue: expectedCost,
            l2Value: 0,
            l2GasLimit: l2GasLimit,
            l2GasPerPubdataByteLimit: REQUIRED_L2_GAS_PRICE_PER_PUBDATA,
            refundRecipient: await this.deployWallet.getAddress(),
            secondBridgeAddress: this.addresses.Bridges.SharedBridgeProxy,
            secondBridgeValue: 0,
            secondBridgeCalldata: sharedBridgeData,
          },
        ]),
        value: expectedCost,
      },
    ]);

    return receipt;
  }

  public async finishMoveChainToL1(synclayerChainId: number) {
    const sharedBridge = this.defaultSharedBridge(this.deployWallet);
    // const baseTokenAmount = ethers.utils.parseEther("1");
    // const chainData = new ethers.utils.AbiCoder().encode(["uint256", "bytes"], [ADDRESS_ONE, "0x"]); // todo
    // const bridgehubData = new ethers.utils.AbiCoder().encode(["uint256", "bytes"], [this.chainId, chainData]);
    // console.log("bridgehubData", bridgehubData)
    // console.log("this.addresses.ChainAssetInfo", this.addresses.ChainAssetInfo)
    // const sharedBridgeData = ethers.utils.defaultAbiCoder.encode(
    //   ["bytes32", "bytes"],

    //   [await bridgehub.stmAssetInfoFromChainId(this.chainId), bridgehubData]
    // );
    const l2BatchNumber = 1;
    const l2MsgIndex = 1;
    const l2TxNumberInBatch = 1;
    const message = ethers.utils.defaultAbiCoder.encode(["bytes32", "bytes"], []);
    const merkleProof = ["0x00"];
    const tx = await sharedBridge.finalizeWithdrawal(
      synclayerChainId,
      l2BatchNumber,
      l2MsgIndex,
      l2TxNumberInBatch,
      message,
      merkleProof
    );
    const receipt = await tx.wait();
    if (this.verbose) {
      console.log("Chain move to L1 finished", receipt.gasUsed.toString());
    }
  }

  public async registerHyperchain(
    baseTokenAssetId: string,
    validiumMode: boolean,
    extraFacets?: FacetCut[],
    gasPrice?: BigNumberish,
    compareDiamondCutHash: boolean = false,
    nonce?,
    predefinedChainId?: string,
    useGovernance: boolean = false
  ) {
    const txOptions = this.isZkMode() ? {} : { gasLimit: 10_000_000 };

    nonce = nonce ? parseInt(nonce) : await this.deployWallet.getTransactionCount();

    const bridgehub = this.bridgehubContract(this.deployWallet);
    const stateTransitionManager = this.stateTransitionManagerContract(this.deployWallet);
    const ntv = this.nativeTokenVault(this.deployWallet);
    const baseTokenAddress = await ntv.tokenAddress(baseTokenAssetId);

    const inputChainId = predefinedChainId || getNumberFromEnv("CHAIN_ETH_ZKSYNC_NETWORK_ID");
    const alreadyRegisteredInSTM =
      (await stateTransitionManager.getHyperchain(inputChainId)) != ethers.constants.AddressZero;

    const admin = process.env.CHAIN_ADMIN_ADDRESS || this.ownerAddress;
    const diamondCutData = await this.initialZkSyncHyperchainDiamondCut(extraFacets, compareDiamondCutHash);
    const initialDiamondCut = new ethers.utils.AbiCoder().encode([DIAMOND_CUT_DATA_ABI_STRING], [diamondCutData]);
    const forceDeploymentsData = await this.genesisForceDeploymentsData();
    const initData = ethers.utils.defaultAbiCoder.encode(["bytes", "bytes"], [initialDiamondCut, forceDeploymentsData]);
    let factoryDeps = [];
    if (process.env.CHAIN_ETH_NETWORK != "hardhat") {
      factoryDeps = [
        L2_STANDARD_ERC20_PROXY_FACTORY_BYTECODE,
        L2_STANDARD_ERC20_IMPLEMENTATION_BYTECODE,
        L2_STANDARD_TOKEN_PROXY_BYTECODE,
      ];
    }
    // note the factory deps are provided at genesis
    const receipt = await this.executeDirectOrGovernance(
      useGovernance,
      bridgehub,
      "createNewChain",
      [
        inputChainId,
        this.addresses.StateTransition.StateTransitionProxy,
        baseTokenAssetId,
        Date.now(),
        admin,
        initData,
        factoryDeps,
      ],
      0,
      {
        gasPrice,
        ...txOptions,
      }
    );
    const chainId = receipt.logs.find((log) => log.topics[0] == bridgehub.interface.getEventTopic("NewChain"))
      .topics[1];

    nonce++;
    if (useGovernance) {
      // deploying through governance requires two transactions
      nonce++;
    }

    this.addresses.BaseToken = baseTokenAddress;
    this.addresses.BaseTokenAssetId = baseTokenAssetId;

    if (this.verbose) {
      console.log(`Hyperchain registered, gas used: ${receipt.gasUsed.toString()} and ${receipt.gasUsed.toString()}`);
      console.log(`Hyperchain registration tx hash: ${receipt.transactionHash}`);

      console.log(`CHAIN_ETH_ZKSYNC_NETWORK_ID=${parseInt(chainId, 16)}`);

      console.log(`CONTRACTS_BASE_TOKEN_ADDR=${baseTokenAddress}`);
    }

    if (!alreadyRegisteredInSTM) {
      const diamondProxyAddress =
        "0x" +
        receipt.logs
          .find((log) => log.topics[0] == stateTransitionManager.interface.getEventTopic("NewHyperchain"))
          .topics[2].slice(26);
      this.addresses.StateTransition.DiamondProxy = diamondProxyAddress;
      if (this.verbose) {
        console.log(`CONTRACTS_DIAMOND_PROXY_ADDR=${diamondProxyAddress}`);
      }
    }
    const intChainId = parseInt(chainId, 16);
    this.chainId = intChainId;

    const validatorOneAddress = getAddressFromEnv("ETH_SENDER_SENDER_OPERATOR_COMMIT_ETH_ADDR");
    const validatorTwoAddress = getAddressFromEnv("ETH_SENDER_SENDER_OPERATOR_BLOBS_ETH_ADDR");
    const validatorTimelock = this.validatorTimelock(this.deployWallet);
    const txRegisterValidator = await validatorTimelock.addValidator(chainId, validatorOneAddress, {
      gasPrice,
      nonce,
      ...txOptions,
    });
    const receiptRegisterValidator = await txRegisterValidator.wait();
    if (this.verbose) {
      console.log(
        `Validator registered, gas used: ${receiptRegisterValidator.gasUsed.toString()}, tx hash:
         ${txRegisterValidator.hash}`
      );
    }

    nonce++;

    const tx3 = await validatorTimelock.addValidator(chainId, validatorTwoAddress, {
      gasPrice,
      nonce,
      ...txOptions,
    });
    const receipt3 = await tx3.wait();
    if (this.verbose) {
      console.log(`Validator 2 registered, gas used: ${receipt3.gasUsed.toString()}`);
    }

    const diamondProxy = this.stateTransitionContract(this.deployWallet);
    // if we are using governance, the deployer will not be the admin, so we can't call the diamond proxy directly
    if (admin == this.deployWallet.address) {
      const tx4 = await diamondProxy.setTokenMultiplier(1, 1);
      const receipt4 = await tx4.wait();
      if (this.verbose) {
        console.log(`BaseTokenMultiplier set, gas used: ${receipt4.gasUsed.toString()}`);
      }

      if (validiumMode) {
        const tx5 = await diamondProxy.setPubdataPricingMode(PubdataPricingMode.Validium);
        const receipt5 = await tx5.wait();
        if (this.verbose) {
          console.log(`Validium mode set, gas used: ${receipt5.gasUsed.toString()}`);
        }
      }
    } else {
      console.warn(
        "BaseTokenMultiplier and Validium mode can't be set through the governance, please set it separately, using the admin account"
      );
    }
  }

  public async executeChainAdminMulticall(calls: ChainAdminCall[], requireSuccess: boolean = true) {
    const chainAdmin = ChainAdminFactory.connect(this.addresses.ChainAdmin, this.deployWallet);

    const totalValue = calls.reduce((acc, call) => acc.add(call.value), ethers.BigNumber.from(0));

    const multicallTx = await chainAdmin.multicall(calls, requireSuccess, { value: totalValue });
    return await multicallTx.wait();
  }

  public async setTokenMultiplierSetterAddress(tokenMultiplierSetterAddress: string) {
    const chainAdmin = ChainAdminFactory.connect(this.addresses.ChainAdmin, this.deployWallet);

    const receipt = await (await chainAdmin.setTokenMultiplierSetter(tokenMultiplierSetterAddress)).wait();
    if (this.verbose) {
      console.log(
        `Token multiplier setter set as ${tokenMultiplierSetterAddress}, gas used: ${receipt.gasUsed.toString()}`
      );
    }
  }

  public async transferAdminFromDeployerToChainAdmin() {
    const stm = this.stateTransitionManagerContract(this.deployWallet);
    const diamondProxyAddress = await stm.getHyperchain(this.chainId);
    const hyperchain = IZkSyncHyperchainFactory.connect(diamondProxyAddress, this.deployWallet);

    const receipt = await (await hyperchain.setPendingAdmin(this.addresses.ChainAdmin)).wait();
    if (this.verbose) {
      console.log(`ChainAdmin set as pending admin, gas used: ${receipt.gasUsed.toString()}`);
    }

    const acceptAdminData = hyperchain.interface.encodeFunctionData("acceptAdmin");
    await this.executeChainAdminMulticall([
      {
        target: hyperchain.address,
        value: 0,
        data: acceptAdminData,
      },
    ]);

    if (this.verbose) {
      console.log("Pending admin successfully accepted");
    }
  }

  public async deploySharedBridgeContracts(create2Salt: string, gasPrice?: BigNumberish, nonce?) {
    nonce = nonce ? parseInt(nonce) : await this.deployWallet.getTransactionCount();

    await this.deploySharedBridgeImplementation(create2Salt, { gasPrice, nonce: nonce });
    await this.deploySharedBridgeProxy(create2Salt, { gasPrice, nonce: nonce + 1 });
    await this.deployNativeTokenVaultImplementation(create2Salt, { gasPrice, nonce: nonce + 2 });
    await this.deployNativeTokenVaultProxy(create2Salt, { gasPrice });
    await this.deploySTMDeploymentTrackerImplementation(create2Salt, { gasPrice });
    await this.deploySTMDeploymentTrackerProxy(create2Salt, { gasPrice });
    await this.registerAddresses();
  }

  public async deployValidatorTimelock(create2Salt: string, ethTxOptions: ethers.providers.TransactionRequest) {
    const executionDelay = getNumberFromEnv("CONTRACTS_VALIDATOR_TIMELOCK_EXECUTION_DELAY");
    const eraChainId = getNumberFromEnv("CONTRACTS_ERA_CHAIN_ID");
    const contractAddress = await this.deployViaCreate2(
      "ValidatorTimelock",
      [this.ownerAddress, executionDelay, eraChainId],
      create2Salt,
      ethTxOptions
    );

    if (this.verbose) {
      console.log(`CONTRACTS_VALIDATOR_TIMELOCK_ADDR=${contractAddress}`);
    }
    this.addresses.ValidatorTimeLock = contractAddress;
  }

  public async setStateTransitionManagerInValidatorTimelock(ethTxOptions: ethers.providers.TransactionRequest) {
    const validatorTimelock = this.validatorTimelock(this.deployWallet);
    const tx = await validatorTimelock.setStateTransitionManager(
      this.addresses.StateTransition.StateTransitionProxy,
      ethTxOptions
    );
    const receipt = await tx.wait();
    if (this.verbose) {
      console.log(`StateTransitionManager was set in ValidatorTimelock, gas used: ${receipt.gasUsed.toString()}`);
    }
  }

  public async deployMulticall3(create2Salt: string, ethTxOptions: ethers.providers.TransactionRequest) {
    const contractAddress = await this.deployViaCreate2("Multicall3", [], create2Salt, ethTxOptions);

    if (this.verbose) {
      console.log(`CONTRACTS_L1_MULTICALL3_ADDR=${contractAddress}`);
    }
  }

  public async deployDAValidators(create2Salt: string, ethTxOptions: ethers.providers.TransactionRequest) {
    ethTxOptions.gasLimit ??= 10_000_000;

    // This address only makes sense on the L1, but we deploy it anyway to keep the script simple
    const rollupValidatorBytecode = await this.loadFromDAFolder("RollupL1DAValidator");
    const rollupDAValidatorAddress = await this.deployViaCreate2(
      "RollupL1DAValidator",
      [],
      create2Salt,
      ethTxOptions,
      undefined,
      rollupValidatorBytecode
    );
    if (this.verbose) {
      console.log(`CONTRACTS_L1_ROLLUP_DA_VALIDATOR=${rollupDAValidatorAddress}`);
    }
    const validiumValidatorBytecode = await this.loadFromDAFolder("ValidiumL1DAValidator");
    const validiumDAValidatorAddress = await this.deployViaCreate2(
      "ValidiumL1DAValidator",
      [],
      create2Salt,
      ethTxOptions,
      undefined,
      validiumValidatorBytecode
    );

    if (this.verbose) {
      console.log(`CONTRACTS_L1_VALIDIUM_DA_VALIDATOR=${validiumDAValidatorAddress}`);
    }
    // This address only makes sense on the Sync Layer, but we deploy it anyway to keep the script simple
    const relayedSLDAValidator = await this.deployViaCreate2("RelayedSLDAValidator", [], create2Salt, ethTxOptions);
    if (this.verbose) {
      console.log(`CONTRACTS_L1_RELAYED_SL_DA_VALIDATOR=${relayedSLDAValidator}`);
    }
    this.addresses.RollupL1DAValidator = rollupDAValidatorAddress;
    this.addresses.ValidiumL1DAValidator = validiumDAValidatorAddress;
    this.addresses.RelayedSLDAValidator = relayedSLDAValidator;
  }

  public async updateBlobVersionedHashRetrieverZkMode() {
    if (!this.isZkMode()) {
      throw new Error("`updateBlobVersionedHashRetrieverZk` should be only called when deploying on zkSync network");
    }

    console.log("BlobVersionedHashRetriever is not needed within zkSync network and won't be deployed");

    // 0 is not allowed, we need to some random non-zero value. Let it be 0x1000000000000000000000000000000000000001
    console.log("CONTRACTS_BLOB_VERSIONED_HASH_RETRIEVER_ADDR=0x1000000000000000000000000000000000000001");
    this.addresses.BlobVersionedHashRetriever = "0x1000000000000000000000000000000000000001";
  }

  public async deployBlobVersionedHashRetriever(
    create2Salt: string,
    ethTxOptions: ethers.providers.TransactionRequest
  ) {
    // solc contracts/zksync/utils/blobVersionedHashRetriever.yul --strict-assembly --bin
    const bytecode = "0x600b600b5f39600b5ff3fe5f358049805f5260205ff3";

    const contractAddress = await this.deployBytecodeViaCreate2(
      "BlobVersionedHashRetriever",
      bytecode,
      create2Salt,
      ethTxOptions
    );

    if (this.verbose) {
      console.log(`CONTRACTS_BLOB_VERSIONED_HASH_RETRIEVER_ADDR=${contractAddress}`);
    }

    this.addresses.BlobVersionedHashRetriever = contractAddress;
  }

  public transparentUpgradableProxyContract(address, signerOrProvider: Signer | providers.Provider) {
    return ITransparentUpgradeableProxyFactory.connect(address, signerOrProvider);
  }

  public create2FactoryContract(signerOrProvider: Signer | providers.Provider) {
    return SingletonFactoryFactory.connect(this.addresses.Create2Factory, signerOrProvider);
  }

  public bridgehubContract(signerOrProvider: Signer | providers.Provider) {
    return BridgehubFactory.connect(this.addresses.Bridgehub.BridgehubProxy, signerOrProvider);
  }

  public stateTransitionManagerContract(signerOrProvider: Signer | providers.Provider) {
    return StateTransitionManagerFactory.connect(this.addresses.StateTransition.StateTransitionProxy, signerOrProvider);
  }

  public stateTransitionContract(signerOrProvider: Signer | providers.Provider) {
    return IZkSyncHyperchainFactory.connect(this.addresses.StateTransition.DiamondProxy, signerOrProvider);
  }

  public governanceContract(signerOrProvider: Signer | providers.Provider) {
    return IGovernanceFactory.connect(this.addresses.Governance, signerOrProvider);
  }

  public validatorTimelock(signerOrProvider: Signer | providers.Provider) {
    return ValidatorTimelockFactory.connect(this.addresses.ValidatorTimeLock, signerOrProvider);
  }

  public defaultSharedBridge(signerOrProvider: Signer | providers.Provider) {
    return IL1AssetRouterFactory.connect(this.addresses.Bridges.SharedBridgeProxy, signerOrProvider);
  }

  public nativeTokenVault(signerOrProvider: Signer | providers.Provider) {
    return IL1NativeTokenVaultFactory.connect(this.addresses.Bridges.NativeTokenVaultProxy, signerOrProvider);
  }

  public stmDeploymentTracker(signerOrProvider: Signer | providers.Provider) {
    return ISTMDeploymentTrackerFactory.connect(this.addresses.Bridgehub.STMDeploymentTrackerProxy, signerOrProvider);
  }

  public baseTokenContract(signerOrProvider: Signer | providers.Provider) {
    return ERC20Factory.connect(this.addresses.BaseToken, signerOrProvider);
  }

  public proxyAdminContract(signerOrProvider: Signer | providers.Provider) {
    return ProxyAdminFactory.connect(this.addresses.TransparentProxyAdmin, signerOrProvider);
  }

  private async getL1ChainId(): Promise<number> {
    const l1ChainId = this.isZkMode() ? getNumberFromEnv("ETH_CLIENT_CHAIN_ID") : await this.deployWallet.getChainId();
    return +l1ChainId;
  }
}<|MERGE_RESOLUTION|>--- conflicted
+++ resolved
@@ -50,10 +50,7 @@
   applyL1ToL2Alias,
   // priorityTxMaxGasLimit,
   encodeNTVAssetId,
-<<<<<<< HEAD
-=======
   ETH_ADDRESS_IN_CONTRACTS,
->>>>>>> 391fa4dd
 } from "./utils";
 import type { ChainAdminCall } from "./utils";
 import { IGovernanceFactory } from "../typechain/IGovernanceFactory";
@@ -92,11 +89,7 @@
   defaultAccountBytecodeHash?: string;
   deployedLogPrefix?: string;
   l1Deployer?: Deployer;
-<<<<<<< HEAD
-  l1ChainId: string;
-=======
   l1ChainId?: string;
->>>>>>> 391fa4dd
 }
 
 export interface Operation {
@@ -132,11 +125,7 @@
       : hexlify(hashL2Bytecode(readSystemContractsBytecode("DefaultAccount")));
     this.ownerAddress = config.ownerAddress != null ? config.ownerAddress : this.deployWallet.address;
     this.chainId = parseInt(process.env.CHAIN_ETH_ZKSYNC_NETWORK_ID!);
-<<<<<<< HEAD
-    this.l1ChainId = parseInt(config.l1ChainId);
-=======
     this.l1ChainId = parseInt(config.l1ChainId || getNumberFromEnv("ETH_CLIENT_CHAIN_ID"));
->>>>>>> 391fa4dd
     this.deployedLogPrefix = config.deployedLogPrefix ?? "CONTRACTS";
   }
 
@@ -978,11 +967,7 @@
     }
 
     /// registering ETH as a valid token, with address 1.
-<<<<<<< HEAD
-    const baseTokenAssetId = encodeNTVAssetId(this.l1ChainId, ethers.utils.hexZeroPad(ADDRESS_ONE, 32));
-=======
     const baseTokenAssetId = encodeNTVAssetId(this.l1ChainId, ETH_ADDRESS_IN_CONTRACTS);
->>>>>>> 391fa4dd
     const upgradeData2 = bridgehub.interface.encodeFunctionData("addTokenAssetId", [baseTokenAssetId]);
     await this.executeUpgrade(this.addresses.Bridgehub.BridgehubProxy, 0, upgradeData2);
     if (this.verbose) {
@@ -992,11 +977,7 @@
 
   public async registerTokenBridgehub(tokenAddress: string, useGovernance: boolean = false) {
     const bridgehub = this.bridgehubContract(this.deployWallet);
-<<<<<<< HEAD
-    const baseTokenAssetId = encodeNTVAssetId(this.l1ChainId, ethers.utils.hexZeroPad(tokenAddress, 32));
-=======
     const baseTokenAssetId = encodeNTVAssetId(this.l1ChainId, tokenAddress);
->>>>>>> 391fa4dd
     const receipt = await this.executeDirectOrGovernance(
       useGovernance,
       bridgehub,
