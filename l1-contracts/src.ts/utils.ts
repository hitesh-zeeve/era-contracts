--- conflicted
+++ resolved
@@ -179,12 +179,12 @@
   reservedDynamic: BytesLike;
 }
 
-<<<<<<< HEAD
 const LOCAL_NETWORKS = ["localhost", "hardhat", "localhostL2"];
 
 export function isCurrentNetworkLocal(): boolean {
   return LOCAL_NETWORKS.includes(process.env.CHAIN_ETH_NETWORK);
-=======
+}
+
 // Checks that the initial cut hash params are valid.
 // Sometimes it makes sense to allow dummy values for testing purposes, but in production
 // these values should be set correctly.
@@ -292,5 +292,4 @@
   ]);
 
   return diamondCut(facetCuts, diamondInit, "0x" + diamondInitCalldata.slice(2 + (4 + 9 * 32) * 2));
->>>>>>> 5d7b60fc
 }