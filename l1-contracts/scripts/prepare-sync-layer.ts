--- conflicted
+++ resolved
@@ -349,11 +349,6 @@
       const timelock = deployer.validatorTimelock(deployer.deployWallet);
 
       for (const operator of operators) {
-<<<<<<< HEAD
-        await (await timelock.addValidator(currentChainId, operator)).wait();
-      }
-
-=======
         await deployer.deployWallet.sendTransaction({
           to: operator,
           value: ethers.utils.parseEther("5"),
@@ -389,7 +384,6 @@
       console.log("The fefault ones");
       await (await hyperchain.setTokenMultiplier(1, 1)).wait();
 
->>>>>>> fba37e39
       console.log("Success!");
     });
 
