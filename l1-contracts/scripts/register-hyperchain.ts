--- conflicted
+++ resolved
@@ -66,12 +66,8 @@
     .option("--validium-mode")
     .option("--base-token-name <base-token-name>")
     .option("--base-token-address <base-token-address>")
-<<<<<<< HEAD
-    .option("--use-governance")
-=======
     .option("--use-governance <use-governance>")
     .option("--token-multiplier-setter-address <token-multiplier-setter-address>")
->>>>>>> 118f0810
     .action(async (cmd) => {
       const deployWallet = cmd.privateKey
         ? new Wallet(cmd.privateKey, provider)
@@ -107,7 +103,6 @@
       if (!(await deployer.bridgehubContract(deployWallet).assetIdIsRegistered(baseTokenAssetId))) {
         await deployer.registerTokenBridgehub(baseTokenAddress, cmd.useGovernance);
       }
-<<<<<<< HEAD
       await deployer.registerTokenInNativeTokenVault(baseTokenAddress);
       await deployer.registerHyperchain(
         baseTokenAddress,
@@ -119,16 +114,12 @@
         null,
         cmd.useGovernance
       );
-=======
 
       const tokenMultiplierSetterAddress = cmd.tokenMultiplierSetterAddress || "";
-
-      await deployer.registerHyperchain(baseTokenAddress, cmd.validiumMode, null, gasPrice, useGovernance);
       if (tokenMultiplierSetterAddress != "") {
         console.log(`Using token multiplier setter address: ${tokenMultiplierSetterAddress}`);
         await deployer.setTokenMultiplierSetterAddress(tokenMultiplierSetterAddress);
       }
->>>>>>> 118f0810
       await deployer.transferAdminFromDeployerToChainAdmin();
     });
 
