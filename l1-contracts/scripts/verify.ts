// hardhat import should be the first import in the file
import * as hardhat from "hardhat";
import { deployedAddressesFromEnv } from "../src.ts/deploy-utils";
import {
  getNumberFromEnv,
<<<<<<< HEAD
  isCurrentNetworkLocal,
  getHashFromEnv,
  getAddressFromEnv,
=======
  getHashFromEnv,
  getAddressFromEnv,
  isCurrentNetworkLocal,
>>>>>>> ef222823
  ethTestConfig,
} from "../src.ts/utils";

import { Interface } from "ethers/lib/utils";
import { Deployer } from "../src.ts/deploy";
import { Wallet } from "ethers";
import { web3Provider } from "./utils";
import { getTokens } from "../src.ts/deploy-token";

const provider = web3Provider();

// eslint-disable-next-line @typescript-eslint/no-explicit-any
function verifyPromise(address: string, constructorArguments?: Array<any>, libraries?: object): Promise<any> {
  return new Promise((resolve, reject) => {
    hardhat
      .run("verify:verify", {
        address,
        constructorArguments,
        libraries,
      })
      .then(() => resolve(`Successfully verified ${address}`))
      .catch((e) => reject(`Failed to verify ${address}\nError: ${e.message}`));
  });
}

// Note: running all verifications in parallel might be too much for etherscan, comment out some of them if needed
async function main() {
  if (isCurrentNetworkLocal()) {
    console.log("Skip contract verification on localhost");
    return;
  }
  if (!process.env.MISC_ETHERSCAN_API_KEY) {
    console.log("Skip contract verification given etherscan api key is missing");
    return;
  }
  const addresses = deployedAddressesFromEnv();
  const promises = [];

  const deployWalletAddress = "0x71d84c3404a6ae258E6471d4934B96a2033F9438";

  const deployWallet = Wallet.fromMnemonic(ethTestConfig.mnemonic, "m/44'/60'/0'/0/1").connect(provider);
  const deployer = new Deployer({
    deployWallet,
    addresses: deployedAddressesFromEnv(),
    ownerAddress: deployWalletAddress,
    verbose: true,
  });
  // TODO: Restore after switching to hardhat tasks (SMA-1711).
  // promises.push(verifyPromise(addresses.AllowList, [governor]));

  // Proxy
  // {
  //     Create dummy deployer to get constructor parameters for diamond proxy
  //     const deployer = new Deployer({
  //         deployWallet: ethers.Wallet.createRandom(),
  //         governorAddress: governor
  //     });

  //     const chainId = process.env.ETH_CLIENT_CHAIN_ID;
  //     const constructorArguments = [chainId, await deployer.initialProxyDiamondCut()];
  //     const promise = verifyPromise(addresses.ZkSync.DiamondProxy, constructorArguments);
  //     promises.push(promise);
  // }

  const promise1 = verifyPromise(addresses.StateTransition.GenesisUpgrade);
  promises.push(promise1);

  const executionDelay = getNumberFromEnv("CONTRACTS_VALIDATOR_TIMELOCK_EXECUTION_DELAY");
  const eraChainId = getNumberFromEnv("CONTRACTS_ERA_CHAIN_ID");
  const promise2 = verifyPromise(addresses.ValidatorTimeLock, [deployWalletAddress, executionDelay, eraChainId]);
  promises.push(promise2);

  console.log("CONTRACTS_HYPERCHAIN_UPGRADE_ADDR", process.env.CONTRACTS_HYPERCHAIN_UPGRADE_ADDR);
  const promise3 = verifyPromise(process.env.CONTRACTS_HYPERCHAIN_UPGRADE_ADDR);
  promises.push(promise3);

  const promise5 = verifyPromise(addresses.TransparentProxyAdmin);
  promises.push(promise5);

  // bridgehub

  const promise6 = verifyPromise(addresses.Bridgehub.BridgehubImplementation);
  promises.push(promise6);

  const bridgehub = new Interface(hardhat.artifacts.readArtifactSync("Bridgehub").abi);
  const initCalldata1 = bridgehub.encodeFunctionData("initialize", [deployWalletAddress]);
  const promise7 = verifyPromise(addresses.Bridgehub.BridgehubProxy, [
    addresses.Bridgehub.BridgehubImplementation,
    addresses.TransparentProxyAdmin,
    initCalldata1,
  ]);
  promises.push(promise7);

  // stm

  // Contracts without constructor parameters
  for (const address of [
    addresses.StateTransition.GettersFacet,
    addresses.StateTransition.DiamondInit,
    addresses.StateTransition.AdminFacet,
    addresses.StateTransition.ExecutorFacet,
    addresses.StateTransition.Verifier,
  ]) {
    const promise = verifyPromise(address);
    promises.push(promise);
  }

  const promise = verifyPromise(addresses.StateTransition.MailboxFacet, [eraChainId]);
  promises.push(promise);

  const promise8 = verifyPromise(addresses.StateTransition.StateTransitionImplementation, [
    addresses.Bridgehub.BridgehubProxy,
    getNumberFromEnv("CONTRACTS_MAX_NUMBER_OF_HYPERCHAINS"),
  ]);
  promises.push(promise8);

  const stateTransitionManager = new Interface(hardhat.artifacts.readArtifactSync("StateTransitionManager").abi);
  const genesisBatchHash = getHashFromEnv("CONTRACTS_GENESIS_ROOT"); // TODO: confusing name
  const genesisRollupLeafIndex = getNumberFromEnv("CONTRACTS_GENESIS_ROLLUP_LEAF_INDEX");
  const genesisBatchCommitment = getHashFromEnv("CONTRACTS_GENESIS_BATCH_COMMITMENT");
  const diamondCut = await deployer.initialZkSyncHyperchainDiamondCut([]);
  const protocolVersion = getNumberFromEnv("CONTRACTS_GENESIS_PROTOCOL_VERSION");

  const initCalldata2 = stateTransitionManager.encodeFunctionData("initialize", [
    {
      owner: addresses.Governance,
      validatorTimelock: addresses.ValidatorTimeLock,
      genesisUpgrade: addresses.StateTransition.GenesisUpgrade,
      genesisBatchHash,
      genesisIndexRepeatedStorageChanges: genesisRollupLeafIndex,
      genesisBatchCommitment,
      diamondCut,
      protocolVersion,
    },
  ]);

  const promise9 = verifyPromise(addresses.StateTransition.StateTransitionProxy, [
    addresses.StateTransition.StateTransitionImplementation,
    addresses.TransparentProxyAdmin,
    initCalldata2,
  ]);
  promises.push(promise9);

  // bridges
  // Note: do this manually and pass in  to verify:verify the following:  contract:"contracts/bridge/L1ERC20Bridge.sol:L1ERC20Bridge"
  const promise10 = verifyPromise(addresses.Bridges.ERC20BridgeImplementation, [addresses.Bridges.SharedBridgeProxy]);
  promises.push(promise10);

  const eraDiamondProxy = getAddressFromEnv("CONTRACTS_ERA_DIAMOND_PROXY_ADDR");
  const tokens = getTokens();
  const l1WethToken = tokens.find((token: { symbol: string }) => token.symbol == "WETH")!.address;

  const promise12 = verifyPromise(addresses.Bridges.SharedBridgeImplementation, [
    l1WethToken,
    addresses.Bridgehub.BridgehubProxy,
    eraChainId,
    eraDiamondProxy,
  ]);
  promises.push(promise12);
  const initCalldata4 = new Interface(hardhat.artifacts.readArtifactSync("L1SharedBridge").abi).encodeFunctionData(
    "initialize",
    [deployWalletAddress]
  );
  const promise13 = verifyPromise(addresses.Bridges.SharedBridgeProxy, [
    addresses.Bridges.SharedBridgeImplementation,
    addresses.TransparentProxyAdmin,
    initCalldata4,
  ]);
  promises.push(promise13);

  const messages = await Promise.allSettled(promises);
  for (const message of messages) {
    console.log(message.status == "fulfilled" ? message.value : message.reason);
  }
}

main()
  .then(() => process.exit(0))
  .catch((err) => {
    console.error("Error:", err.message || err);
    process.exit(1);
  });<|MERGE_RESOLUTION|>--- conflicted
+++ resolved
@@ -3,15 +3,9 @@
 import { deployedAddressesFromEnv } from "../src.ts/deploy-utils";
 import {
   getNumberFromEnv,
-<<<<<<< HEAD
-  isCurrentNetworkLocal,
-  getHashFromEnv,
-  getAddressFromEnv,
-=======
   getHashFromEnv,
   getAddressFromEnv,
   isCurrentNetworkLocal,
->>>>>>> ef222823
   ethTestConfig,
 } from "../src.ts/utils";
 
