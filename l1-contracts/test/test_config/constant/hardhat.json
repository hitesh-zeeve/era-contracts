--- conflicted
+++ resolved
@@ -3,160 +3,96 @@
     "name": "DAI",
     "symbol": "DAI",
     "decimals": 18,
-<<<<<<< HEAD
-    "address": "0x3202935CA01eADd2F0B4e7aA23EFA52315121172"
-=======
     "address": "0xD6E49dd4fb0CA1549566869725d1820aDEb92Ae9"
->>>>>>> 8a70bbbc
   },
   {
     "name": "wBTC",
     "symbol": "wBTC",
     "decimals": 8,
-<<<<<<< HEAD
-    "address": "0xe73a1c05498e492f182f9B3E3cd65b2F9f52eE94"
-=======
     "address": "0xcee1f75F30B6908286Cd003C4228A5D9a2851FA4"
->>>>>>> 8a70bbbc
   },
   {
     "name": "BAT",
     "symbol": "BAT",
     "decimals": 18,
-<<<<<<< HEAD
-    "address": "0x7aAE2ee8317b384aDE246664933A147411b60045"
-=======
     "address": "0x0Bc76A4EfE0748f1697F237fB100741ea6Ceda2d"
->>>>>>> 8a70bbbc
   },
   {
     "name": "GNT",
     "symbol": "GNT",
     "decimals": 18,
-<<<<<<< HEAD
-    "address": "0x02a344d1e31e92e39c2681937645F1d668C37d4e"
-=======
     "address": "0x51ae50BcCEE10ac5BEFFA1E4a64106a5f83bc3F8"
->>>>>>> 8a70bbbc
   },
   {
     "name": "MLTT",
     "symbol": "MLTT",
     "decimals": 18,
-<<<<<<< HEAD
-    "address": "0x28033f8EdB2F43747E55401C4a3E3b4b2cF5146C"
-=======
     "address": "0xa9c7fEEf8586E17D93A05f873BA65f28f48ED259"
->>>>>>> 8a70bbbc
   },
   {
     "name": "DAIK",
     "symbol": "DAIK",
     "decimals": 18,
-<<<<<<< HEAD
-    "address": "0x147dCc3a8E99794C2Ec79EaF1a142324D6778255"
-=======
     "address": "0x99Efb27598804Aa408A1066550e9d01c45f21b05"
->>>>>>> 8a70bbbc
   },
   {
     "name": "wBTCK",
     "symbol": "wBTCK",
     "decimals": 8,
-<<<<<<< HEAD
-    "address": "0x74cA8715E29196Bfbcd7444B09203d22dDaF7d1a"
-=======
     "address": "0x4B701928Da6B3e72775b462A15b8b76ba2d16BbD"
->>>>>>> 8a70bbbc
   },
   {
     "name": "BATK",
     "symbol": "BATS",
     "decimals": 18,
-<<<<<<< HEAD
-    "address": "0x2eAf3eac597d23db3A8427329482aE47935141d9"
-=======
     "address": "0xf7B03c921dfefB4286b13075BA0335099708368D"
->>>>>>> 8a70bbbc
   },
   {
     "name": "GNTK",
     "symbol": "GNTS",
     "decimals": 18,
-<<<<<<< HEAD
-    "address": "0x2B1b32d23f2be391280bFbD2B51daB8Ad2a69B9e"
-=======
     "address": "0xc0581Ee28c519533B06cc0aAC1ace98cF63C817b"
->>>>>>> 8a70bbbc
   },
   {
     "name": "MLTTK",
     "symbol": "MLTTS",
     "decimals": 18,
-<<<<<<< HEAD
-    "address": "0xc2Ca10940Ad80Cd98512B767457bd44713232B5a"
-=======
     "address": "0xeB6394F2E8DA607b94dBa2Cf345A965d6D9b3aCD"
->>>>>>> 8a70bbbc
   },
   {
     "name": "DAIL",
     "symbol": "DAIL",
     "decimals": 18,
-<<<<<<< HEAD
-    "address": "0xd6b4CDa9F0Ef6d9F6b35Ab5424df0dD95E6a6D1b"
-=======
     "address": "0x4311643C5eD7cD0813B4E3Ff5428de71c7d7b8bB"
->>>>>>> 8a70bbbc
   },
   {
     "name": "wBTCL",
     "symbol": "wBTCP",
     "decimals": 8,
-<<<<<<< HEAD
-    "address": "0x15CD4a1C10AE2D3727Dad680a1966947931588C9"
-=======
     "address": "0x6b3fbfC9Bb89Ab5F11BE782a1f67c1615c2A5fc3"
->>>>>>> 8a70bbbc
   },
   {
     "name": "BATL",
     "symbol": "BATW",
     "decimals": 18,
-<<<<<<< HEAD
-    "address": "0x45f430CFD5Bf38eCE39f1B9A2930B3fD494619e8"
-=======
     "address": "0xE003698b7831829843B69D3fB4f9a3133d97b257"
->>>>>>> 8a70bbbc
   },
   {
     "name": "GNTL",
     "symbol": "GNTW",
     "decimals": 18,
-<<<<<<< HEAD
-    "address": "0x801Ab08819573537C0B256d139473eF13482B3Dd"
-=======
     "address": "0x2417626170675Ccf6022d9db1eFC8f3c59836368"
->>>>>>> 8a70bbbc
   },
   {
     "name": "MLTTL",
     "symbol": "MLTTW",
     "decimals": 18,
-<<<<<<< HEAD
-    "address": "0xf55F3af54B9a507Bd0260e5844C1648921214745"
-=======
     "address": "0x28106C39BE5E51C31D9a289313361D86C9bb7C8E"
->>>>>>> 8a70bbbc
   },
   {
     "name": "Wrapped Ether",
     "symbol": "WETH",
     "decimals": 18,
-<<<<<<< HEAD
-    "address": "0xed01DF970925Cc0BB427f9E8014449C8a529D303"
-=======
     "address": "0x51E83b811930bb4a3aAb3494894ec237Cb6cEc49"
->>>>>>> 8a70bbbc
   }
 ]