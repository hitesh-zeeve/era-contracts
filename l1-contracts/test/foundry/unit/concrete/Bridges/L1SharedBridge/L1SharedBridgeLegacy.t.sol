--- conflicted
+++ resolved
@@ -141,65 +141,4 @@
             _merkleProof: merkleProof
         });
     }
-<<<<<<< HEAD
-
-    function test_claimFailedDepositLegacyErc20Bridge_Erc() public {
-        token.mint(address(sharedBridge), amount);
-
-        // storing depositHappened[chainId][l2TxHash] = txDataHash.
-        bytes32 txDataHash = keccak256(abi.encode(alice, address(token), amount));
-        console.log("txDataHash 1", uint256(txDataHash));
-        _setSharedBridgeDepositHappened(eraChainId, txHash, txDataHash);
-        require(sharedBridge.depositHappened(eraChainId, txHash) == txDataHash, "Deposit not set");
-
-        _setNativeTokenVaultChainBalance(eraChainId, address(token), amount);
-
-        // Bridgehub bridgehub = new Bridgehub();
-        // vm.store(address(bridgehub),  bytes32(uint256(5 +2)), bytes32(uint256(31337)));
-        // require(address(bridgehub.deployer()) == address(31337), "BH: deployer wrong");
-        vm.store(
-            address(sharedBridge),
-            keccak256(abi.encode(tokenAssetId, isWithdrawalFinalizedStorageLocation + 2)),
-            bytes32(uint256(uint160(address(nativeTokenVault))))
-        );
-        vm.store(
-            address(sharedBridge),
-            keccak256(abi.encode(ETH_TOKEN_ASSET_ID, isWithdrawalFinalizedStorageLocation + 2)),
-            bytes32(uint256(uint160(address(nativeTokenVault))))
-        );
-        vm.mockCall(
-            bridgehubAddress,
-            // solhint-disable-next-line func-named-parameters
-            abi.encodeWithSelector(
-                IBridgehub.proveL1ToL2TransactionStatus.selector,
-                eraChainId,
-                txHash,
-                l2BatchNumber,
-                l2MessageIndex,
-                l2TxNumberInBatch,
-                merkleProof,
-                TxStatus.Failure
-            ),
-            abi.encode(true)
-        );
-
-        // solhint-disable-next-line func-named-parameters
-        vm.expectEmit(true, true, true, false, address(sharedBridge));
-        emit ClaimedFailedDepositAssetRouter(eraChainId, alice, (tokenAssetId), abi.encode(bytes32(0)));
-        vm.prank(l1ERC20BridgeAddress);
-
-        sharedBridge.claimFailedDeposit({
-            _chainId: eraChainId,
-            _depositSender: alice,
-            _l1Asset: address(token),
-            _amount: amount,
-            _l2TxHash: txHash,
-            _l2BatchNumber: l2BatchNumber,
-            _l2MessageIndex: l2MessageIndex,
-            _l2TxNumberInBatch: l2TxNumberInBatch,
-            _merkleProof: merkleProof
-        });
-    }
-=======
->>>>>>> ac415e22
 }