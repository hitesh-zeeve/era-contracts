//SPDX-License-Identifier: UNLICENSED

pragma solidity 0.8.24;

import {stdStorage, StdStorage, Test} from "forge-std/Test.sol";
import "forge-std/console.sol";

import {Diamond} from "contracts/state-transition/libraries/Diamond.sol";
import {TestnetERC20Token} from "contracts/dev-contracts/TestnetERC20Token.sol";
import {Bridgehub} from "contracts/bridgehub/Bridgehub.sol";
import {ChainCreationParams} from "contracts/state-transition/IStateTransitionManager.sol";
import {L2TransactionRequestDirect, L2TransactionRequestTwoBridgesOuter} from "contracts/bridgehub/IBridgehub.sol";
import {DummyStateTransitionManagerWBH} from "contracts/dev-contracts/test/DummyStateTransitionManagerWithBridgeHubAddress.sol";
import {DummyHyperchain} from "contracts/dev-contracts/test/DummyHyperchain.sol";
import {DummySharedBridge} from "contracts/dev-contracts/test/DummySharedBridge.sol";
import {DummyBridgehubSetter} from "contracts/dev-contracts/test/DummyBridgehubSetter.sol";
import {IL1AssetRouter} from "contracts/bridge/interfaces/IL1AssetRouter.sol";
import {L1AssetRouter} from "contracts/bridge/L1AssetRouter.sol";
import {L1NativeTokenVault} from "contracts/bridge/L1NativeTokenVault.sol";

import {L2Message, L2Log, TxStatus, BridgehubL2TransactionRequest} from "contracts/common/Messaging.sol";
import {L2_NATIVE_TOKEN_VAULT_ADDRESS} from "contracts/common/L2ContractAddresses.sol";
import {DataEncoding} from "contracts/common/libraries/DataEncoding.sol";

import {ISTMDeploymentTracker} from "contracts/bridgehub/ISTMDeploymentTracker.sol";
import {IMessageRoot} from "contracts/bridgehub/IMessageRoot.sol";
import {L2TransactionRequestTwoBridgesInner} from "contracts/bridgehub/IBridgehub.sol";
import {ETH_TOKEN_ADDRESS, REQUIRED_L2_GAS_PRICE_PER_PUBDATA, MAX_NEW_FACTORY_DEPS, TWO_BRIDGES_MAGIC_VALUE} from "contracts/common/Config.sol";
import {L1ERC20Bridge} from "contracts/bridge/L1ERC20Bridge.sol";
import {ZeroChainId, AddressTooLow, ChainIdTooBig, WrongMagicValue, SharedBridgeNotSet, TokenNotRegistered, BridgeHubAlreadyRegistered, MsgValueMismatch, SlotOccupied, STMAlreadyRegistered, TokenAlreadyRegistered, Unauthorized, NonEmptyMsgValue, STMNotRegistered, InvalidChainId} from "contracts/common/L1ContractErrors.sol";

contract ExperimentalBridgeTest is Test {
    using stdStorage for StdStorage;

    Bridgehub bridgeHub;
    DummyBridgehubSetter dummyBridgehub;
    address public bridgeOwner;
    address public testTokenAddress;
    DummyStateTransitionManagerWBH mockSTM;
    DummyHyperchain mockChainContract;
    DummySharedBridge mockSharedBridge;
    DummySharedBridge mockSecondSharedBridge;
    L1AssetRouter sharedBridge;
    address sharedBridgeAddress;
    address secondBridgeAddress;
    L1AssetRouter secondBridge;
    TestnetERC20Token testToken;
    L1NativeTokenVault ntv;

    bytes32 tokenAssetId;

    bytes32 private constant LOCK_FLAG_ADDRESS = 0x8e94fed44239eb2314ab7a406345e6c5a8f0ccedf3b600de3d004e672c33abf4;

    bytes32 ETH_TOKEN_ASSET_ID =
        keccak256(
            abi.encode(block.chainid, L2_NATIVE_TOKEN_VAULT_ADDRESS, bytes32(uint256(uint160(ETH_TOKEN_ADDRESS))))
        );

    TestnetERC20Token testToken6;
    TestnetERC20Token testToken8;
    TestnetERC20Token testToken18;

    address mockL2Contract;

    uint256 eraChainId;

    event NewChain(uint256 indexed chainId, address stateTransitionManager, address indexed chainGovernance);

    modifier useRandomToken(uint256 randomValue) {
        _setRandomToken(randomValue);

        _;
    }

    function _setRandomToken(uint256 randomValue) internal {
        uint256 tokenIndex = randomValue % 3;
        TestnetERC20Token token;
        if (tokenIndex == 0) {
            testToken = testToken18;
        } else if (tokenIndex == 1) {
            testToken = testToken6;
        } else {
            testToken = testToken8;
        }
    }

    function setUp() public {
        eraChainId = 9;
        uint256 l1ChainId = 1;
        bridgeOwner = makeAddr("BRIDGE_OWNER");
        dummyBridgehub = new DummyBridgehubSetter(l1ChainId, bridgeOwner, type(uint256).max);
        bridgeHub = Bridgehub(address(dummyBridgehub));
        address weth = makeAddr("WETH");
        mockSTM = new DummyStateTransitionManagerWBH(address(bridgeHub));
        mockChainContract = new DummyHyperchain(address(bridgeHub), eraChainId, block.chainid);

        mockL2Contract = makeAddr("mockL2Contract");
        // mocks to use in bridges instead of using a dummy one
        address mockL1WethAddress = makeAddr("Weth");
        address eraDiamondProxy = makeAddr("eraDiamondProxy");

        mockSharedBridge = new DummySharedBridge(keccak256("0xabc"));
        mockSecondSharedBridge = new DummySharedBridge(keccak256("0xdef"));
        ntv = new L1NativeTokenVault(weth, IL1AssetRouter(address(mockSharedBridge)));
        mockSharedBridge.setNativeTokenVault(ntv);
        mockSecondSharedBridge.setNativeTokenVault(ntv);
        testToken = new TestnetERC20Token("ZKSTT", "ZkSync Test Token", 18);
        testTokenAddress = address(testToken);
        vm.prank(address(ntv));
        ntv.registerToken(ETH_TOKEN_ADDRESS);
        ntv.registerToken(address(testToken));
        tokenAssetId = DataEncoding.encodeNTVAssetId(block.chainid, address(testToken));

        // sharedBridge = new L1AssetRouter(mockL1WethAddress, bridgeHub, eraChainId, eraDiamondProxy);
        // address defaultOwner = sharedBridge.owner();
        // vm.prank(defaultOwner);
        // sharedBridge.transferOwnership(bridgeOwner);
        // vm.prank(bridgeOwner);
        // sharedBridge.acceptOwnership();

        // secondBridge = new L1AssetRouter(mockL1WethAddress, bridgeHub, eraChainId, eraDiamondProxy);
        // defaultOwner = secondBridge.owner();
        // vm.prank(defaultOwner);
        // secondBridge.transferOwnership(bridgeOwner);
        // vm.prank(bridgeOwner);
        // secondBridge.acceptOwnership();

        // sharedBridgeAddress = address(sharedBridge);
        // secondBridgeAddress = address(secondBridge);
        testToken18 = new TestnetERC20Token("ZKSTT", "ZkSync Test Token", 18);
        testToken6 = new TestnetERC20Token("USDC", "USD Coin", 6);
        testToken8 = new TestnetERC20Token("WBTC", "Wrapped Bitcoin", 8);

        // test if the ownership of the bridgeHub is set correctly or not
        address defaultOwner = bridgeHub.owner();

        // Now, the `reentrancyGuardInitializer` should prevent anyone from calling `initialize` since we have called the constructor of the contract
        vm.expectRevert(SlotOccupied.selector);
        bridgeHub.initialize(bridgeOwner);

        vm.store(address(mockChainContract), LOCK_FLAG_ADDRESS, bytes32(uint256(1)));
        bytes32 bridgehubLocation = bytes32(uint256(36));
        vm.store(address(mockChainContract), bridgehubLocation, bytes32(uint256(uint160(address(bridgeHub)))));
        bytes32 baseTokenGasPriceNominatorLocation = bytes32(uint256(40));
        vm.store(address(mockChainContract), baseTokenGasPriceNominatorLocation, bytes32(uint256(1)));
        bytes32 baseTokenGasPriceDenominatorLocation = bytes32(uint256(41));
        vm.store(address(mockChainContract), baseTokenGasPriceDenominatorLocation, bytes32(uint256(1)));
        // The ownership can only be transferred by the current owner to a new owner via the two-step approach

        // Default owner calls transferOwnership
        vm.prank(defaultOwner);
        bridgeHub.transferOwnership(bridgeOwner);

        // bridgeOwner calls acceptOwnership
        vm.prank(bridgeOwner);
        bridgeHub.acceptOwnership();

        // Ownership should have changed
        assertEq(bridgeHub.owner(), bridgeOwner);
    }

    function test_newPendingAdminReplacesPrevious(address randomDeployer, address otherRandomDeployer) public {
        vm.assume(randomDeployer != address(0));
        vm.assume(otherRandomDeployer != address(0));
        assertEq(address(0), bridgeHub.admin());
        vm.assume(randomDeployer != otherRandomDeployer);

        vm.prank(bridgeHub.owner());
        bridgeHub.setPendingAdmin(randomDeployer);

        vm.prank(bridgeHub.owner());
        bridgeHub.setPendingAdmin(otherRandomDeployer);

        vm.prank(otherRandomDeployer);
        bridgeHub.acceptAdmin();

        assertEq(otherRandomDeployer, bridgeHub.admin());
    }

    function test_onlyPendingAdminCanAccept(address randomDeployer, address otherRandomDeployer) public {
        vm.assume(randomDeployer != address(0));
        vm.assume(otherRandomDeployer != address(0));
        assertEq(address(0), bridgeHub.admin());
        vm.assume(randomDeployer != otherRandomDeployer);

        vm.prank(bridgeHub.owner());
        bridgeHub.setPendingAdmin(randomDeployer);

        vm.expectRevert(abi.encodeWithSelector(Unauthorized.selector, otherRandomDeployer));
        vm.prank(otherRandomDeployer);
        bridgeHub.acceptAdmin();

        assertEq(address(0), bridgeHub.admin());
    }

    function test_onlyOwnerCanSetDeployer(address randomDeployer) public {
        vm.assume(randomDeployer != address(0));
        assertEq(address(0), bridgeHub.admin());

        vm.prank(bridgeHub.owner());
        bridgeHub.setPendingAdmin(randomDeployer);
        vm.prank(randomDeployer);
        bridgeHub.acceptAdmin();

        assertEq(randomDeployer, bridgeHub.admin());
    }

    function test_randomCallerCannotSetDeployer(address randomCaller, address randomDeployer) public {
        if (randomCaller != bridgeHub.owner() && randomCaller != bridgeHub.admin()) {
            vm.prank(randomCaller);
<<<<<<< HEAD
            vm.expectRevert(bytes("BH: not owner or admin"));
=======
            vm.expectRevert(abi.encodeWithSelector(Unauthorized.selector, randomCaller));
>>>>>>> 7b488e67
            bridgeHub.setPendingAdmin(randomDeployer);

            // The deployer shouldn't have changed.
            assertEq(address(0), bridgeHub.admin());
        }
    }

    function test_addStateTransitionManager(address randomAddressWithoutTheCorrectInterface) public {
        vm.assume(randomAddressWithoutTheCorrectInterface != address(0));
        bool isSTMRegistered = bridgeHub.stateTransitionManagerIsRegistered(randomAddressWithoutTheCorrectInterface);
        assertTrue(!isSTMRegistered);

        vm.prank(bridgeOwner);
        bridgeHub.addStateTransitionManager(randomAddressWithoutTheCorrectInterface);

        isSTMRegistered = bridgeHub.stateTransitionManagerIsRegistered(randomAddressWithoutTheCorrectInterface);
        assertTrue(isSTMRegistered);

        // An address that has already been registered, cannot be registered again (at least not before calling `removeStateTransitionManager`).
        vm.prank(bridgeOwner);
<<<<<<< HEAD
        vm.expectRevert(bytes("BH: state transition already registered"));
=======
        vm.expectRevert(STMAlreadyRegistered.selector);
>>>>>>> 7b488e67
        bridgeHub.addStateTransitionManager(randomAddressWithoutTheCorrectInterface);

        isSTMRegistered = bridgeHub.stateTransitionManagerIsRegistered(randomAddressWithoutTheCorrectInterface);
        assertTrue(isSTMRegistered);
    }

    function test_addStateTransitionManager_cannotBeCalledByRandomAddress(
        address randomCaller,
        address randomAddressWithoutTheCorrectInterface
    ) public {
        vm.assume(randomAddressWithoutTheCorrectInterface != address(0));
        bool isSTMRegistered = bridgeHub.stateTransitionManagerIsRegistered(randomAddressWithoutTheCorrectInterface);
        assertTrue(!isSTMRegistered);

        if (randomCaller != bridgeOwner) {
            vm.prank(randomCaller);
            vm.expectRevert(bytes("Ownable: caller is not the owner"));

            bridgeHub.addStateTransitionManager(randomAddressWithoutTheCorrectInterface);
        }

        vm.prank(bridgeOwner);
        bridgeHub.addStateTransitionManager(randomAddressWithoutTheCorrectInterface);

        isSTMRegistered = bridgeHub.stateTransitionManagerIsRegistered(randomAddressWithoutTheCorrectInterface);
        assertTrue(isSTMRegistered);

        // An address that has already been registered, cannot be registered again (at least not before calling `removeStateTransitionManager`).
        vm.prank(bridgeOwner);
<<<<<<< HEAD
        vm.expectRevert(bytes("BH: state transition already registered"));
=======
        vm.expectRevert(STMAlreadyRegistered.selector);
>>>>>>> 7b488e67
        bridgeHub.addStateTransitionManager(randomAddressWithoutTheCorrectInterface);

        // Definitely not by a random caller
        if (randomCaller != bridgeOwner) {
            vm.prank(randomCaller);
            vm.expectRevert("Ownable: caller is not the owner");
            bridgeHub.addStateTransitionManager(randomAddressWithoutTheCorrectInterface);
        }

        isSTMRegistered = bridgeHub.stateTransitionManagerIsRegistered(randomAddressWithoutTheCorrectInterface);
        assertTrue(isSTMRegistered);
    }

    function test_removeStateTransitionManager(address randomAddressWithoutTheCorrectInterface) public {
        vm.assume(randomAddressWithoutTheCorrectInterface != address(0));
        bool isSTMRegistered = bridgeHub.stateTransitionManagerIsRegistered(randomAddressWithoutTheCorrectInterface);
        assertTrue(!isSTMRegistered);

        // A non-existent STM cannot be removed
        vm.prank(bridgeOwner);
<<<<<<< HEAD
        vm.expectRevert(bytes("BH: state transition not registered yet"));
=======
        vm.expectRevert(STMNotRegistered.selector);
>>>>>>> 7b488e67
        bridgeHub.removeStateTransitionManager(randomAddressWithoutTheCorrectInterface);

        // Let's first register our particular stateTransitionManager
        vm.prank(bridgeOwner);
        bridgeHub.addStateTransitionManager(randomAddressWithoutTheCorrectInterface);

        isSTMRegistered = bridgeHub.stateTransitionManagerIsRegistered(randomAddressWithoutTheCorrectInterface);
        assertTrue(isSTMRegistered);

        // Only an address that has already been registered, can be removed.
        vm.prank(bridgeOwner);
        bridgeHub.removeStateTransitionManager(randomAddressWithoutTheCorrectInterface);

        isSTMRegistered = bridgeHub.stateTransitionManagerIsRegistered(randomAddressWithoutTheCorrectInterface);
        assertTrue(!isSTMRegistered);

        // An already removed STM cannot be removed again
        vm.prank(bridgeOwner);
<<<<<<< HEAD
        vm.expectRevert(bytes("BH: state transition not registered yet"));
=======
        vm.expectRevert(STMNotRegistered.selector);
>>>>>>> 7b488e67
        bridgeHub.removeStateTransitionManager(randomAddressWithoutTheCorrectInterface);
    }

    function test_removeStateTransitionManager_cannotBeCalledByRandomAddress(
        address randomAddressWithoutTheCorrectInterface,
        address randomCaller
    ) public {
        vm.assume(randomAddressWithoutTheCorrectInterface != address(0));
        bool isSTMRegistered = bridgeHub.stateTransitionManagerIsRegistered(randomAddressWithoutTheCorrectInterface);
        assertTrue(!isSTMRegistered);

        if (randomCaller != bridgeOwner) {
            vm.prank(randomCaller);
            vm.expectRevert(bytes("Ownable: caller is not the owner"));

            bridgeHub.removeStateTransitionManager(randomAddressWithoutTheCorrectInterface);
        }

        // A non-existent STM cannot be removed
        vm.prank(bridgeOwner);
<<<<<<< HEAD
        vm.expectRevert(bytes("BH: state transition not registered yet"));
=======
        vm.expectRevert(STMNotRegistered.selector);
>>>>>>> 7b488e67
        bridgeHub.removeStateTransitionManager(randomAddressWithoutTheCorrectInterface);

        // Let's first register our particular stateTransitionManager
        vm.prank(bridgeOwner);
        bridgeHub.addStateTransitionManager(randomAddressWithoutTheCorrectInterface);

        isSTMRegistered = bridgeHub.stateTransitionManagerIsRegistered(randomAddressWithoutTheCorrectInterface);
        assertTrue(isSTMRegistered);

        // Only an address that has already been registered, can be removed.
        vm.prank(bridgeOwner);
        bridgeHub.removeStateTransitionManager(randomAddressWithoutTheCorrectInterface);

        isSTMRegistered = bridgeHub.stateTransitionManagerIsRegistered(randomAddressWithoutTheCorrectInterface);
        assertTrue(!isSTMRegistered);

        // An already removed STM cannot be removed again
        vm.prank(bridgeOwner);
<<<<<<< HEAD
        vm.expectRevert(bytes("BH: state transition not registered yet"));
=======
        vm.expectRevert(STMNotRegistered.selector);
>>>>>>> 7b488e67
        bridgeHub.removeStateTransitionManager(randomAddressWithoutTheCorrectInterface);

        // Not possible by a randomcaller as well
        if (randomCaller != bridgeOwner) {
            vm.prank(randomCaller);
            vm.expectRevert(bytes("Ownable: caller is not the owner"));
            bridgeHub.removeStateTransitionManager(randomAddressWithoutTheCorrectInterface);
        }
    }

    function test_addAssetId(address randomAddress) public {
        vm.startPrank(bridgeOwner);
        bridgeHub.setAddresses(address(mockSharedBridge), ISTMDeploymentTracker(address(0)), IMessageRoot(address(0)));
        vm.stopPrank();

        bytes32 assetId = DataEncoding.encodeNTVAssetId(block.chainid, testTokenAddress);
        assertTrue(!bridgeHub.assetIdIsRegistered(assetId), "This random address is not registered as a token");

        vm.prank(bridgeOwner);
        bridgeHub.addTokenAssetId(assetId);

        assertTrue(
            bridgeHub.assetIdIsRegistered(assetId),
            "after call from the bridgeowner, this randomAddress should be a registered token"
        );

        if (randomAddress != address(testTokenAddress)) {
            // Testing to see if a random address can also be added or not
            vm.prank(bridgeOwner);
            assetId = DataEncoding.encodeNTVAssetId(block.chainid, address(randomAddress));
            bridgeHub.addTokenAssetId(assetId);
            assertTrue(bridgeHub.assetIdIsRegistered(assetId));
        }

        // An already registered token cannot be registered again
        vm.prank(bridgeOwner);
<<<<<<< HEAD
        vm.expectRevert("BH: asset id already registered");
        bridgeHub.addTokenAssetId(assetId);
=======
        vm.expectRevert(abi.encodeWithSelector(TokenAlreadyRegistered.selector, address(randomAddress)));
        bridgeHub.addToken(randomAddress);
>>>>>>> 7b488e67
    }

    function test_addAssetId_cannotBeCalledByRandomAddress(
        address randomCaller,
        uint256 randomValue
    ) public useRandomToken(randomValue) {
        vm.startPrank(bridgeOwner);
        bridgeHub.setAddresses(address(mockSharedBridge), ISTMDeploymentTracker(address(0)), IMessageRoot(address(0)));
        vm.stopPrank();

        bytes32 assetId = DataEncoding.encodeNTVAssetId(block.chainid, testTokenAddress);

        if (randomCaller != bridgeOwner) {
            vm.prank(randomCaller);
            vm.expectRevert(bytes("Ownable: caller is not the owner"));
            bridgeHub.addTokenAssetId(assetId);
        }

        assertTrue(!bridgeHub.assetIdIsRegistered(assetId), "This random address is not registered as a token");

        vm.prank(bridgeOwner);
        bridgeHub.addTokenAssetId(assetId);

        assertTrue(
            bridgeHub.assetIdIsRegistered(assetId),
            "after call from the bridgeowner, this testTokenAddress should be a registered token"
        );

        // An already registered token cannot be registered again by randomCaller
        if (randomCaller != bridgeOwner) {
            vm.prank(bridgeOwner);
<<<<<<< HEAD
            vm.expectRevert("BH: asset id already registered");
            bridgeHub.addTokenAssetId(assetId);
=======
            vm.expectRevert(abi.encodeWithSelector(TokenAlreadyRegistered.selector, address(randomAddress)));
            bridgeHub.addToken(randomAddress);
        }
    }

    function test_setSharedBridge(address randomAddress) public {
        vm.assume(randomAddress != address(0));
        assertTrue(
            bridgeHub.sharedBridge() == IL1SharedBridge(address(0)),
            "This random address is not registered as sharedBridge"
        );

        vm.prank(bridgeOwner);
        bridgeHub.setSharedBridge(randomAddress);

        assertTrue(
            bridgeHub.sharedBridge() == IL1SharedBridge(randomAddress),
            "after call from the bridgeowner, this randomAddress should be the registered sharedBridge"
        );
    }

    function test_setSharedBridge_cannotBeCalledByRandomAddress(address randomCaller, address randomAddress) public {
        vm.assume(randomAddress != address(0));
        if (randomCaller != bridgeOwner) {
            vm.prank(randomCaller);
            vm.expectRevert(bytes("Ownable: caller is not the owner"));
            bridgeHub.setSharedBridge(randomAddress);
        }

        assertTrue(
            bridgeHub.sharedBridge() == IL1SharedBridge(address(0)),
            "This random address is not registered as sharedBridge"
        );

        vm.prank(bridgeOwner);
        bridgeHub.setSharedBridge(randomAddress);

        assertTrue(
            bridgeHub.sharedBridge() == IL1SharedBridge(randomAddress),
            "after call from the bridgeowner, this randomAddress should be the registered sharedBridge"
        );
    }

    uint256 newChainId;
    address admin;

    function test_pause_createNewChain(
        uint256 chainId,
        uint256 salt,
        uint256 randomValue
    ) public useRandomToken(randomValue) {
        chainId = bound(chainId, 1, type(uint48).max);
        address deployerAddress = makeAddr("DEPLOYER_ADDRESS");
        admin = makeAddr("NEW_CHAIN_ADMIN");

        vm.prank(bridgeOwner);
        bridgeHub.pause();
        vm.prank(bridgeOwner);
        bridgeHub.setPendingAdmin(deployerAddress);
        vm.prank(deployerAddress);
        bridgeHub.acceptAdmin();

        vm.expectRevert("Pausable: paused");
        vm.prank(deployerAddress);
        bridgeHub.createNewChain({
            _chainId: chainId,
            _stateTransitionManager: address(mockSTM),
            _baseToken: address(testToken),
            _salt: salt,
            _admin: admin,
            _initData: bytes("")
        });

        vm.prank(bridgeOwner);
        bridgeHub.unpause();

        vm.expectRevert(STMNotRegistered.selector);
        vm.prank(deployerAddress);
        bridgeHub.createNewChain({
            _chainId: 1,
            _stateTransitionManager: address(mockSTM),
            _baseToken: address(testToken),
            _salt: uint256(123),
            _admin: admin,
            _initData: bytes("")
        });
    }

    function test_RevertWhen_STMNotRegisteredOnCreate(
        uint256 chainId,
        uint256 salt,
        uint256 randomValue
    ) public useRandomToken(randomValue) {
        chainId = bound(chainId, 1, type(uint48).max);
        address deployerAddress = makeAddr("DEPLOYER_ADDRESS");
        admin = makeAddr("NEW_CHAIN_ADMIN");

        vm.prank(bridgeOwner);
        bridgeHub.setPendingAdmin(deployerAddress);
        vm.prank(deployerAddress);
        bridgeHub.acceptAdmin();

        chainId = bound(chainId, 1, type(uint48).max);
        vm.expectRevert(STMNotRegistered.selector);
        vm.prank(deployerAddress);
        bridgeHub.createNewChain({
            _chainId: chainId,
            _stateTransitionManager: address(mockSTM),
            _baseToken: address(testToken),
            _salt: salt,
            _admin: admin,
            _initData: bytes("")
        });
    }

    function test_RevertWhen_wrongChainIdOnCreate(
        uint256 chainId,
        uint256 salt,
        uint256 randomValue
    ) public useRandomToken(randomValue) {
        chainId = bound(chainId, 1, type(uint48).max);
        address deployerAddress = makeAddr("DEPLOYER_ADDRESS");
        admin = makeAddr("NEW_CHAIN_ADMIN");

        vm.prank(bridgeOwner);
        bridgeHub.setPendingAdmin(deployerAddress);
        vm.prank(deployerAddress);
        bridgeHub.acceptAdmin();

        chainId = bound(chainId, type(uint48).max + uint256(1), type(uint256).max);
        vm.expectRevert(ChainIdTooBig.selector);
        vm.prank(deployerAddress);
        bridgeHub.createNewChain({
            _chainId: chainId,
            _stateTransitionManager: address(mockSTM),
            _baseToken: address(testToken),
            _salt: salt,
            _admin: admin,
            _initData: bytes("")
        });

        chainId = 0;
        vm.expectRevert(ZeroChainId.selector);
        vm.prank(deployerAddress);
        bridgeHub.createNewChain({
            _chainId: chainId,
            _stateTransitionManager: address(mockSTM),
            _baseToken: address(testToken),
            _salt: salt,
            _admin: admin,
            _initData: bytes("")
        });
    }

    function test_RevertWhen_tokenNotRegistered(
        uint256 chainId,
        uint256 salt,
        uint256 randomValue
    ) public useRandomToken(randomValue) {
        chainId = bound(chainId, 1, type(uint48).max);
        address deployerAddress = makeAddr("DEPLOYER_ADDRESS");
        admin = makeAddr("NEW_CHAIN_ADMIN");

        vm.prank(bridgeOwner);
        bridgeHub.setPendingAdmin(deployerAddress);
        vm.prank(deployerAddress);
        bridgeHub.acceptAdmin();

        vm.startPrank(bridgeOwner);
        bridgeHub.addStateTransitionManager(address(mockSTM));
        vm.stopPrank();

        vm.expectRevert(abi.encodeWithSelector(TokenNotRegistered.selector, address(testToken)));
        vm.prank(deployerAddress);
        bridgeHub.createNewChain({
            _chainId: chainId,
            _stateTransitionManager: address(mockSTM),
            _baseToken: address(testToken),
            _salt: salt,
            _admin: admin,
            _initData: bytes("")
        });
    }

    function test_RevertWhen_wethBridgeNotSet(
        uint256 chainId,
        uint256 salt,
        uint256 randomValue
    ) public useRandomToken(randomValue) {
        chainId = bound(chainId, 1, type(uint48).max);
        address deployerAddress = makeAddr("DEPLOYER_ADDRESS");
        admin = makeAddr("NEW_CHAIN_ADMIN");

        vm.prank(bridgeOwner);
        bridgeHub.setPendingAdmin(deployerAddress);
        vm.prank(deployerAddress);
        bridgeHub.acceptAdmin();

        vm.startPrank(bridgeOwner);
        bridgeHub.addStateTransitionManager(address(mockSTM));
        bridgeHub.addToken(address(testToken));
        vm.stopPrank();

        vm.expectRevert(SharedBridgeNotSet.selector);
        vm.prank(deployerAddress);
        bridgeHub.createNewChain({
            _chainId: chainId,
            _stateTransitionManager: address(mockSTM),
            _baseToken: address(testToken),
            _salt: salt,
            _admin: admin,
            _initData: bytes("")
        });
    }

    function test_RevertWhen_chainIdAlreadyRegistered(
        uint256 chainId,
        uint256 salt,
        uint256 randomValue
    ) public useRandomToken(randomValue) {
        address deployerAddress = makeAddr("DEPLOYER_ADDRESS");
        admin = makeAddr("NEW_CHAIN_ADMIN");
        vm.prank(bridgeOwner);
        bridgeHub.setPendingAdmin(deployerAddress);
        vm.prank(deployerAddress);
        bridgeHub.acceptAdmin();

        vm.startPrank(bridgeOwner);
        bridgeHub.addStateTransitionManager(address(mockSTM));
        bridgeHub.addToken(address(testToken));
        bridgeHub.setSharedBridge(sharedBridgeAddress);
        vm.stopPrank();

        chainId = bound(chainId, 1, type(uint48).max);
        stdstore.target(address(bridgeHub)).sig("stateTransitionManager(uint256)").with_key(chainId).checked_write(
            address(mockSTM)
        );

        vm.expectRevert(BridgeHubAlreadyRegistered.selector);
        vm.prank(deployerAddress);
        bridgeHub.createNewChain({
            _chainId: chainId,
            _stateTransitionManager: address(mockSTM),
            _baseToken: address(testToken),
            _salt: salt,
            _admin: admin,
            _initData: bytes("")
        });
    }

    function test_createNewChain(
        address randomCaller,
        uint256 chainId,
        bool isFreezable,
        bytes4[] memory mockSelectors,
        address mockInitAddress,
        bytes memory mockInitCalldata,
        uint256 salt,
        uint256 randomValue
    ) public useRandomToken(randomValue) {
        address deployerAddress = makeAddr("DEPLOYER_ADDRESS");
        admin = makeAddr("NEW_CHAIN_ADMIN");
        chainId = bound(chainId, 1, type(uint48).max);

        vm.prank(bridgeOwner);
        bridgeHub.setPendingAdmin(deployerAddress);
        vm.prank(deployerAddress);
        bridgeHub.acceptAdmin();

        vm.startPrank(bridgeOwner);
        bridgeHub.addStateTransitionManager(address(mockSTM));
        bridgeHub.addToken(address(testToken));
        bridgeHub.setSharedBridge(sharedBridgeAddress);
        vm.stopPrank();

        if (randomCaller != deployerAddress && randomCaller != bridgeOwner) {
            vm.prank(randomCaller);
            vm.expectRevert(abi.encodeWithSelector(Unauthorized.selector, randomCaller));
            bridgeHub.createNewChain({
                _chainId: chainId,
                _stateTransitionManager: address(mockSTM),
                _baseToken: address(testToken),
                _salt: salt,
                _admin: admin,
                _initData: bytes("")
            });
>>>>>>> 7b488e67
        }
    }

    // function test_setSharedBridge(address randomAddress) public {
    //     assertTrue(
    //         bridgeHub.sharedBridge() == IL1AssetRouter(address(0)),
    //         "This random address is not registered as sharedBridge"
    //     );

    //     vm.prank(bridgeOwner);
    //     bridgeHub.setSharedBridge(randomAddress);

    //     assertTrue(
    //         bridgeHub.sharedBridge() == IL1AssetRouter(randomAddress),
    //         "after call from the bridgeowner, this randomAddress should be the registered sharedBridge"
    //     );
    // }

    // function test_setSharedBridge_cannotBeCalledByRandomAddress(address randomCaller, address randomAddress) public {
    //     if (randomCaller != bridgeOwner) {
    //         vm.prank(randomCaller);
    //         vm.expectRevert(bytes("Ownable: caller is not the owner"));
    //         bridgeHub.setSharedBridge(randomAddress);
    //     }

    // assertTrue(
    //     bridgeHub.sharedBridge() == IL1AssetRouter(address(0)),
    //     "This random address is not registered as sharedBridge"
    // );

    //     vm.prank(bridgeOwner);
    //     bridgeHub.setSharedBridge(randomAddress);

    //     assertTrue(
    //         bridgeHub.sharedBridge() == IL1AssetRouter(randomAddress),
    //         "after call from the bridgeowner, this randomAddress should be the registered sharedBridge"
    //     );
    // }

    // uint256 newChainId;
    // address admin;

    // function test_pause_createNewChain(
    //     uint256 chainId,
    //     uint256 salt,
    //     uint256 randomValue
    // ) public useRandomToken(randomValue) {
    //     chainId = bound(chainId, 1, type(uint48).max);
    //     address deployerAddress = makeAddr("DEPLOYER_ADDRESS");
    //     admin = makeAddr("NEW_CHAIN_ADMIN");

    //     vm.prank(bridgeOwner);
    //     bridgeHub.pause();
    //     vm.prank(bridgeOwner);
    //     bridgeHub.setPendingAdmin(deployerAddress);
    //     vm.prank(deployerAddress);
    //     bridgeHub.acceptAdmin();

    //     vm.expectRevert("Pausable: paused");
    //     vm.prank(deployerAddress);
    //     bridgeHub.createNewChain({
    //         _chainId: chainId,
    //         _stateTransitionManager: address(mockSTM),
    //         _baseToken: address(testToken),
    //         _salt: salt,
    //         _admin: admin,
    //         _initData: bytes("")
    //     });

    //     vm.prank(bridgeOwner);
    //     bridgeHub.unpause();

    //     vm.expectRevert("Bridgehub: state transition not registered");
    //     vm.prank(deployerAddress);
    //     bridgeHub.createNewChain({
    //         _chainId: 1,
    //         _stateTransitionManager: address(mockSTM),
    //         _baseToken: address(testToken),
    //         _salt: uint256(123),
    //         _admin: admin,
    //         _initData: bytes("")
    //     });
    // }

    // function test_RevertWhen_STMNotRegisteredOnCreate(
    //     uint256 chainId,
    //     uint256 salt,
    //     uint256 randomValue
    // ) public useRandomToken(randomValue) {
    //     chainId = bound(chainId, 1, type(uint48).max);
    //     address deployerAddress = makeAddr("DEPLOYER_ADDRESS");
    //     admin = makeAddr("NEW_CHAIN_ADMIN");

    //     vm.prank(bridgeOwner);
    //     bridgeHub.setPendingAdmin(deployerAddress);
    //     vm.prank(deployerAddress);
    //     bridgeHub.acceptAdmin();

    //     chainId = bound(chainId, 1, type(uint48).max);
    //     vm.expectRevert("Bridgehub: state transition not registered");
    //     vm.prank(deployerAddress);
    //     bridgeHub.createNewChain({
    //         _chainId: chainId,
    //         _stateTransitionManager: address(mockSTM),
    //         _baseToken: address(testToken),
    //         _salt: salt,
    //         _admin: admin,
    //         _initData: bytes("")
    //     });
    // }

    // function test_RevertWhen_wrongChainIdOnCreate(
    //     uint256 chainId,
    //     uint256 salt,
    //     uint256 randomValue
    // ) public useRandomToken(randomValue) {
    //     chainId = bound(chainId, 1, type(uint48).max);
    //     address deployerAddress = makeAddr("DEPLOYER_ADDRESS");
    //     admin = makeAddr("NEW_CHAIN_ADMIN");

    //     vm.prank(bridgeOwner);
    //     bridgeHub.setPendingAdmin(deployerAddress);
    //     vm.prank(deployerAddress);
    //     bridgeHub.acceptAdmin();

    //     chainId = bound(chainId, type(uint48).max + uint256(1), type(uint256).max);
    //     vm.expectRevert("Bridgehub: chainId too large");
    //     vm.prank(deployerAddress);
    //     bridgeHub.createNewChain({
    //         _chainId: chainId,
    //         _stateTransitionManager: address(mockSTM),
    //         _baseToken: address(testToken),
    //         _salt: salt,
    //         _admin: admin,
    //         _initData: bytes("")
    //     });

    //     chainId = 0;
    //     vm.expectRevert("Bridgehub: chainId cannot be 0");
    //     vm.prank(deployerAddress);
    //     bridgeHub.createNewChain({
    //         _chainId: chainId,
    //         _stateTransitionManager: address(mockSTM),
    //         _baseToken: address(testToken),
    //         _salt: salt,
    //         _admin: admin,
    //         _initData: bytes("")
    //     });
    // }

    // function test_RevertWhen_tokenNotRegistered(
    //     uint256 chainId,
    //     uint256 salt,
    //     uint256 randomValue
    // ) public useRandomToken(randomValue) {
    //     chainId = bound(chainId, 1, type(uint48).max);
    //     address deployerAddress = makeAddr("DEPLOYER_ADDRESS");
    //     admin = makeAddr("NEW_CHAIN_ADMIN");

    //     vm.prank(bridgeOwner);
    //     bridgeHub.setPendingAdmin(deployerAddress);
    //     vm.prank(deployerAddress);
    //     bridgeHub.acceptAdmin();

    //     vm.startPrank(bridgeOwner);
    //     bridgeHub.addStateTransitionManager(address(mockSTM));
    //     vm.stopPrank();

    //     vm.expectRevert("Bridgehub: token not registered");
    //     vm.prank(deployerAddress);
    //     bridgeHub.createNewChain({
    //         _chainId: chainId,
    //         _stateTransitionManager: address(mockSTM),
    //         _baseToken: address(testToken),
    //         _salt: salt,
    //         _admin: admin,
    //         _initData: bytes("")
    //     });
    // }

    // function test_RevertWhen_wethBridgeNotSet(
    //     uint256 chainId,
    //     uint256 salt,
    //     uint256 randomValue
    // ) public useRandomToken(randomValue) {
    //     chainId = bound(chainId, 1, type(uint48).max);
    //     address deployerAddress = makeAddr("DEPLOYER_ADDRESS");
    //     admin = makeAddr("NEW_CHAIN_ADMIN");

    //     vm.prank(bridgeOwner);
    //     bridgeHub.setPendingAdmin(deployerAddress);
    //     vm.prank(deployerAddress);
    //     bridgeHub.acceptAdmin();

    //     vm.startPrank(bridgeOwner);
    //     bridgeHub.addStateTransitionManager(address(mockSTM));
    //     bridgeHub.addToken(address(testToken));
    //     vm.stopPrank();

    //     vm.expectRevert("Bridgehub: weth bridge not set");
    //     vm.prank(deployerAddress);
    //     bridgeHub.createNewChain({
    //         _chainId: chainId,
    //         _stateTransitionManager: address(mockSTM),
    //         _baseToken: address(testToken),
    //         _salt: salt,
    //         _admin: admin,
    //         _initData: bytes("")
    //     });
    // }

    // function test_RevertWhen_chainIdAlreadyRegistered(
    //     uint256 chainId,
    //     uint256 salt,
    //     uint256 randomValue
    // ) public useRandomToken(randomValue) {
    //     address deployerAddress = makeAddr("DEPLOYER_ADDRESS");
    //     admin = makeAddr("NEW_CHAIN_ADMIN");
    //     vm.prank(bridgeOwner);
    //     bridgeHub.setPendingAdmin(deployerAddress);
    //     vm.prank(deployerAddress);
    //     bridgeHub.acceptAdmin();

    //     vm.startPrank(bridgeOwner);
    //     bridgeHub.addStateTransitionManager(address(mockSTM));
    //     bridgeHub.addToken(address(testToken));
    //     bridgeHub.setSharedBridge(sharedBridgeAddress);
    //     vm.stopPrank();

    //     chainId = bound(chainId, 1, type(uint48).max);
    //     stdstore.target(address(bridgeHub)).sig("stateTransitionManager(uint256)").with_key(chainId).checked_write(
    //         address(mockSTM)
    //     );

    //     vm.expectRevert("Bridgehub: chainId already registered");
    //     vm.prank(deployerAddress);
    //     bridgeHub.createNewChain({
    //         _chainId: chainId,
    //         _stateTransitionManager: address(mockSTM),
    //         _baseToken: address(testToken),
    //         _salt: salt,
    //         _admin: admin,
    //         _initData: bytes("")
    //     });
    // }

    // function test_createNewChain(
    //     address randomCaller,
    //     uint256 chainId,
    //     bool isFreezable,
    //     bytes4[] memory mockSelectors,
    //     address mockInitAddress,
    //     bytes memory mockInitCalldata,
    //     uint256 salt,
    //     uint256 randomValue
    // ) public useRandomToken(randomValue) {
    //     address deployerAddress = makeAddr("DEPLOYER_ADDRESS");
    //     admin = makeAddr("NEW_CHAIN_ADMIN");
    //     chainId = bound(chainId, 1, type(uint48).max);

    //     vm.prank(bridgeOwner);
    //     bridgeHub.setPendingAdmin(deployerAddress);
    //     vm.prank(deployerAddress);
    //     bridgeHub.acceptAdmin();

    //     vm.startPrank(bridgeOwner);
    //     bridgeHub.addStateTransitionManager(address(mockSTM));
    //     bridgeHub.addToken(address(testToken));
    //     bridgeHub.setSharedBridge(sharedBridgeAddress);
    //     vm.stopPrank();

    //     if (randomCaller != deployerAddress && randomCaller != bridgeOwner) {
    //         vm.prank(randomCaller);
    //         vm.expectRevert(bytes("Bridgehub: not owner or admin"));
    //         bridgeHub.createNewChain({
    //             _chainId: chainId,
    //             _stateTransitionManager: address(mockSTM),
    //             _baseToken: address(testToken),
    //             _salt: salt,
    //             _admin: admin,
    //             _initData: bytes("")
    //         });
    //     }

    //     vm.prank(mockSTM.owner());
    //     bytes memory _newChainInitData = _createNewChainInitData(
    //         isFreezable,
    //         mockSelectors,
    //         mockInitAddress,
    //         mockInitCalldata
    //     );

    //     // bridgeHub.createNewChain => stateTransitionManager.createNewChain => this function sets the stateTransition mapping
    //     // of `chainId`, let's emulate that using foundry cheatcodes or let's just use the extra function we introduced in our mockSTM
    //     mockSTM.setHyperchain(chainId, address(mockChainContract));
    //     assertTrue(mockSTM.getHyperchain(chainId) == address(mockChainContract));

    // vm.startPrank(deployerAddress);
    // vm.mockCall(
    //     address(mockSTM),
    //     // solhint-disable-next-line func-named-parameters
    //     abi.encodeWithSelector(
    //         mockSTM.createNewChain.selector,
    //         chainId,
    //         address(testToken),
    //         sharedBridgeAddress,
    //         admin,
    //         _newChainInitData
    //     ),
    //     bytes("")
    // );

    // vm.expectEmit(true, true, true, true, address(bridgeHub));
    // emit NewChain(chainId, address(mockSTM), admin);

    // newChainId = bridgeHub.createNewChain({
    //     _chainId: chainId,
    //     _stateTransitionManager: address(mockSTM),
    //     _baseToken: address(testToken),
    //     _salt: uint256(chainId * 2),
    //     _admin: admin,
    //     _initData: _newChainInitData
    // });

    //     vm.stopPrank();
    //     vm.clearMockedCalls();

    //     assertTrue(bridgeHub.stateTransitionManager(newChainId) == address(mockSTM));
    //     assertTrue(bridgeHub.baseToken(newChainId) == testTokenAddress);
    // }

    // function test_getHyperchain(uint256 mockChainId) public {
    //     mockChainId = _setUpHyperchainForChainId(mockChainId);

    //     // Now the following statements should be true as well:
    //     assertTrue(bridgeHub.stateTransitionManager(mockChainId) == address(mockSTM));
    //     address returnedHyperchain = bridgeHub.getHyperchain(mockChainId);

    //     assertEq(returnedHyperchain, address(mockChainContract));
    // }

    // function test_proveL2MessageInclusion(
    //     uint256 mockChainId,
    //     uint256 mockBatchNumber,
    //     uint256 mockIndex,
    //     bytes32[] memory mockProof,
    //     uint16 randomTxNumInBatch,
    //     address randomSender,
    //     bytes memory randomData
    // ) public {
    //     mockChainId = _setUpHyperchainForChainId(mockChainId);

    //     // Now the following statements should be true as well:
    //     assertTrue(bridgeHub.stateTransitionManager(mockChainId) == address(mockSTM));
    //     assertTrue(bridgeHub.getHyperchain(mockChainId) == address(mockChainContract));

    //     // Creating a random L2Message::l2Message so that we pass the correct parameters to `proveL2MessageInclusion`
    //     L2Message memory l2Message = _createMockL2Message(randomTxNumInBatch, randomSender, randomData);

    //     // Since we have used random data for the `bridgeHub.proveL2MessageInclusion` function which basically forwards the call
    //     // to the same function in the mailbox, we will mock the call to the mailbox to return true and see if it works.
    //     vm.mockCall(
    //         address(mockChainContract),
    //         // solhint-disable-next-line func-named-parameters
    //         abi.encodeWithSelector(
    //             mockChainContract.proveL2MessageInclusion.selector,
    //             mockBatchNumber,
    //             mockIndex,
    //             l2Message,
    //             mockProof
    //         ),
    //         abi.encode(true)
    //     );

    //     assertTrue(
    //         bridgeHub.proveL2MessageInclusion({
    //             _chainId: mockChainId,
    //             _batchNumber: mockBatchNumber,
    //             _index: mockIndex,
    //             _message: l2Message,
    //             _proof: mockProof
    //         })
    //     );
    //     vm.clearMockedCalls();
    // }

    function test_proveL2LogInclusion(
        uint256 mockChainId,
        uint256 mockBatchNumber,
        uint256 mockIndex,
        bytes32[] memory mockProof,
        uint8 randomL2ShardId,
        bool randomIsService,
        uint16 randomTxNumInBatch,
        address randomSender,
        bytes32 randomKey,
        bytes32 randomValue
    ) public {
        mockChainId = _setUpHyperchainForChainId(mockChainId);

        // Now the following statements should be true as well:
        assertTrue(bridgeHub.stateTransitionManager(mockChainId) == address(mockSTM));
        assertTrue(bridgeHub.getHyperchain(mockChainId) == address(mockChainContract));

        // Creating a random L2Log::l2Log so that we pass the correct parameters to `proveL2LogInclusion`
        L2Log memory l2Log = _createMockL2Log({
            randomL2ShardId: randomL2ShardId,
            randomIsService: randomIsService,
            randomTxNumInBatch: randomTxNumInBatch,
            randomSender: randomSender,
            randomKey: randomKey,
            randomValue: randomValue
        });

        // Since we have used random data for the `bridgeHub.proveL2LogInclusion` function which basically forwards the call
        // to the same function in the mailbox, we will mock the call to the mailbox to return true and see if it works.
        vm.mockCall(
            address(mockChainContract),
            // solhint-disable-next-line func-named-parameters
            abi.encodeWithSelector(
                mockChainContract.proveL2LogInclusion.selector,
                mockBatchNumber,
                mockIndex,
                l2Log,
                mockProof
            ),
            abi.encode(true)
        );

        assertTrue(
            bridgeHub.proveL2LogInclusion({
                _chainId: mockChainId,
                _batchNumber: mockBatchNumber,
                _index: mockIndex,
                _log: l2Log,
                _proof: mockProof
            })
        );
        vm.clearMockedCalls();
    }

    function test_proveL1ToL2TransactionStatus(
        uint256 randomChainId,
        bytes32 randomL2TxHash,
        uint256 randomL2BatchNumber,
        uint256 randomL2MessageIndex,
        uint16 randomL2TxNumberInBatch,
        bytes32[] memory randomMerkleProof,
        bool randomResultantBool,
        bool txStatusBool
    ) public {
        randomChainId = _setUpHyperchainForChainId(randomChainId);

        TxStatus txStatus;

        if (txStatusBool) {
            txStatus = TxStatus.Failure;
        } else {
            txStatus = TxStatus.Success;
        }

        vm.mockCall(
            address(mockChainContract),
            // solhint-disable-next-line func-named-parameters
            abi.encodeWithSelector(
                mockChainContract.proveL1ToL2TransactionStatus.selector,
                randomL2TxHash,
                randomL2BatchNumber,
                randomL2MessageIndex,
                randomL2TxNumberInBatch,
                randomMerkleProof,
                txStatus
            ),
            abi.encode(randomResultantBool)
        );

        assertTrue(
            bridgeHub.proveL1ToL2TransactionStatus({
                _chainId: randomChainId,
                _l2TxHash: randomL2TxHash,
                _l2BatchNumber: randomL2BatchNumber,
                _l2MessageIndex: randomL2MessageIndex,
                _l2TxNumberInBatch: randomL2TxNumberInBatch,
                _merkleProof: randomMerkleProof,
                _status: txStatus
            }) == randomResultantBool
        );
    }

    function test_l2TransactionBaseCost(
        uint256 mockChainId,
        uint256 mockGasPrice,
        uint256 mockL2GasLimit,
        uint256 mockL2GasPerPubdataByteLimit,
        uint256 mockL2TxnCost
    ) public {
        mockChainId = _setUpHyperchainForChainId(mockChainId);

        vm.mockCall(
            address(mockChainContract),
            // solhint-disable-next-line func-named-parameters
            abi.encodeWithSelector(
                mockChainContract.l2TransactionBaseCost.selector,
                mockGasPrice,
                mockL2GasLimit,
                mockL2GasPerPubdataByteLimit
            ),
            abi.encode(mockL2TxnCost)
        );

        assertTrue(
            bridgeHub.l2TransactionBaseCost(mockChainId, mockGasPrice, mockL2GasLimit, mockL2GasPerPubdataByteLimit) ==
                mockL2TxnCost
        );
        vm.clearMockedCalls();
    }

<<<<<<< HEAD
    // function _prepareETHL2TransactionDirectRequest(
    //     uint256 mockChainId,
    //     uint256 mockMintValue,
    //     address mockL2Contract,
    //     uint256 mockL2Value,
    //     bytes memory mockL2Calldata,
    //     uint256 mockL2GasLimit,
    //     uint256 mockL2GasPerPubdataByteLimit,
    //     bytes[] memory mockFactoryDeps,
    //     address randomCaller
    // ) internal returns (L2TransactionRequestDirect memory l2TxnReqDirect) {
    //     if (mockFactoryDeps.length > MAX_NEW_FACTORY_DEPS) {
    //         mockFactoryDeps = _restrictArraySize(mockFactoryDeps, MAX_NEW_FACTORY_DEPS);
    //     }

    //     l2TxnReqDirect = _createMockL2TransactionRequestDirect({
    //         mockChainId: mockChainId,
    //         mockMintValue: mockMintValue,
    //         mockL2Contract: mockL2Contract,
    //         mockL2Value: mockL2Value,
    //         mockL2Calldata: mockL2Calldata,
    //         mockL2GasLimit: mockL2GasLimit,
    //         mockL2GasPerPubdataByteLimit: mockL2GasPerPubdataByteLimit,
    //         mockFactoryDeps: mockFactoryDeps,
    //         mockRefundRecipient: address(0)
    //     });

    //     l2TxnReqDirect.chainId = _setUpHyperchainForChainId(l2TxnReqDirect.chainId);

    // assertTrue(!(bridgeHub.baseToken(l2TxnReqDirect.chainId) == ETH_TOKEN_ADDRESS));
    // _setUpBaseTokenForChainId(l2TxnReqDirect.chainId, true, address(0));
    // assertTrue(bridgeHub.baseToken(l2TxnReqDirect.chainId) == ETH_TOKEN_ADDRESS);

    // _setUpSharedBridge();
    // _setUpSharedBridgeL2(mockChainId);

    // assertTrue(bridgeHub.getHyperchain(l2TxnReqDirect.chainId) == address(mockChainContract));
    // bytes32 canonicalHash = keccak256(abi.encode("CANONICAL_TX_HASH"));

    //     vm.mockCall(
    //         address(mockChainContract),
    //         abi.encodeWithSelector(mockChainContract.bridgehubRequestL2Transaction.selector),
    //         abi.encode(canonicalHash)
    //     );

    //     mockChainContract.setFeeParams();
    //     mockChainContract.setBaseTokenGasMultiplierPrice(uint128(1), uint128(1));
    //     mockChainContract.setBridgeHubAddress(address(bridgeHub));
    //     assertTrue(mockChainContract.getBridgeHubAddress() == address(bridgeHub));
    // }

    // function test_requestL2TransactionDirect_RevertWhen_incorrectETHParams(
    //     uint256 mockChainId,
    //     uint256 mockMintValue,
    //     address mockL2Contract,
    //     uint256 mockL2Value,
    //     uint256 msgValue,
    //     bytes memory mockL2Calldata,
    //     uint256 mockL2GasLimit,
    //     uint256 mockL2GasPerPubdataByteLimit,
    //     bytes[] memory mockFactoryDeps
    // ) public {
    //     address randomCaller = makeAddr("RANDOM_CALLER");
    //     vm.assume(msgValue != mockMintValue);

    //     L2TransactionRequestDirect memory l2TxnReqDirect = _prepareETHL2TransactionDirectRequest({
    //         mockChainId: mockChainId,
    //         mockMintValue: mockMintValue,
    //         mockL2Contract: mockL2Contract,
    //         mockL2Value: mockL2Value,
    //         mockL2Calldata: mockL2Calldata,
    //         mockL2GasLimit: mockL2GasLimit,
    //         mockL2GasPerPubdataByteLimit: mockL2GasPerPubdataByteLimit,
    //         mockFactoryDeps: mockFactoryDeps,
    //         randomCaller: randomCaller
    //     });

    //     vm.deal(randomCaller, msgValue);
    //     vm.expectRevert("Bridgehub: msg.value mismatch 1");
    //     vm.prank(randomCaller);
    //     bridgeHub.requestL2TransactionDirect{value: msgValue}(l2TxnReqDirect);
    // }

    // function test_requestL2TransactionDirect_ETHCase(
    //     uint256 mockChainId,
    //     uint256 mockMintValue,
    //     address mockL2Contract,
    //     uint256 mockL2Value,
    //     bytes memory mockL2Calldata,
    //     uint256 mockL2GasLimit,
    //     uint256 mockL2GasPerPubdataByteLimit,
    //     bytes[] memory mockFactoryDeps,
    //     uint256 gasPrice
    // ) public {
    //     address randomCaller = makeAddr("RANDOM_CALLER");
    //     mockChainId = bound(mockChainId, 1, type(uint48).max);

    //     L2TransactionRequestDirect memory l2TxnReqDirect = _prepareETHL2TransactionDirectRequest({
    //         mockChainId: mockChainId,
    //         mockMintValue: mockMintValue,
    //         mockL2Contract: mockL2Contract,
    //         mockL2Value: mockL2Value,
    //         mockL2Calldata: mockL2Calldata,
    //         mockL2GasLimit: mockL2GasLimit,
    //         mockL2GasPerPubdataByteLimit: mockL2GasPerPubdataByteLimit,
    //         mockFactoryDeps: mockFactoryDeps,
    //         randomCaller: randomCaller
    //     });

    //     vm.deal(randomCaller, l2TxnReqDirect.mintValue);
    //     gasPrice = bound(gasPrice, 1_000, 50_000_000);
    //     vm.txGasPrice(gasPrice * 1 gwei);
    //     vm.prank(randomCaller);
    //     bytes32 canonicalHash = keccak256(abi.encode("CANONICAL_TX_HASH"));
    //     bytes32 resultantHash = bridgeHub.requestL2TransactionDirect{value: randomCaller.balance}(l2TxnReqDirect);

    //     vm.prank(randomCaller);
    //     bytes32 resultantHash = bridgeHub.requestL2TransactionDirect{value: randomCaller.balance}(l2TxnReqDirect);

    // function test_requestL2TransactionDirect_NonETHCase(
    //     uint256 mockChainId,
    //     uint256 mockMintValue,
    //     address mockL2Contract,
    //     uint256 mockL2Value,
    //     bytes memory mockL2Calldata,
    //     uint256 mockL2GasLimit,
    //     uint256 mockL2GasPerPubdataByteLimit,
    //     bytes[] memory mockFactoryDeps,
    //     uint256 gasPrice,
    //     uint256 randomValue
    // ) public useRandomToken(randomValue) {
    //     address randomCaller = makeAddr("RANDOM_CALLER");
    //     mockChainId = bound(mockChainId, 1, type(uint48).max);

    //     if (mockFactoryDeps.length > MAX_NEW_FACTORY_DEPS) {
    //         mockFactoryDeps = _restrictArraySize(mockFactoryDeps, MAX_NEW_FACTORY_DEPS);
    //     }

    //     L2TransactionRequestDirect memory l2TxnReqDirect = _createMockL2TransactionRequestDirect({
    //         mockChainId: mockChainId,
    //         mockMintValue: mockMintValue,
    //         mockL2Contract: mockL2Contract,
    //         mockL2Value: mockL2Value,
    //         mockL2Calldata: mockL2Calldata,
    //         mockL2GasLimit: mockL2GasLimit,
    //         mockL2GasPerPubdataByteLimit: mockL2GasPerPubdataByteLimit,
    //         mockFactoryDeps: mockFactoryDeps,
    //         mockRefundRecipient: address(0)
    //     });

    //     L2TransactionRequestDirect memory l2TxnReqDirect = _createMockL2TransactionRequestDirect({
    //         mockChainId: mockChainId,
    //         mockMintValue: mockMintValue,
    //         mockL2Contract: mockL2Contract,
    //         mockL2Value: mockL2Value,
    //         mockL2Calldata: mockL2Calldata,
    //         mockL2GasLimit: mockL2GasLimit,
    //         mockL2GasPerPubdataByteLimit: mockL2GasPerPubdataByteLimit,
    //         mockFactoryDeps: mockFactoryDeps,
    //         mockRefundRecipient: mockRefundRecipient
    //     });

    // _setUpBaseTokenForChainId(l2TxnReqDirect.chainId, false, address(testToken));
    // _setUpSharedBridge();
    // _setUpSharedBridgeL2(mockChainId);

    //     _setUpBaseTokenForChainId(l2TxnReqDirect.chainId, false);
    //     _setUpSharedBridge();

    //     assertTrue(bridgeHub.getHyperchain(l2TxnReqDirect.chainId) == address(mockChainContract));
    //     bytes32 canonicalHash = keccak256(abi.encode("CANONICAL_TX_HASH"));

    //     vm.mockCall(
    //         address(mockChainContract),
    //         abi.encodeWithSelector(mockChainContract.bridgehubRequestL2Transaction.selector),
    //         abi.encode(canonicalHash)
    //     );

    // gasPrice = bound(gasPrice, 1_000, 50_000_000);
    // vm.txGasPrice(gasPrice * 1 gwei);

    // vm.deal(randomCaller, 1 ether);
    // vm.prank(randomCaller);
    // vm.expectRevert("Bridgehub: non-eth bridge with msg.value");
    // bytes32 resultantHash = bridgeHub.requestL2TransactionDirect{value: randomCaller.balance}(l2TxnReqDirect);

    //     vm.prank(randomCaller);
    //     vm.expectRevert("BH: non-eth bridge with msg.value");
    //     bytes32 resultantHash = bridgeHub.requestL2TransactionDirect{value: randomCaller.balance}(l2TxnReqDirect);

    // vm.prank(randomCaller);
    // testToken.transfer(address(this), l2TxnReqDirect.mintValue);
    // assertEq(testToken.balanceOf(address(this)), l2TxnReqDirect.mintValue);
    // testToken.approve(sharedBridgeAddress, l2TxnReqDirect.mintValue);

    // vm.prank(randomCaller);
    // testToken.transfer(address(this), l2TxnReqDirect.mintValue);
    // assertEq(testToken.balanceOf(address(this)), l2TxnReqDirect.mintValue);
    // testToken.approve(address(mockSharedBridge), l2TxnReqDirect.mintValue);
    // bytes32 baseTokenAssetIdLocation = bytes32(uint256(208));
    // vm.store(
    //     address(bridgeHub),
    //     keccak256(abi.encode(l2TxnReqDirect.chainId, baseTokenAssetIdLocation)),
    //     tokenAssetId
    // );
    // //bytes32 resultantHash =
    // vm.mockCall(
    //     address(mockSharedBridge),
    //     abi.encodeWithSelector(IL1AssetRouter.bridgehubDepositBaseToken.selector),
    //     abi.encode(true)
    // );
    // resultantHash = bridgeHub.requestL2TransactionDirect(l2TxnReqDirect);

    //     assertEq(canonicalHash, resultantHash);
    // }

    // function test_requestTransactionTwoBridgesChecksMagicValue(
    //     uint256 chainId,
    //     uint256 mintValue,
    //     uint256 l2Value,
    //     uint256 l2GasLimit,
    //     uint256 l2GasPerPubdataByteLimit,
    //     address refundRecipient,
    //     uint256 secondBridgeValue,
    //     bytes memory secondBridgeCalldata,
    //     bytes32 magicValue
    // ) public {
    //     chainId = bound(chainId, 1, type(uint48).max);

    //     L2TransactionRequestTwoBridgesOuter memory l2TxnReq2BridgeOut = _createMockL2TransactionRequestTwoBridgesOuter({
    //         chainId: chainId,
    //         mintValue: mintValue,
    //         l2Value: l2Value,
    //         l2GasLimit: l2GasLimit,
    //         l2GasPerPubdataByteLimit: l2GasPerPubdataByteLimit,
    //         refundRecipient: refundRecipient,
    //         secondBridgeValue: secondBridgeValue,
    //         secondBridgeCalldata: secondBridgeCalldata
    //     });

    //     l2TxnReq2BridgeOut.chainId = _setUpHyperchainForChainId(l2TxnReq2BridgeOut.chainId);

    //     _setUpBaseTokenForChainId(l2TxnReq2BridgeOut.chainId, true, address(0));
    //     assertTrue(bridgeHub.baseToken(l2TxnReq2BridgeOut.chainId) == ETH_TOKEN_ADDRESS);

    //     _setUpSharedBridge();
    //     _setUpSharedBridgeL2(chainId);

    //     assertTrue(bridgeHub.getHyperchain(l2TxnReq2BridgeOut.chainId) == address(mockChainContract));

    //     uint256 callerMsgValue = l2TxnReq2BridgeOut.mintValue + l2TxnReq2BridgeOut.secondBridgeValue;
    //     address randomCaller = makeAddr("RANDOM_CALLER");
    //     vm.deal(randomCaller, callerMsgValue);

    //     if (magicValue != TWO_BRIDGES_MAGIC_VALUE) {
    //         L2TransactionRequestTwoBridgesInner memory request = L2TransactionRequestTwoBridgesInner({
    //             magicValue: magicValue,
    //             l2Contract: makeAddr("L2_CONTRACT"),
    //             l2Calldata: new bytes(0),
    //             factoryDeps: new bytes[](0),
    //             txDataHash: bytes32(0)
    //         });

    //         vm.mockCall(
    //             secondBridgeAddress,
    //             abi.encodeWithSelector(IL1AssetRouter.bridgehubDeposit.selector),
    //             abi.encode(request)
    //         );

    //         vm.expectRevert("Bridgehub: magic value mismatch");
    //         vm.prank(randomCaller);
    //         bridgeHub.requestL2TransactionTwoBridges{value: randomCaller.balance}(l2TxnReq2BridgeOut);
    //     }
    // }

    // function test_requestL2TransactionTwoBridgesWrongBridgeAddress(
    //     uint256 chainId,
    //     uint256 mintValue,
    //     uint256 msgValue,
    //     uint256 l2Value,
    //     uint256 l2GasLimit,
    //     uint256 l2GasPerPubdataByteLimit,
    //     address refundRecipient,
    //     uint256 secondBridgeValue,
    //     uint160 secondBridgeAddressValue,
    //     bytes memory secondBridgeCalldata
    // ) public {
    //     chainId = bound(chainId, 1, type(uint48).max);

    //     L2TransactionRequestTwoBridgesOuter memory l2TxnReq2BridgeOut = _createMockL2TransactionRequestTwoBridgesOuter({
    //         chainId: chainId,
    //         mintValue: mintValue,
    //         l2Value: l2Value,
    //         l2GasLimit: l2GasLimit,
    //         l2GasPerPubdataByteLimit: l2GasPerPubdataByteLimit,
    //         refundRecipient: refundRecipient,
    //         secondBridgeValue: secondBridgeValue,
    //         secondBridgeCalldata: secondBridgeCalldata
    //     });

    //     l2TxnReq2BridgeOut.chainId = _setUpHyperchainForChainId(l2TxnReq2BridgeOut.chainId);

    //     _setUpBaseTokenForChainId(l2TxnReq2BridgeOut.chainId, true, address(0));
    //     assertTrue(bridgeHub.baseToken(l2TxnReq2BridgeOut.chainId) == ETH_TOKEN_ADDRESS);

    //     _setUpSharedBridge();
    //     _setUpSharedBridgeL2(chainId);

    //     assertTrue(bridgeHub.getHyperchain(l2TxnReq2BridgeOut.chainId) == address(mockChainContract));

    //     uint256 callerMsgValue = l2TxnReq2BridgeOut.mintValue + l2TxnReq2BridgeOut.secondBridgeValue;
    //     address randomCaller = makeAddr("RANDOM_CALLER");
    //     vm.deal(randomCaller, callerMsgValue);

    // mockChainContract.setBridgeHubAddress(address(bridgeHub));
    // {
    //     bytes32 canonicalHash = keccak256(abi.encode("CANONICAL_TX_HASH"));

    //     vm.mockCall(
    //         address(mockChainContract),
    //         abi.encodeWithSelector(mockChainContract.bridgehubRequestL2Transaction.selector),
    //         abi.encode(canonicalHash)
    //     );
    // }
    // bytes32 baseTokenAssetIdLocation = bytes32(uint256(208));
    // vm.store(
    //     address(bridgeHub),
    //     keccak256(abi.encode(l2TxnReq2BridgeOut.chainId, baseTokenAssetIdLocation)),
    //     ETH_TOKEN_ASSET_ID
    // );
    // vm.mockCall(
    //     address(mockSharedBridge),
    //     abi.encodeWithSelector(IL1AssetRouter.bridgehubDepositBaseToken.selector),
    //     abi.encode(true)
    // );
    // vm.prank(randomCaller);
    // bridgeHub.requestL2TransactionTwoBridges{value: randomCaller.balance}(l2TxnReq2BridgeOut);

    //     vm.mockCall(
    //         address(mockChainContract),
    //         abi.encodeWithSelector(mockChainContract.bridgehubRequestL2Transaction.selector),
    //         abi.encode(canonicalHash)
    //     );

    //     L2TransactionRequestTwoBridgesInner memory outputRequest = L2TransactionRequestTwoBridgesInner({
    //         magicValue: TWO_BRIDGES_MAGIC_VALUE,
    //         l2Contract: address(0),
    //         l2Calldata: abi.encode(""),
    //         factoryDeps: new bytes[](0),
    //         txDataHash: bytes32("")
    //     });
    //     secondBridgeAddressValue = uint160(bound(uint256(secondBridgeAddressValue), 0, uint256(type(uint16).max)));
    //     address secondBridgeAddress = address(secondBridgeAddressValue);

    //     vm.mockCall(
    //         address(secondBridgeAddressValue),
    //         l2TxnReq2BridgeOut.secondBridgeValue,
    //         abi.encodeWithSelector(
    //             IL1AssetRouter.bridgehubDeposit.selector,
    //             l2TxnReq2BridgeOut.chainId,
    //             randomCaller,
    //             l2TxnReq2BridgeOut.l2Value,
    //             l2TxnReq2BridgeOut.secondBridgeCalldata
    //         ),
    //         abi.encode(outputRequest)
    //     );

    //     l2TxnReq2BridgeOut.secondBridgeAddress = address(secondBridgeAddressValue);
    //     vm.expectRevert("Bridgehub: second bridge address too low");
    //     vm.prank(randomCaller);
    //     bridgeHub.requestL2TransactionTwoBridges{value: randomCaller.balance}(l2TxnReq2BridgeOut);
    // }

    // function test_requestL2TransactionTwoBridges_ERC20ToNonBase(
    //     uint256 chainId,
    //     uint256 mintValue,
    //     uint256 l2Value,
    //     uint256 l2GasLimit,
    //     uint256 l2GasPerPubdataByteLimit,
    //     address l2Receiver,
    //     uint256 randomValue
    // ) public useRandomToken(randomValue) {
    //     // create another token, to avoid base token
    //     TestnetERC20Token erc20Token = new TestnetERC20Token("ZKESTT", "ZkSync ERC Test Token", 18);
    //     address erc20TokenAddress = address(erc20Token);
    //     l2Value = bound(l2Value, 1, type(uint256).max);
    //     bytes memory secondBridgeCalldata = abi.encode(erc20TokenAddress, l2Value, l2Receiver);

    //     chainId = _setUpHyperchainForChainId(chainId);

    //     L2TransactionRequestTwoBridgesOuter memory l2TxnReq2BridgeOut = _createMockL2TransactionRequestTwoBridgesOuter({
    //         chainId: chainId,
    //         mintValue: mintValue,
    //         l2Value: 0, // not used
    //         l2GasLimit: l2GasLimit,
    //         l2GasPerPubdataByteLimit: l2GasPerPubdataByteLimit,
    //         refundRecipient: address(0),
    //         secondBridgeValue: 0, // not used cause we are using ERC20
    //         secondBridgeCalldata: secondBridgeCalldata
    //     });

    //     address randomCaller = makeAddr("RANDOM_CALLER");
    //     bytes32 canonicalHash = keccak256(abi.encode("CANONICAL_TX_HASH"));

    //     _setUpBaseTokenForChainId(l2TxnReq2BridgeOut.chainId, false, address(testToken));
    //     assertTrue(bridgeHub.baseToken(l2TxnReq2BridgeOut.chainId) == address(testToken));
    //     _setUpSharedBridge();

    //     _setUpSharedBridgeL2(chainId);
    //     assertTrue(bridgeHub.getHyperchain(l2TxnReq2BridgeOut.chainId) == address(mockChainContract));
    //     mockChainContract.setBridgeHubAddress(address(bridgeHub));

    //     vm.mockCall(
    //         address(mockChainContract),
    //         abi.encodeWithSelector(mockChainContract.bridgehubRequestL2Transaction.selector),
    //         abi.encode(canonicalHash)
    //     );

    //     testToken.mint(randomCaller, l2TxnReq2BridgeOut.mintValue);
    //     erc20Token.mint(randomCaller, l2Value);

    //     assertEq(testToken.balanceOf(randomCaller), l2TxnReq2BridgeOut.mintValue);
    //     assertEq(erc20Token.balanceOf(randomCaller), l2Value);

    //     vm.startPrank(randomCaller);
    //     testToken.approve(sharedBridgeAddress, l2TxnReq2BridgeOut.mintValue);
    //     erc20Token.approve(secondBridgeAddress, l2Value);
    //     vm.stopPrank();
    //     vm.prank(randomCaller);
    //     bytes32 resultHash = bridgeHub.requestL2TransactionTwoBridges(l2TxnReq2BridgeOut);
    //     assertEq(resultHash, canonicalHash);

    //     assert(erc20Token.balanceOf(randomCaller) == 0);
    //     assert(testToken.balanceOf(randomCaller) == 0);
    //     assert(erc20Token.balanceOf(secondBridgeAddress) == l2Value);
    //     assert(testToken.balanceOf(sharedBridgeAddress) == l2TxnReq2BridgeOut.mintValue);

    //     l2TxnReq2BridgeOut.secondBridgeValue = 1;
    //     testToken.mint(randomCaller, l2TxnReq2BridgeOut.mintValue);
    //     vm.startPrank(randomCaller);
    //     testToken.approve(sharedBridgeAddress, l2TxnReq2BridgeOut.mintValue);
    //     vm.expectRevert("Bridgehub: msg.value mismatch 3");
    //     bridgeHub.requestL2TransactionTwoBridges(l2TxnReq2BridgeOut);
    //     vm.stopPrank();
    // }

    // function test_requestL2TransactionTwoBridges_ETHToNonBase(
    //     uint256 chainId,
    //     uint256 mintValue,
    //     uint256 msgValue,
    //     uint256 l2Value,
    //     uint256 l2GasLimit,
    //     uint256 l2GasPerPubdataByteLimit,
    //     address refundRecipient,
    //     uint256 secondBridgeValue,
    //     address l2Receiver,
    //     uint256 randomValue
    // ) public useRandomToken(randomValue) {
    //     secondBridgeValue = bound(secondBridgeValue, 1, type(uint256).max);
    //     bytes memory secondBridgeCalldata = abi.encode(ETH_TOKEN_ADDRESS, 0, l2Receiver);

    //     chainId = _setUpHyperchainForChainId(chainId);

    //     L2TransactionRequestTwoBridgesOuter memory l2TxnReq2BridgeOut = _createMockL2TransactionRequestTwoBridgesOuter({
    //         chainId: chainId,
    //         mintValue: mintValue,
    //         l2Value: l2Value,
    //         l2GasLimit: l2GasLimit,
    //         l2GasPerPubdataByteLimit: l2GasPerPubdataByteLimit,
    //         refundRecipient: refundRecipient,
    //         secondBridgeValue: secondBridgeValue,
    //         secondBridgeCalldata: secondBridgeCalldata
    //     });

    //     _setUpBaseTokenForChainId(l2TxnReq2BridgeOut.chainId, false, address(testToken));
    //     assertTrue(bridgeHub.baseToken(l2TxnReq2BridgeOut.chainId) == address(testToken));

    //     _setUpSharedBridge();
    //     _setUpSharedBridgeL2(chainId);
    //     assertTrue(bridgeHub.getHyperchain(l2TxnReq2BridgeOut.chainId) == address(mockChainContract));

    //     address randomCaller = makeAddr("RANDOM_CALLER");

    //     mockChainContract.setBridgeHubAddress(address(bridgeHub));

    //     bytes32 canonicalHash = keccak256(abi.encode("CANONICAL_TX_HASH"));

    //     vm.mockCall(
    //         address(mockChainContract),
    //         abi.encodeWithSelector(mockChainContract.bridgehubRequestL2Transaction.selector),
    //         abi.encode(canonicalHash)
    //     );

    //     if (msgValue != secondBridgeValue) {
    //         vm.deal(randomCaller, msgValue);
    //         vm.expectRevert("Bridgehub: msg.value mismatch 3");
    //         vm.prank(randomCaller);
    //         bridgeHub.requestL2TransactionTwoBridges{value: msgValue}(l2TxnReq2BridgeOut);
    //     }

    //     testToken.mint(randomCaller, l2TxnReq2BridgeOut.mintValue);
    //     assertEq(testToken.balanceOf(randomCaller), l2TxnReq2BridgeOut.mintValue);
    //     vm.prank(randomCaller);
    //     testToken.approve(sharedBridgeAddress, l2TxnReq2BridgeOut.mintValue);

    //     vm.deal(randomCaller, l2TxnReq2BridgeOut.secondBridgeValue);
    //     vm.prank(randomCaller);
    //     bridgeHub.requestL2TransactionTwoBridges{value: randomCaller.balance}(l2TxnReq2BridgeOut);
    // }
=======
    function _prepareETHL2TransactionDirectRequest(
        uint256 mockChainId,
        uint256 mockMintValue,
        address mockL2Contract,
        uint256 mockL2Value,
        bytes memory mockL2Calldata,
        uint256 mockL2GasLimit,
        uint256 mockL2GasPerPubdataByteLimit,
        bytes[] memory mockFactoryDeps,
        address randomCaller
    ) internal returns (L2TransactionRequestDirect memory l2TxnReqDirect) {
        if (mockFactoryDeps.length > MAX_NEW_FACTORY_DEPS) {
            mockFactoryDeps = _restrictArraySize(mockFactoryDeps, MAX_NEW_FACTORY_DEPS);
        }

        l2TxnReqDirect = _createMockL2TransactionRequestDirect({
            mockChainId: mockChainId,
            mockMintValue: mockMintValue,
            mockL2Contract: mockL2Contract,
            mockL2Value: mockL2Value,
            mockL2Calldata: mockL2Calldata,
            mockL2GasLimit: mockL2GasLimit,
            mockL2GasPerPubdataByteLimit: mockL2GasPerPubdataByteLimit,
            mockFactoryDeps: mockFactoryDeps,
            mockRefundRecipient: address(0)
        });

        l2TxnReqDirect.chainId = _setUpHyperchainForChainId(l2TxnReqDirect.chainId);

        assertTrue(!(bridgeHub.baseToken(l2TxnReqDirect.chainId) == ETH_TOKEN_ADDRESS));
        _setUpBaseTokenForChainId(l2TxnReqDirect.chainId, true, address(0));
        assertTrue(bridgeHub.baseToken(l2TxnReqDirect.chainId) == ETH_TOKEN_ADDRESS);

        _setUpSharedBridge();
        _setUpSharedBridgeL2(mockChainId);

        assertTrue(bridgeHub.getHyperchain(l2TxnReqDirect.chainId) == address(mockChainContract));
        bytes32 canonicalHash = keccak256(abi.encode("CANONICAL_TX_HASH"));

        vm.mockCall(
            address(mockChainContract),
            abi.encodeWithSelector(mockChainContract.bridgehubRequestL2Transaction.selector),
            abi.encode(canonicalHash)
        );

        mockChainContract.setFeeParams();
        mockChainContract.setBaseTokenGasMultiplierPrice(uint128(1), uint128(1));
        mockChainContract.setBridgeHubAddress(address(bridgeHub));
        assertTrue(mockChainContract.getBridgeHubAddress() == address(bridgeHub));
    }

    function test_requestL2TransactionDirect_RevertWhen_incorrectETHParams(
        uint256 mockChainId,
        uint256 mockMintValue,
        address mockL2Contract,
        uint256 mockL2Value,
        uint256 msgValue,
        bytes memory mockL2Calldata,
        uint256 mockL2GasLimit,
        uint256 mockL2GasPerPubdataByteLimit,
        bytes[] memory mockFactoryDeps
    ) public {
        address randomCaller = makeAddr("RANDOM_CALLER");
        vm.assume(msgValue != mockMintValue);

        L2TransactionRequestDirect memory l2TxnReqDirect = _prepareETHL2TransactionDirectRequest({
            mockChainId: mockChainId,
            mockMintValue: mockMintValue,
            mockL2Contract: mockL2Contract,
            mockL2Value: mockL2Value,
            mockL2Calldata: mockL2Calldata,
            mockL2GasLimit: mockL2GasLimit,
            mockL2GasPerPubdataByteLimit: mockL2GasPerPubdataByteLimit,
            mockFactoryDeps: mockFactoryDeps,
            randomCaller: randomCaller
        });

        vm.deal(randomCaller, msgValue);
        vm.expectRevert(abi.encodeWithSelector(MsgValueMismatch.selector, mockMintValue, msgValue));
        vm.prank(randomCaller);
        bridgeHub.requestL2TransactionDirect{value: msgValue}(l2TxnReqDirect);
    }

    function test_requestL2TransactionDirect_ETHCase(
        uint256 mockChainId,
        uint256 mockMintValue,
        address mockL2Contract,
        uint256 mockL2Value,
        bytes memory mockL2Calldata,
        uint256 mockL2GasLimit,
        uint256 mockL2GasPerPubdataByteLimit,
        bytes[] memory mockFactoryDeps,
        uint256 gasPrice
    ) public {
        address randomCaller = makeAddr("RANDOM_CALLER");
        mockChainId = bound(mockChainId, 1, type(uint48).max);

        L2TransactionRequestDirect memory l2TxnReqDirect = _prepareETHL2TransactionDirectRequest({
            mockChainId: mockChainId,
            mockMintValue: mockMintValue,
            mockL2Contract: mockL2Contract,
            mockL2Value: mockL2Value,
            mockL2Calldata: mockL2Calldata,
            mockL2GasLimit: mockL2GasLimit,
            mockL2GasPerPubdataByteLimit: mockL2GasPerPubdataByteLimit,
            mockFactoryDeps: mockFactoryDeps,
            randomCaller: randomCaller
        });

        vm.deal(randomCaller, l2TxnReqDirect.mintValue);
        gasPrice = bound(gasPrice, 1_000, 50_000_000);
        vm.txGasPrice(gasPrice * 1 gwei);
        vm.prank(randomCaller);
        bytes32 canonicalHash = keccak256(abi.encode("CANONICAL_TX_HASH"));
        bytes32 resultantHash = bridgeHub.requestL2TransactionDirect{value: randomCaller.balance}(l2TxnReqDirect);

        assertTrue(resultantHash == canonicalHash);
    }

    function test_requestL2TransactionDirect_NonETHCase(
        uint256 mockChainId,
        uint256 mockMintValue,
        address mockL2Contract,
        uint256 mockL2Value,
        bytes memory mockL2Calldata,
        uint256 mockL2GasLimit,
        uint256 mockL2GasPerPubdataByteLimit,
        bytes[] memory mockFactoryDeps,
        uint256 gasPrice,
        uint256 randomValue
    ) public useRandomToken(randomValue) {
        address randomCaller = makeAddr("RANDOM_CALLER");
        mockChainId = bound(mockChainId, 1, type(uint48).max);

        if (mockFactoryDeps.length > MAX_NEW_FACTORY_DEPS) {
            mockFactoryDeps = _restrictArraySize(mockFactoryDeps, MAX_NEW_FACTORY_DEPS);
        }

        L2TransactionRequestDirect memory l2TxnReqDirect = _createMockL2TransactionRequestDirect({
            mockChainId: mockChainId,
            mockMintValue: mockMintValue,
            mockL2Contract: mockL2Contract,
            mockL2Value: mockL2Value,
            mockL2Calldata: mockL2Calldata,
            mockL2GasLimit: mockL2GasLimit,
            mockL2GasPerPubdataByteLimit: mockL2GasPerPubdataByteLimit,
            mockFactoryDeps: mockFactoryDeps,
            mockRefundRecipient: address(0)
        });

        l2TxnReqDirect.chainId = _setUpHyperchainForChainId(l2TxnReqDirect.chainId);

        _setUpBaseTokenForChainId(l2TxnReqDirect.chainId, false, address(testToken));
        _setUpSharedBridge();
        _setUpSharedBridgeL2(mockChainId);

        assertTrue(bridgeHub.getHyperchain(l2TxnReqDirect.chainId) == address(mockChainContract));
        bytes32 canonicalHash = keccak256(abi.encode("CANONICAL_TX_HASH"));

        vm.mockCall(
            address(mockChainContract),
            abi.encodeWithSelector(mockChainContract.bridgehubRequestL2Transaction.selector),
            abi.encode(canonicalHash)
        );

        mockChainContract.setFeeParams();
        mockChainContract.setBaseTokenGasMultiplierPrice(uint128(1), uint128(1));
        mockChainContract.setBridgeHubAddress(address(bridgeHub));
        assertTrue(mockChainContract.getBridgeHubAddress() == address(bridgeHub));

        gasPrice = bound(gasPrice, 1_000, 50_000_000);
        vm.txGasPrice(gasPrice * 1 gwei);

        vm.deal(randomCaller, 1 ether);
        vm.prank(randomCaller);
        vm.expectRevert(abi.encodeWithSelector(MsgValueMismatch.selector, 0, randomCaller.balance));
        bytes32 resultantHash = bridgeHub.requestL2TransactionDirect{value: randomCaller.balance}(l2TxnReqDirect);

        // Now, let's call the same function with zero msg.value
        testToken.mint(randomCaller, l2TxnReqDirect.mintValue);
        assertEq(testToken.balanceOf(randomCaller), l2TxnReqDirect.mintValue);

        vm.prank(randomCaller);
        testToken.transfer(address(this), l2TxnReqDirect.mintValue);
        assertEq(testToken.balanceOf(address(this)), l2TxnReqDirect.mintValue);
        testToken.approve(sharedBridgeAddress, l2TxnReqDirect.mintValue);

        resultantHash = bridgeHub.requestL2TransactionDirect(l2TxnReqDirect);

        assertEq(canonicalHash, resultantHash);
    }

    function test_requestTransactionTwoBridgesChecksMagicValue(
        uint256 chainId,
        uint256 mintValue,
        uint256 l2Value,
        uint256 l2GasLimit,
        uint256 l2GasPerPubdataByteLimit,
        address refundRecipient,
        uint256 secondBridgeValue,
        bytes memory secondBridgeCalldata,
        bytes32 magicValue
    ) public {
        chainId = bound(chainId, 1, type(uint48).max);

        L2TransactionRequestTwoBridgesOuter memory l2TxnReq2BridgeOut = _createMockL2TransactionRequestTwoBridgesOuter({
            chainId: chainId,
            mintValue: mintValue,
            l2Value: l2Value,
            l2GasLimit: l2GasLimit,
            l2GasPerPubdataByteLimit: l2GasPerPubdataByteLimit,
            refundRecipient: refundRecipient,
            secondBridgeValue: secondBridgeValue,
            secondBridgeCalldata: secondBridgeCalldata
        });

        l2TxnReq2BridgeOut.chainId = _setUpHyperchainForChainId(l2TxnReq2BridgeOut.chainId);

        _setUpBaseTokenForChainId(l2TxnReq2BridgeOut.chainId, true, address(0));
        assertTrue(bridgeHub.baseToken(l2TxnReq2BridgeOut.chainId) == ETH_TOKEN_ADDRESS);

        _setUpSharedBridge();
        _setUpSharedBridgeL2(chainId);

        assertTrue(bridgeHub.getHyperchain(l2TxnReq2BridgeOut.chainId) == address(mockChainContract));

        uint256 callerMsgValue = l2TxnReq2BridgeOut.mintValue + l2TxnReq2BridgeOut.secondBridgeValue;
        address randomCaller = makeAddr("RANDOM_CALLER");
        vm.deal(randomCaller, callerMsgValue);

        if (magicValue != TWO_BRIDGES_MAGIC_VALUE) {
            L2TransactionRequestTwoBridgesInner memory request = L2TransactionRequestTwoBridgesInner({
                magicValue: magicValue,
                l2Contract: makeAddr("L2_CONTRACT"),
                l2Calldata: new bytes(0),
                factoryDeps: new bytes[](0),
                txDataHash: bytes32(0)
            });

            vm.mockCall(
                secondBridgeAddress,
                abi.encodeWithSelector(IL1SharedBridge.bridgehubDeposit.selector),
                abi.encode(request)
            );

            vm.expectRevert(abi.encodeWithSelector(WrongMagicValue.selector, TWO_BRIDGES_MAGIC_VALUE, magicValue));
            vm.prank(randomCaller);
            bridgeHub.requestL2TransactionTwoBridges{value: randomCaller.balance}(l2TxnReq2BridgeOut);
        }
    }

    function test_requestL2TransactionTwoBridgesWrongBridgeAddress(
        uint256 chainId,
        uint256 mintValue,
        uint256 msgValue,
        uint256 l2Value,
        uint256 l2GasLimit,
        uint256 l2GasPerPubdataByteLimit,
        address refundRecipient,
        uint256 secondBridgeValue,
        uint160 secondBridgeAddressValue,
        bytes memory secondBridgeCalldata
    ) public {
        chainId = bound(chainId, 1, type(uint48).max);

        L2TransactionRequestTwoBridgesOuter memory l2TxnReq2BridgeOut = _createMockL2TransactionRequestTwoBridgesOuter({
            chainId: chainId,
            mintValue: mintValue,
            l2Value: l2Value,
            l2GasLimit: l2GasLimit,
            l2GasPerPubdataByteLimit: l2GasPerPubdataByteLimit,
            refundRecipient: refundRecipient,
            secondBridgeValue: secondBridgeValue,
            secondBridgeCalldata: secondBridgeCalldata
        });

        l2TxnReq2BridgeOut.chainId = _setUpHyperchainForChainId(l2TxnReq2BridgeOut.chainId);

        _setUpBaseTokenForChainId(l2TxnReq2BridgeOut.chainId, true, address(0));
        assertTrue(bridgeHub.baseToken(l2TxnReq2BridgeOut.chainId) == ETH_TOKEN_ADDRESS);

        _setUpSharedBridge();
        _setUpSharedBridgeL2(chainId);

        assertTrue(bridgeHub.getHyperchain(l2TxnReq2BridgeOut.chainId) == address(mockChainContract));

        uint256 callerMsgValue = l2TxnReq2BridgeOut.mintValue + l2TxnReq2BridgeOut.secondBridgeValue;
        address randomCaller = makeAddr("RANDOM_CALLER");
        vm.deal(randomCaller, callerMsgValue);

        mockChainContract.setBridgeHubAddress(address(bridgeHub));

        bytes32 canonicalHash = keccak256(abi.encode("CANONICAL_TX_HASH"));

        vm.mockCall(
            address(mockChainContract),
            abi.encodeWithSelector(mockChainContract.bridgehubRequestL2Transaction.selector),
            abi.encode(canonicalHash)
        );

        L2TransactionRequestTwoBridgesInner memory outputRequest = L2TransactionRequestTwoBridgesInner({
            magicValue: TWO_BRIDGES_MAGIC_VALUE,
            l2Contract: address(0),
            l2Calldata: abi.encode(""),
            factoryDeps: new bytes[](0),
            txDataHash: bytes32("")
        });
        secondBridgeAddressValue = uint160(bound(uint256(secondBridgeAddressValue), 0, uint256(type(uint16).max)));
        address secondBridgeAddress = address(secondBridgeAddressValue);

        vm.mockCall(
            address(secondBridgeAddressValue),
            l2TxnReq2BridgeOut.secondBridgeValue,
            abi.encodeWithSelector(
                IL1SharedBridge.bridgehubDeposit.selector,
                l2TxnReq2BridgeOut.chainId,
                randomCaller,
                l2TxnReq2BridgeOut.l2Value,
                l2TxnReq2BridgeOut.secondBridgeCalldata
            ),
            abi.encode(outputRequest)
        );

        l2TxnReq2BridgeOut.secondBridgeAddress = address(secondBridgeAddressValue);
        vm.expectRevert(abi.encodeWithSelector(AddressTooLow.selector, secondBridgeAddress));
        vm.prank(randomCaller);
        bridgeHub.requestL2TransactionTwoBridges{value: randomCaller.balance}(l2TxnReq2BridgeOut);
    }

    function test_requestL2TransactionTwoBridges_ERC20ToNonBase(
        uint256 chainId,
        uint256 mintValue,
        uint256 l2Value,
        uint256 l2GasLimit,
        uint256 l2GasPerPubdataByteLimit,
        address l2Receiver,
        uint256 randomValue
    ) public useRandomToken(randomValue) {
        // create another token, to avoid base token
        TestnetERC20Token erc20Token = new TestnetERC20Token("ZKESTT", "ZkSync ERC Test Token", 18);
        address erc20TokenAddress = address(erc20Token);
        l2Value = bound(l2Value, 1, type(uint256).max);
        bytes memory secondBridgeCalldata = abi.encode(erc20TokenAddress, l2Value, l2Receiver);

        chainId = _setUpHyperchainForChainId(chainId);

        L2TransactionRequestTwoBridgesOuter memory l2TxnReq2BridgeOut = _createMockL2TransactionRequestTwoBridgesOuter({
            chainId: chainId,
            mintValue: mintValue,
            l2Value: 0, // not used
            l2GasLimit: l2GasLimit,
            l2GasPerPubdataByteLimit: l2GasPerPubdataByteLimit,
            refundRecipient: address(0),
            secondBridgeValue: 0, // not used cause we are using ERC20
            secondBridgeCalldata: secondBridgeCalldata
        });

        address randomCaller = makeAddr("RANDOM_CALLER");
        bytes32 canonicalHash = keccak256(abi.encode("CANONICAL_TX_HASH"));

        _setUpBaseTokenForChainId(l2TxnReq2BridgeOut.chainId, false, address(testToken));
        assertTrue(bridgeHub.baseToken(l2TxnReq2BridgeOut.chainId) == address(testToken));
        _setUpSharedBridge();

        _setUpSharedBridgeL2(chainId);
        assertTrue(bridgeHub.getHyperchain(l2TxnReq2BridgeOut.chainId) == address(mockChainContract));
        mockChainContract.setBridgeHubAddress(address(bridgeHub));

        vm.mockCall(
            address(mockChainContract),
            abi.encodeWithSelector(mockChainContract.bridgehubRequestL2Transaction.selector),
            abi.encode(canonicalHash)
        );

        testToken.mint(randomCaller, l2TxnReq2BridgeOut.mintValue);
        erc20Token.mint(randomCaller, l2Value);

        assertEq(testToken.balanceOf(randomCaller), l2TxnReq2BridgeOut.mintValue);
        assertEq(erc20Token.balanceOf(randomCaller), l2Value);

        vm.startPrank(randomCaller);
        testToken.approve(sharedBridgeAddress, l2TxnReq2BridgeOut.mintValue);
        erc20Token.approve(secondBridgeAddress, l2Value);
        vm.stopPrank();
        vm.prank(randomCaller);
        bytes32 resultHash = bridgeHub.requestL2TransactionTwoBridges(l2TxnReq2BridgeOut);
        assertEq(resultHash, canonicalHash);

        assert(erc20Token.balanceOf(randomCaller) == 0);
        assert(testToken.balanceOf(randomCaller) == 0);
        assert(erc20Token.balanceOf(secondBridgeAddress) == l2Value);
        assert(testToken.balanceOf(sharedBridgeAddress) == l2TxnReq2BridgeOut.mintValue);

        l2TxnReq2BridgeOut.secondBridgeValue = 1;
        testToken.mint(randomCaller, l2TxnReq2BridgeOut.mintValue);
        vm.startPrank(randomCaller);
        testToken.approve(sharedBridgeAddress, l2TxnReq2BridgeOut.mintValue);
        vm.expectRevert(abi.encodeWithSelector(MsgValueMismatch.selector, l2TxnReq2BridgeOut.secondBridgeValue, 0));
        bridgeHub.requestL2TransactionTwoBridges(l2TxnReq2BridgeOut);
        vm.stopPrank();
    }

    function test_requestL2TransactionTwoBridges_ETHToNonBase(
        uint256 chainId,
        uint256 mintValue,
        uint256 msgValue,
        uint256 l2Value,
        uint256 l2GasLimit,
        uint256 l2GasPerPubdataByteLimit,
        address refundRecipient,
        uint256 secondBridgeValue,
        address l2Receiver,
        uint256 randomValue
    ) public useRandomToken(randomValue) {
        secondBridgeValue = bound(secondBridgeValue, 1, type(uint256).max);
        bytes memory secondBridgeCalldata = abi.encode(ETH_TOKEN_ADDRESS, 0, l2Receiver);

        chainId = _setUpHyperchainForChainId(chainId);

        L2TransactionRequestTwoBridgesOuter memory l2TxnReq2BridgeOut = _createMockL2TransactionRequestTwoBridgesOuter({
            chainId: chainId,
            mintValue: mintValue,
            l2Value: l2Value,
            l2GasLimit: l2GasLimit,
            l2GasPerPubdataByteLimit: l2GasPerPubdataByteLimit,
            refundRecipient: refundRecipient,
            secondBridgeValue: secondBridgeValue,
            secondBridgeCalldata: secondBridgeCalldata
        });

        _setUpBaseTokenForChainId(l2TxnReq2BridgeOut.chainId, false, address(testToken));
        assertTrue(bridgeHub.baseToken(l2TxnReq2BridgeOut.chainId) == address(testToken));

        _setUpSharedBridge();
        _setUpSharedBridgeL2(chainId);
        assertTrue(bridgeHub.getHyperchain(l2TxnReq2BridgeOut.chainId) == address(mockChainContract));

        address randomCaller = makeAddr("RANDOM_CALLER");

        mockChainContract.setBridgeHubAddress(address(bridgeHub));

        {
            bytes32 canonicalHash = keccak256(abi.encode("CANONICAL_TX_HASH"));

            vm.mockCall(
                address(mockChainContract),
                abi.encodeWithSelector(mockChainContract.bridgehubRequestL2Transaction.selector),
                abi.encode(canonicalHash)
            );
        }

        if (msgValue != secondBridgeValue) {
            vm.deal(randomCaller, msgValue);
            vm.expectRevert(
                abi.encodeWithSelector(MsgValueMismatch.selector, l2TxnReq2BridgeOut.secondBridgeValue, msgValue)
            );
            vm.prank(randomCaller);
            bridgeHub.requestL2TransactionTwoBridges{value: msgValue}(l2TxnReq2BridgeOut);
        }

        testToken.mint(randomCaller, l2TxnReq2BridgeOut.mintValue);
        assertEq(testToken.balanceOf(randomCaller), l2TxnReq2BridgeOut.mintValue);
        vm.prank(randomCaller);
        testToken.approve(sharedBridgeAddress, l2TxnReq2BridgeOut.mintValue);

        vm.deal(randomCaller, l2TxnReq2BridgeOut.secondBridgeValue);
        vm.prank(randomCaller);
        bridgeHub.requestL2TransactionTwoBridges{value: randomCaller.balance}(l2TxnReq2BridgeOut);
    }
>>>>>>> 7b488e67

    /////////////////////////////////////////////////////////
    // INTERNAL UTILITY FUNCTIONS
    /////////////////////////////////////////////////////////

    function _createMockL2TransactionRequestTwoBridgesOuter(
        uint256 chainId,
        uint256 mintValue,
        uint256 l2Value,
        uint256 l2GasLimit,
        uint256 l2GasPerPubdataByteLimit,
        address refundRecipient,
        uint256 secondBridgeValue,
        bytes memory secondBridgeCalldata
    ) internal view returns (L2TransactionRequestTwoBridgesOuter memory) {
        L2TransactionRequestTwoBridgesOuter memory l2Req;

        // Don't let the mintValue + secondBridgeValue go beyond type(uint256).max since that calculation is required to be done by our test: test_requestL2TransactionTwoBridges_ETHCase

        mintValue = bound(mintValue, 0, (type(uint256).max) / 2);
        secondBridgeValue = bound(secondBridgeValue, 0, (type(uint256).max) / 2);

        l2Req.chainId = chainId;
        l2Req.mintValue = mintValue;
        l2Req.l2Value = l2Value;
        l2Req.l2GasLimit = l2GasLimit;
        l2Req.l2GasPerPubdataByteLimit = l2GasPerPubdataByteLimit;
        l2Req.refundRecipient = refundRecipient;
        l2Req.secondBridgeAddress = secondBridgeAddress;
        l2Req.secondBridgeValue = secondBridgeValue;
        l2Req.secondBridgeCalldata = secondBridgeCalldata;

        return l2Req;
    }

    function _createMockL2Message(
        uint16 randomTxNumInBatch,
        address randomSender,
        bytes memory randomData
    ) internal pure returns (L2Message memory) {
        L2Message memory l2Message;

        l2Message.txNumberInBatch = randomTxNumInBatch;
        l2Message.sender = randomSender;
        l2Message.data = randomData;

        return l2Message;
    }

    function _createMockL2Log(
        uint8 randomL2ShardId,
        bool randomIsService,
        uint16 randomTxNumInBatch,
        address randomSender,
        bytes32 randomKey,
        bytes32 randomValue
    ) internal pure returns (L2Log memory) {
        L2Log memory l2Log;

        l2Log.l2ShardId = randomL2ShardId;
        l2Log.isService = randomIsService;
        l2Log.txNumberInBatch = randomTxNumInBatch;
        l2Log.sender = randomSender;
        l2Log.key = randomKey;
        l2Log.value = randomValue;

        return l2Log;
    }

    function _createNewChainInitData(
        bool isFreezable,
        bytes4[] memory mockSelectors,
        address, //mockInitAddress,
        bytes memory //mockInitCalldata
    ) internal returns (bytes memory) {
        bytes4[] memory singleSelector = new bytes4[](1);
        singleSelector[0] = bytes4(0xabcdef12);

        Diamond.FacetCut memory facetCut;
        Diamond.DiamondCutData memory diamondCutData;

        facetCut.facet = address(this); // for a random address, it will fail the check of _facet.code.length > 0
        facetCut.action = Diamond.Action.Add;
        facetCut.isFreezable = isFreezable;
        if (mockSelectors.length == 0) {
            mockSelectors = singleSelector;
        }
        facetCut.selectors = mockSelectors;

        Diamond.FacetCut[] memory facetCuts = new Diamond.FacetCut[](1);
        facetCuts[0] = facetCut;

        diamondCutData.facetCuts = facetCuts;
        diamondCutData.initAddress = address(0);
        diamondCutData.initCalldata = "";

        ChainCreationParams memory params = ChainCreationParams({
            diamondCut: diamondCutData,
            // Just some dummy values:
            genesisUpgrade: address(0x01),
            genesisBatchHash: bytes32(uint256(0x01)),
            genesisIndexRepeatedStorageChanges: uint64(0x01),
            genesisBatchCommitment: bytes32(uint256(0x01)),
            forceDeploymentsData: bytes("")
        });

        mockSTM.setChainCreationParams(params);

        return abi.encode(abi.encode(diamondCutData), bytes(""));
    }

    function _setUpHyperchainForChainId(uint256 mockChainId) internal returns (uint256 mockChainIdInRange) {
        mockChainId = bound(mockChainId, 1, type(uint48).max);
        mockChainIdInRange = mockChainId;
        vm.prank(bridgeOwner);
        bridgeHub.addStateTransitionManager(address(mockSTM));

        // We need to set the stateTransitionManager of the mockChainId to mockSTM
        // There is no function to do that in the bridgeHub
        // So, perhaps we will have to manually set the values in the stateTransitionManager mapping via a foundry cheatcode
        assertTrue(!(bridgeHub.stateTransitionManager(mockChainId) == address(mockSTM)));

        dummyBridgehub.setSTM(mockChainId, address(mockSTM));
        dummyBridgehub.setHyperchain(mockChainId, address(mockChainContract));
    }

    function _setUpBaseTokenForChainId(uint256 mockChainId, bool tokenIsETH, address token) internal {
        address baseToken = tokenIsETH ? ETH_TOKEN_ADDRESS : token;

        stdstore.target(address(bridgeHub)).sig("baseToken(uint256)").with_key(mockChainId).checked_write(baseToken);
    }

    // function _setUpSharedBridge() internal {
    //     vm.prank(bridgeOwner);
    //     bridgeHub.setSharedBridge(sharedBridgeAddress);
    // }

    // function _setUpSharedBridgeL2(uint256 _chainId) internal {
    //     _chainId = bound(_chainId, 1, type(uint48).max);

    //     vm.prank(bridgeOwner);
    //     sharedBridge.initializeChainGovernance(_chainId, mockL2Contract);

    //     assertEq(sharedBridge.l2BridgeAddress(_chainId), mockL2Contract);

    //     vm.prank(bridgeOwner);
    //     secondBridge.initializeChainGovernance(_chainId, mockL2Contract);

    //     assertEq(secondBridge.l2BridgeAddress(_chainId), mockL2Contract);
    // }

    function _createMockL2TransactionRequestDirect(
        uint256 mockChainId,
        uint256 mockMintValue,
        address mockL2Contract,
        uint256 mockL2Value,
        bytes memory mockL2Calldata,
        uint256 mockL2GasLimit,
        // solhint-disable-next-line no-unused-vars
        uint256 mockL2GasPerPubdataByteLimit,
        bytes[] memory mockFactoryDeps,
        address mockRefundRecipient
    ) internal pure returns (L2TransactionRequestDirect memory) {
        L2TransactionRequestDirect memory l2TxnReqDirect;

        l2TxnReqDirect.chainId = mockChainId;
        l2TxnReqDirect.mintValue = mockMintValue;
        l2TxnReqDirect.l2Contract = mockL2Contract;
        l2TxnReqDirect.l2Value = mockL2Value;
        l2TxnReqDirect.l2Calldata = mockL2Calldata;
        l2TxnReqDirect.l2GasLimit = mockL2GasLimit;
        l2TxnReqDirect.l2GasPerPubdataByteLimit = REQUIRED_L2_GAS_PRICE_PER_PUBDATA;
        l2TxnReqDirect.factoryDeps = mockFactoryDeps;
        l2TxnReqDirect.refundRecipient = mockRefundRecipient;

        return l2TxnReqDirect;
    }

    function _createBhL2TxnRequest(
        bytes[] memory mockFactoryDepsBH
    ) internal returns (BridgehubL2TransactionRequest memory) {
        BridgehubL2TransactionRequest memory bhL2TxnRequest;

        bhL2TxnRequest.sender = makeAddr("BH_L2_REQUEST_SENDER");
        bhL2TxnRequest.contractL2 = makeAddr("BH_L2_REQUEST_CONTRACT");
        bhL2TxnRequest.mintValue = block.timestamp;
        bhL2TxnRequest.l2Value = block.timestamp * 2;
        bhL2TxnRequest.l2Calldata = abi.encode("mock L2 Calldata");
        bhL2TxnRequest.l2GasLimit = block.timestamp * 3;
        bhL2TxnRequest.l2GasPerPubdataByteLimit = block.timestamp * 4;
        bhL2TxnRequest.factoryDeps = mockFactoryDepsBH;
        bhL2TxnRequest.refundRecipient = makeAddr("BH_L2_REQUEST_REFUND_RECIPIENT");

        return bhL2TxnRequest;
    }

    function _restrictArraySize(bytes[] memory longArray, uint256 newSize) internal pure returns (bytes[] memory) {
        bytes[] memory shortArray = new bytes[](newSize);

        for (uint256 i; i < newSize; i++) {
            shortArray[i] = longArray[i];
        }

        return shortArray;
    }

    /////////////////////////////////////////////////////////
    // OLDER (HIGH-LEVEL MOCKED) TESTS
    ////////////////////////////////////////////////////////

    function test_proveL2MessageInclusion_old(
        uint256 mockChainId,
        uint256 mockBatchNumber,
        uint256 mockIndex,
        bytes32[] memory mockProof,
        uint16 randomTxNumInBatch,
        address randomSender,
        bytes memory randomData
    ) public {
        vm.startPrank(bridgeOwner);
        bridgeHub.addStateTransitionManager(address(mockSTM));
        vm.stopPrank();

        L2Message memory l2Message = _createMockL2Message(randomTxNumInBatch, randomSender, randomData);

        vm.mockCall(
            address(bridgeHub),
            // solhint-disable-next-line func-named-parameters
            abi.encodeWithSelector(
                bridgeHub.proveL2MessageInclusion.selector,
                mockChainId,
                mockBatchNumber,
                mockIndex,
                l2Message,
                mockProof
            ),
            abi.encode(true)
        );

        assertTrue(
            bridgeHub.proveL2MessageInclusion({
                _chainId: mockChainId,
                _batchNumber: mockBatchNumber,
                _index: mockIndex,
                _message: l2Message,
                _proof: mockProof
            })
        );
    }

    function test_proveL2LogInclusion_old(
        uint256 mockChainId,
        uint256 mockBatchNumber,
        uint256 mockIndex,
        bytes32[] memory mockProof,
        uint8 randomL2ShardId,
        bool randomIsService,
        uint16 randomTxNumInBatch,
        address randomSender,
        bytes32 randomKey,
        bytes32 randomValue
    ) public {
        vm.startPrank(bridgeOwner);
        bridgeHub.addStateTransitionManager(address(mockSTM));
        vm.stopPrank();

        L2Log memory l2Log = _createMockL2Log({
            randomL2ShardId: randomL2ShardId,
            randomIsService: randomIsService,
            randomTxNumInBatch: randomTxNumInBatch,
            randomSender: randomSender,
            randomKey: randomKey,
            randomValue: randomValue
        });

        vm.mockCall(
            address(bridgeHub),
            // solhint-disable-next-line func-named-parameters
            abi.encodeWithSelector(
                bridgeHub.proveL2LogInclusion.selector,
                mockChainId,
                mockBatchNumber,
                mockIndex,
                l2Log,
                mockProof
            ),
            abi.encode(true)
        );

        assertTrue(
            bridgeHub.proveL2LogInclusion({
                _chainId: mockChainId,
                _batchNumber: mockBatchNumber,
                _index: mockIndex,
                _log: l2Log,
                _proof: mockProof
            })
        );
    }

    function test_proveL1ToL2TransactionStatus_old(
        uint256 randomChainId,
        bytes32 randomL2TxHash,
        uint256 randomL2BatchNumber,
        uint256 randomL2MessageIndex,
        uint16 randomL2TxNumberInBatch,
        bytes32[] memory randomMerkleProof,
        bool randomResultantBool
    ) public {
        vm.startPrank(bridgeOwner);
        bridgeHub.addStateTransitionManager(address(mockSTM));
        vm.stopPrank();

        TxStatus txStatus;

        if (randomChainId % 2 == 0) {
            txStatus = TxStatus.Failure;
        } else {
            txStatus = TxStatus.Success;
        }

        vm.mockCall(
            address(bridgeHub),
            // solhint-disable-next-line func-named-parameters
            abi.encodeWithSelector(
                bridgeHub.proveL1ToL2TransactionStatus.selector,
                randomChainId,
                randomL2TxHash,
                randomL2BatchNumber,
                randomL2MessageIndex,
                randomL2TxNumberInBatch,
                randomMerkleProof,
                txStatus
            ),
            abi.encode(randomResultantBool)
        );

        assertTrue(
            bridgeHub.proveL1ToL2TransactionStatus({
                _chainId: randomChainId,
                _l2TxHash: randomL2TxHash,
                _l2BatchNumber: randomL2BatchNumber,
                _l2MessageIndex: randomL2MessageIndex,
                _l2TxNumberInBatch: randomL2TxNumberInBatch,
                _merkleProof: randomMerkleProof,
                _status: txStatus
            }) == randomResultantBool
        );
    }
}<|MERGE_RESOLUTION|>--- conflicted
+++ resolved
@@ -208,11 +208,7 @@
     function test_randomCallerCannotSetDeployer(address randomCaller, address randomDeployer) public {
         if (randomCaller != bridgeHub.owner() && randomCaller != bridgeHub.admin()) {
             vm.prank(randomCaller);
-<<<<<<< HEAD
-            vm.expectRevert(bytes("BH: not owner or admin"));
-=======
             vm.expectRevert(abi.encodeWithSelector(Unauthorized.selector, randomCaller));
->>>>>>> 7b488e67
             bridgeHub.setPendingAdmin(randomDeployer);
 
             // The deployer shouldn't have changed.
@@ -233,11 +229,7 @@
 
         // An address that has already been registered, cannot be registered again (at least not before calling `removeStateTransitionManager`).
         vm.prank(bridgeOwner);
-<<<<<<< HEAD
-        vm.expectRevert(bytes("BH: state transition already registered"));
-=======
         vm.expectRevert(STMAlreadyRegistered.selector);
->>>>>>> 7b488e67
         bridgeHub.addStateTransitionManager(randomAddressWithoutTheCorrectInterface);
 
         isSTMRegistered = bridgeHub.stateTransitionManagerIsRegistered(randomAddressWithoutTheCorrectInterface);
@@ -267,11 +259,7 @@
 
         // An address that has already been registered, cannot be registered again (at least not before calling `removeStateTransitionManager`).
         vm.prank(bridgeOwner);
-<<<<<<< HEAD
-        vm.expectRevert(bytes("BH: state transition already registered"));
-=======
         vm.expectRevert(STMAlreadyRegistered.selector);
->>>>>>> 7b488e67
         bridgeHub.addStateTransitionManager(randomAddressWithoutTheCorrectInterface);
 
         // Definitely not by a random caller
@@ -292,11 +280,7 @@
 
         // A non-existent STM cannot be removed
         vm.prank(bridgeOwner);
-<<<<<<< HEAD
-        vm.expectRevert(bytes("BH: state transition not registered yet"));
-=======
         vm.expectRevert(STMNotRegistered.selector);
->>>>>>> 7b488e67
         bridgeHub.removeStateTransitionManager(randomAddressWithoutTheCorrectInterface);
 
         // Let's first register our particular stateTransitionManager
@@ -315,11 +299,7 @@
 
         // An already removed STM cannot be removed again
         vm.prank(bridgeOwner);
-<<<<<<< HEAD
-        vm.expectRevert(bytes("BH: state transition not registered yet"));
-=======
         vm.expectRevert(STMNotRegistered.selector);
->>>>>>> 7b488e67
         bridgeHub.removeStateTransitionManager(randomAddressWithoutTheCorrectInterface);
     }
 
@@ -340,11 +320,7 @@
 
         // A non-existent STM cannot be removed
         vm.prank(bridgeOwner);
-<<<<<<< HEAD
-        vm.expectRevert(bytes("BH: state transition not registered yet"));
-=======
         vm.expectRevert(STMNotRegistered.selector);
->>>>>>> 7b488e67
         bridgeHub.removeStateTransitionManager(randomAddressWithoutTheCorrectInterface);
 
         // Let's first register our particular stateTransitionManager
@@ -363,11 +339,7 @@
 
         // An already removed STM cannot be removed again
         vm.prank(bridgeOwner);
-<<<<<<< HEAD
-        vm.expectRevert(bytes("BH: state transition not registered yet"));
-=======
         vm.expectRevert(STMNotRegistered.selector);
->>>>>>> 7b488e67
         bridgeHub.removeStateTransitionManager(randomAddressWithoutTheCorrectInterface);
 
         // Not possible by a randomcaller as well
@@ -404,13 +376,8 @@
 
         // An already registered token cannot be registered again
         vm.prank(bridgeOwner);
-<<<<<<< HEAD
         vm.expectRevert("BH: asset id already registered");
         bridgeHub.addTokenAssetId(assetId);
-=======
-        vm.expectRevert(abi.encodeWithSelector(TokenAlreadyRegistered.selector, address(randomAddress)));
-        bridgeHub.addToken(randomAddress);
->>>>>>> 7b488e67
     }
 
     function test_addAssetId_cannotBeCalledByRandomAddress(
@@ -442,297 +409,8 @@
         // An already registered token cannot be registered again by randomCaller
         if (randomCaller != bridgeOwner) {
             vm.prank(bridgeOwner);
-<<<<<<< HEAD
             vm.expectRevert("BH: asset id already registered");
             bridgeHub.addTokenAssetId(assetId);
-=======
-            vm.expectRevert(abi.encodeWithSelector(TokenAlreadyRegistered.selector, address(randomAddress)));
-            bridgeHub.addToken(randomAddress);
-        }
-    }
-
-    function test_setSharedBridge(address randomAddress) public {
-        vm.assume(randomAddress != address(0));
-        assertTrue(
-            bridgeHub.sharedBridge() == IL1SharedBridge(address(0)),
-            "This random address is not registered as sharedBridge"
-        );
-
-        vm.prank(bridgeOwner);
-        bridgeHub.setSharedBridge(randomAddress);
-
-        assertTrue(
-            bridgeHub.sharedBridge() == IL1SharedBridge(randomAddress),
-            "after call from the bridgeowner, this randomAddress should be the registered sharedBridge"
-        );
-    }
-
-    function test_setSharedBridge_cannotBeCalledByRandomAddress(address randomCaller, address randomAddress) public {
-        vm.assume(randomAddress != address(0));
-        if (randomCaller != bridgeOwner) {
-            vm.prank(randomCaller);
-            vm.expectRevert(bytes("Ownable: caller is not the owner"));
-            bridgeHub.setSharedBridge(randomAddress);
-        }
-
-        assertTrue(
-            bridgeHub.sharedBridge() == IL1SharedBridge(address(0)),
-            "This random address is not registered as sharedBridge"
-        );
-
-        vm.prank(bridgeOwner);
-        bridgeHub.setSharedBridge(randomAddress);
-
-        assertTrue(
-            bridgeHub.sharedBridge() == IL1SharedBridge(randomAddress),
-            "after call from the bridgeowner, this randomAddress should be the registered sharedBridge"
-        );
-    }
-
-    uint256 newChainId;
-    address admin;
-
-    function test_pause_createNewChain(
-        uint256 chainId,
-        uint256 salt,
-        uint256 randomValue
-    ) public useRandomToken(randomValue) {
-        chainId = bound(chainId, 1, type(uint48).max);
-        address deployerAddress = makeAddr("DEPLOYER_ADDRESS");
-        admin = makeAddr("NEW_CHAIN_ADMIN");
-
-        vm.prank(bridgeOwner);
-        bridgeHub.pause();
-        vm.prank(bridgeOwner);
-        bridgeHub.setPendingAdmin(deployerAddress);
-        vm.prank(deployerAddress);
-        bridgeHub.acceptAdmin();
-
-        vm.expectRevert("Pausable: paused");
-        vm.prank(deployerAddress);
-        bridgeHub.createNewChain({
-            _chainId: chainId,
-            _stateTransitionManager: address(mockSTM),
-            _baseToken: address(testToken),
-            _salt: salt,
-            _admin: admin,
-            _initData: bytes("")
-        });
-
-        vm.prank(bridgeOwner);
-        bridgeHub.unpause();
-
-        vm.expectRevert(STMNotRegistered.selector);
-        vm.prank(deployerAddress);
-        bridgeHub.createNewChain({
-            _chainId: 1,
-            _stateTransitionManager: address(mockSTM),
-            _baseToken: address(testToken),
-            _salt: uint256(123),
-            _admin: admin,
-            _initData: bytes("")
-        });
-    }
-
-    function test_RevertWhen_STMNotRegisteredOnCreate(
-        uint256 chainId,
-        uint256 salt,
-        uint256 randomValue
-    ) public useRandomToken(randomValue) {
-        chainId = bound(chainId, 1, type(uint48).max);
-        address deployerAddress = makeAddr("DEPLOYER_ADDRESS");
-        admin = makeAddr("NEW_CHAIN_ADMIN");
-
-        vm.prank(bridgeOwner);
-        bridgeHub.setPendingAdmin(deployerAddress);
-        vm.prank(deployerAddress);
-        bridgeHub.acceptAdmin();
-
-        chainId = bound(chainId, 1, type(uint48).max);
-        vm.expectRevert(STMNotRegistered.selector);
-        vm.prank(deployerAddress);
-        bridgeHub.createNewChain({
-            _chainId: chainId,
-            _stateTransitionManager: address(mockSTM),
-            _baseToken: address(testToken),
-            _salt: salt,
-            _admin: admin,
-            _initData: bytes("")
-        });
-    }
-
-    function test_RevertWhen_wrongChainIdOnCreate(
-        uint256 chainId,
-        uint256 salt,
-        uint256 randomValue
-    ) public useRandomToken(randomValue) {
-        chainId = bound(chainId, 1, type(uint48).max);
-        address deployerAddress = makeAddr("DEPLOYER_ADDRESS");
-        admin = makeAddr("NEW_CHAIN_ADMIN");
-
-        vm.prank(bridgeOwner);
-        bridgeHub.setPendingAdmin(deployerAddress);
-        vm.prank(deployerAddress);
-        bridgeHub.acceptAdmin();
-
-        chainId = bound(chainId, type(uint48).max + uint256(1), type(uint256).max);
-        vm.expectRevert(ChainIdTooBig.selector);
-        vm.prank(deployerAddress);
-        bridgeHub.createNewChain({
-            _chainId: chainId,
-            _stateTransitionManager: address(mockSTM),
-            _baseToken: address(testToken),
-            _salt: salt,
-            _admin: admin,
-            _initData: bytes("")
-        });
-
-        chainId = 0;
-        vm.expectRevert(ZeroChainId.selector);
-        vm.prank(deployerAddress);
-        bridgeHub.createNewChain({
-            _chainId: chainId,
-            _stateTransitionManager: address(mockSTM),
-            _baseToken: address(testToken),
-            _salt: salt,
-            _admin: admin,
-            _initData: bytes("")
-        });
-    }
-
-    function test_RevertWhen_tokenNotRegistered(
-        uint256 chainId,
-        uint256 salt,
-        uint256 randomValue
-    ) public useRandomToken(randomValue) {
-        chainId = bound(chainId, 1, type(uint48).max);
-        address deployerAddress = makeAddr("DEPLOYER_ADDRESS");
-        admin = makeAddr("NEW_CHAIN_ADMIN");
-
-        vm.prank(bridgeOwner);
-        bridgeHub.setPendingAdmin(deployerAddress);
-        vm.prank(deployerAddress);
-        bridgeHub.acceptAdmin();
-
-        vm.startPrank(bridgeOwner);
-        bridgeHub.addStateTransitionManager(address(mockSTM));
-        vm.stopPrank();
-
-        vm.expectRevert(abi.encodeWithSelector(TokenNotRegistered.selector, address(testToken)));
-        vm.prank(deployerAddress);
-        bridgeHub.createNewChain({
-            _chainId: chainId,
-            _stateTransitionManager: address(mockSTM),
-            _baseToken: address(testToken),
-            _salt: salt,
-            _admin: admin,
-            _initData: bytes("")
-        });
-    }
-
-    function test_RevertWhen_wethBridgeNotSet(
-        uint256 chainId,
-        uint256 salt,
-        uint256 randomValue
-    ) public useRandomToken(randomValue) {
-        chainId = bound(chainId, 1, type(uint48).max);
-        address deployerAddress = makeAddr("DEPLOYER_ADDRESS");
-        admin = makeAddr("NEW_CHAIN_ADMIN");
-
-        vm.prank(bridgeOwner);
-        bridgeHub.setPendingAdmin(deployerAddress);
-        vm.prank(deployerAddress);
-        bridgeHub.acceptAdmin();
-
-        vm.startPrank(bridgeOwner);
-        bridgeHub.addStateTransitionManager(address(mockSTM));
-        bridgeHub.addToken(address(testToken));
-        vm.stopPrank();
-
-        vm.expectRevert(SharedBridgeNotSet.selector);
-        vm.prank(deployerAddress);
-        bridgeHub.createNewChain({
-            _chainId: chainId,
-            _stateTransitionManager: address(mockSTM),
-            _baseToken: address(testToken),
-            _salt: salt,
-            _admin: admin,
-            _initData: bytes("")
-        });
-    }
-
-    function test_RevertWhen_chainIdAlreadyRegistered(
-        uint256 chainId,
-        uint256 salt,
-        uint256 randomValue
-    ) public useRandomToken(randomValue) {
-        address deployerAddress = makeAddr("DEPLOYER_ADDRESS");
-        admin = makeAddr("NEW_CHAIN_ADMIN");
-        vm.prank(bridgeOwner);
-        bridgeHub.setPendingAdmin(deployerAddress);
-        vm.prank(deployerAddress);
-        bridgeHub.acceptAdmin();
-
-        vm.startPrank(bridgeOwner);
-        bridgeHub.addStateTransitionManager(address(mockSTM));
-        bridgeHub.addToken(address(testToken));
-        bridgeHub.setSharedBridge(sharedBridgeAddress);
-        vm.stopPrank();
-
-        chainId = bound(chainId, 1, type(uint48).max);
-        stdstore.target(address(bridgeHub)).sig("stateTransitionManager(uint256)").with_key(chainId).checked_write(
-            address(mockSTM)
-        );
-
-        vm.expectRevert(BridgeHubAlreadyRegistered.selector);
-        vm.prank(deployerAddress);
-        bridgeHub.createNewChain({
-            _chainId: chainId,
-            _stateTransitionManager: address(mockSTM),
-            _baseToken: address(testToken),
-            _salt: salt,
-            _admin: admin,
-            _initData: bytes("")
-        });
-    }
-
-    function test_createNewChain(
-        address randomCaller,
-        uint256 chainId,
-        bool isFreezable,
-        bytes4[] memory mockSelectors,
-        address mockInitAddress,
-        bytes memory mockInitCalldata,
-        uint256 salt,
-        uint256 randomValue
-    ) public useRandomToken(randomValue) {
-        address deployerAddress = makeAddr("DEPLOYER_ADDRESS");
-        admin = makeAddr("NEW_CHAIN_ADMIN");
-        chainId = bound(chainId, 1, type(uint48).max);
-
-        vm.prank(bridgeOwner);
-        bridgeHub.setPendingAdmin(deployerAddress);
-        vm.prank(deployerAddress);
-        bridgeHub.acceptAdmin();
-
-        vm.startPrank(bridgeOwner);
-        bridgeHub.addStateTransitionManager(address(mockSTM));
-        bridgeHub.addToken(address(testToken));
-        bridgeHub.setSharedBridge(sharedBridgeAddress);
-        vm.stopPrank();
-
-        if (randomCaller != deployerAddress && randomCaller != bridgeOwner) {
-            vm.prank(randomCaller);
-            vm.expectRevert(abi.encodeWithSelector(Unauthorized.selector, randomCaller));
-            bridgeHub.createNewChain({
-                _chainId: chainId,
-                _stateTransitionManager: address(mockSTM),
-                _baseToken: address(testToken),
-                _salt: salt,
-                _admin: admin,
-                _initData: bytes("")
-            });
->>>>>>> 7b488e67
         }
     }
 
@@ -805,7 +483,7 @@
     //     vm.prank(bridgeOwner);
     //     bridgeHub.unpause();
 
-    //     vm.expectRevert("Bridgehub: state transition not registered");
+    //     vm.expectRevert(STMNotRegistered.selector);
     //     vm.prank(deployerAddress);
     //     bridgeHub.createNewChain({
     //         _chainId: 1,
@@ -832,7 +510,7 @@
     //     bridgeHub.acceptAdmin();
 
     //     chainId = bound(chainId, 1, type(uint48).max);
-    //     vm.expectRevert("Bridgehub: state transition not registered");
+    //     vm.expectRevert(STMNotRegistered.selector);
     //     vm.prank(deployerAddress);
     //     bridgeHub.createNewChain({
     //         _chainId: chainId,
@@ -859,7 +537,7 @@
     //     bridgeHub.acceptAdmin();
 
     //     chainId = bound(chainId, type(uint48).max + uint256(1), type(uint256).max);
-    //     vm.expectRevert("Bridgehub: chainId too large");
+    //     vm.expectRevert(ChainIdTooBig.selector);
     //     vm.prank(deployerAddress);
     //     bridgeHub.createNewChain({
     //         _chainId: chainId,
@@ -871,7 +549,7 @@
     //     });
 
     //     chainId = 0;
-    //     vm.expectRevert("Bridgehub: chainId cannot be 0");
+    //     vm.expectRevert(ZeroChainId.selector);
     //     vm.prank(deployerAddress);
     //     bridgeHub.createNewChain({
     //         _chainId: chainId,
@@ -901,7 +579,7 @@
     //     bridgeHub.addStateTransitionManager(address(mockSTM));
     //     vm.stopPrank();
 
-    //     vm.expectRevert("Bridgehub: token not registered");
+    //     vm.expectRevert(abi.encodeWithSelector(TokenNotRegistered.selector, address(testToken)));
     //     vm.prank(deployerAddress);
     //     bridgeHub.createNewChain({
     //         _chainId: chainId,
@@ -932,7 +610,7 @@
     //     bridgeHub.addToken(address(testToken));
     //     vm.stopPrank();
 
-    //     vm.expectRevert("Bridgehub: weth bridge not set");
+    //     vm.expectRevert(SharedBridgeNotSet.selector);
     //     vm.prank(deployerAddress);
     //     bridgeHub.createNewChain({
     //         _chainId: chainId,
@@ -967,7 +645,7 @@
     //         address(mockSTM)
     //     );
 
-    //     vm.expectRevert("Bridgehub: chainId already registered");
+    //     vm.expectRevert(BridgeHubAlreadyRegistered.selector);
     //     vm.prank(deployerAddress);
     //     bridgeHub.createNewChain({
     //         _chainId: chainId,
@@ -1006,7 +684,7 @@
 
     //     if (randomCaller != deployerAddress && randomCaller != bridgeOwner) {
     //         vm.prank(randomCaller);
-    //         vm.expectRevert(bytes("Bridgehub: not owner or admin"));
+    //         vm.expectRevert(abi.encodeWithSelector(Unauthorized.selector, randomCaller));
     //         bridgeHub.createNewChain({
     //             _chainId: chainId,
     //             _stateTransitionManager: address(mockSTM),
@@ -1250,7 +928,6 @@
         vm.clearMockedCalls();
     }
 
-<<<<<<< HEAD
     // function _prepareETHL2TransactionDirectRequest(
     //     uint256 mockChainId,
     //     uint256 mockMintValue,
@@ -1280,15 +957,15 @@
 
     //     l2TxnReqDirect.chainId = _setUpHyperchainForChainId(l2TxnReqDirect.chainId);
 
-    // assertTrue(!(bridgeHub.baseToken(l2TxnReqDirect.chainId) == ETH_TOKEN_ADDRESS));
-    // _setUpBaseTokenForChainId(l2TxnReqDirect.chainId, true, address(0));
-    // assertTrue(bridgeHub.baseToken(l2TxnReqDirect.chainId) == ETH_TOKEN_ADDRESS);
-
-    // _setUpSharedBridge();
-    // _setUpSharedBridgeL2(mockChainId);
-
-    // assertTrue(bridgeHub.getHyperchain(l2TxnReqDirect.chainId) == address(mockChainContract));
-    // bytes32 canonicalHash = keccak256(abi.encode("CANONICAL_TX_HASH"));
+    //     assertTrue(!(bridgeHub.baseToken(l2TxnReqDirect.chainId) == ETH_TOKEN_ADDRESS));
+    //     _setUpBaseTokenForChainId(l2TxnReqDirect.chainId, true, address(0));
+    //     assertTrue(bridgeHub.baseToken(l2TxnReqDirect.chainId) == ETH_TOKEN_ADDRESS);
+
+    //     _setUpSharedBridge();
+    //     _setUpSharedBridgeL2(mockChainId);
+
+    //     assertTrue(bridgeHub.getHyperchain(l2TxnReqDirect.chainId) == address(mockChainContract));
+    //     bytes32 canonicalHash = keccak256(abi.encode("CANONICAL_TX_HASH"));
 
     //     vm.mockCall(
     //         address(mockChainContract),
@@ -1329,7 +1006,7 @@
     //     });
 
     //     vm.deal(randomCaller, msgValue);
-    //     vm.expectRevert("Bridgehub: msg.value mismatch 1");
+    //     vm.expectRevert(abi.encodeWithSelector(MsgValueMismatch.selector, mockMintValue, msgValue));
     //     vm.prank(randomCaller);
     //     bridgeHub.requestL2TransactionDirect{value: msgValue}(l2TxnReqDirect);
     // }
@@ -1367,8 +1044,8 @@
     //     bytes32 canonicalHash = keccak256(abi.encode("CANONICAL_TX_HASH"));
     //     bytes32 resultantHash = bridgeHub.requestL2TransactionDirect{value: randomCaller.balance}(l2TxnReqDirect);
 
-    //     vm.prank(randomCaller);
-    //     bytes32 resultantHash = bridgeHub.requestL2TransactionDirect{value: randomCaller.balance}(l2TxnReqDirect);
+    //     assertTrue(resultantHash == canonicalHash);
+    // }
 
     // function test_requestL2TransactionDirect_NonETHCase(
     //     uint256 mockChainId,
@@ -1401,24 +1078,11 @@
     //         mockRefundRecipient: address(0)
     //     });
 
-    //     L2TransactionRequestDirect memory l2TxnReqDirect = _createMockL2TransactionRequestDirect({
-    //         mockChainId: mockChainId,
-    //         mockMintValue: mockMintValue,
-    //         mockL2Contract: mockL2Contract,
-    //         mockL2Value: mockL2Value,
-    //         mockL2Calldata: mockL2Calldata,
-    //         mockL2GasLimit: mockL2GasLimit,
-    //         mockL2GasPerPubdataByteLimit: mockL2GasPerPubdataByteLimit,
-    //         mockFactoryDeps: mockFactoryDeps,
-    //         mockRefundRecipient: mockRefundRecipient
-    //     });
-
-    // _setUpBaseTokenForChainId(l2TxnReqDirect.chainId, false, address(testToken));
-    // _setUpSharedBridge();
-    // _setUpSharedBridgeL2(mockChainId);
-
-    //     _setUpBaseTokenForChainId(l2TxnReqDirect.chainId, false);
+    //     l2TxnReqDirect.chainId = _setUpHyperchainForChainId(l2TxnReqDirect.chainId);
+
+    //     _setUpBaseTokenForChainId(l2TxnReqDirect.chainId, false, address(testToken));
     //     _setUpSharedBridge();
+    //     _setUpSharedBridgeL2(mockChainId);
 
     //     assertTrue(bridgeHub.getHyperchain(l2TxnReqDirect.chainId) == address(mockChainContract));
     //     bytes32 canonicalHash = keccak256(abi.encode("CANONICAL_TX_HASH"));
@@ -1429,40 +1093,29 @@
     //         abi.encode(canonicalHash)
     //     );
 
-    // gasPrice = bound(gasPrice, 1_000, 50_000_000);
-    // vm.txGasPrice(gasPrice * 1 gwei);
-
-    // vm.deal(randomCaller, 1 ether);
-    // vm.prank(randomCaller);
-    // vm.expectRevert("Bridgehub: non-eth bridge with msg.value");
-    // bytes32 resultantHash = bridgeHub.requestL2TransactionDirect{value: randomCaller.balance}(l2TxnReqDirect);
-
+    //     mockChainContract.setFeeParams();
+    //     mockChainContract.setBaseTokenGasMultiplierPrice(uint128(1), uint128(1));
+    //     mockChainContract.setBridgeHubAddress(address(bridgeHub));
+    //     assertTrue(mockChainContract.getBridgeHubAddress() == address(bridgeHub));
+
+    //     gasPrice = bound(gasPrice, 1_000, 50_000_000);
+    //     vm.txGasPrice(gasPrice * 1 gwei);
+
+    //     vm.deal(randomCaller, 1 ether);
     //     vm.prank(randomCaller);
-    //     vm.expectRevert("BH: non-eth bridge with msg.value");
+    //     vm.expectRevert(abi.encodeWithSelector(MsgValueMismatch.selector, 0, randomCaller.balance));
     //     bytes32 resultantHash = bridgeHub.requestL2TransactionDirect{value: randomCaller.balance}(l2TxnReqDirect);
 
-    // vm.prank(randomCaller);
-    // testToken.transfer(address(this), l2TxnReqDirect.mintValue);
-    // assertEq(testToken.balanceOf(address(this)), l2TxnReqDirect.mintValue);
-    // testToken.approve(sharedBridgeAddress, l2TxnReqDirect.mintValue);
-
-    // vm.prank(randomCaller);
-    // testToken.transfer(address(this), l2TxnReqDirect.mintValue);
-    // assertEq(testToken.balanceOf(address(this)), l2TxnReqDirect.mintValue);
-    // testToken.approve(address(mockSharedBridge), l2TxnReqDirect.mintValue);
-    // bytes32 baseTokenAssetIdLocation = bytes32(uint256(208));
-    // vm.store(
-    //     address(bridgeHub),
-    //     keccak256(abi.encode(l2TxnReqDirect.chainId, baseTokenAssetIdLocation)),
-    //     tokenAssetId
-    // );
-    // //bytes32 resultantHash =
-    // vm.mockCall(
-    //     address(mockSharedBridge),
-    //     abi.encodeWithSelector(IL1AssetRouter.bridgehubDepositBaseToken.selector),
-    //     abi.encode(true)
-    // );
-    // resultantHash = bridgeHub.requestL2TransactionDirect(l2TxnReqDirect);
+    //     // Now, let's call the same function with zero msg.value
+    //     testToken.mint(randomCaller, l2TxnReqDirect.mintValue);
+    //     assertEq(testToken.balanceOf(randomCaller), l2TxnReqDirect.mintValue);
+
+    //     vm.prank(randomCaller);
+    //     testToken.transfer(address(this), l2TxnReqDirect.mintValue);
+    //     assertEq(testToken.balanceOf(address(this)), l2TxnReqDirect.mintValue);
+    //     testToken.approve(sharedBridgeAddress, l2TxnReqDirect.mintValue);
+
+    //     resultantHash = bridgeHub.requestL2TransactionDirect(l2TxnReqDirect);
 
     //     assertEq(canonicalHash, resultantHash);
     // }
@@ -1516,11 +1169,11 @@
 
     //         vm.mockCall(
     //             secondBridgeAddress,
-    //             abi.encodeWithSelector(IL1AssetRouter.bridgehubDeposit.selector),
+    //             abi.encodeWithSelector(IL1SharedBridge.bridgehubDeposit.selector),
     //             abi.encode(request)
     //         );
 
-    //         vm.expectRevert("Bridgehub: magic value mismatch");
+    //         vm.expectRevert(abi.encodeWithSelector(WrongMagicValue.selector, TWO_BRIDGES_MAGIC_VALUE, magicValue));
     //         vm.prank(randomCaller);
     //         bridgeHub.requestL2TransactionTwoBridges{value: randomCaller.balance}(l2TxnReq2BridgeOut);
     //     }
@@ -1565,29 +1218,9 @@
     //     address randomCaller = makeAddr("RANDOM_CALLER");
     //     vm.deal(randomCaller, callerMsgValue);
 
-    // mockChainContract.setBridgeHubAddress(address(bridgeHub));
-    // {
+    //     mockChainContract.setBridgeHubAddress(address(bridgeHub));
+
     //     bytes32 canonicalHash = keccak256(abi.encode("CANONICAL_TX_HASH"));
-
-    //     vm.mockCall(
-    //         address(mockChainContract),
-    //         abi.encodeWithSelector(mockChainContract.bridgehubRequestL2Transaction.selector),
-    //         abi.encode(canonicalHash)
-    //     );
-    // }
-    // bytes32 baseTokenAssetIdLocation = bytes32(uint256(208));
-    // vm.store(
-    //     address(bridgeHub),
-    //     keccak256(abi.encode(l2TxnReq2BridgeOut.chainId, baseTokenAssetIdLocation)),
-    //     ETH_TOKEN_ASSET_ID
-    // );
-    // vm.mockCall(
-    //     address(mockSharedBridge),
-    //     abi.encodeWithSelector(IL1AssetRouter.bridgehubDepositBaseToken.selector),
-    //     abi.encode(true)
-    // );
-    // vm.prank(randomCaller);
-    // bridgeHub.requestL2TransactionTwoBridges{value: randomCaller.balance}(l2TxnReq2BridgeOut);
 
     //     vm.mockCall(
     //         address(mockChainContract),
@@ -1609,7 +1242,7 @@
     //         address(secondBridgeAddressValue),
     //         l2TxnReq2BridgeOut.secondBridgeValue,
     //         abi.encodeWithSelector(
-    //             IL1AssetRouter.bridgehubDeposit.selector,
+    //             IL1SharedBridge.bridgehubDeposit.selector,
     //             l2TxnReq2BridgeOut.chainId,
     //             randomCaller,
     //             l2TxnReq2BridgeOut.l2Value,
@@ -1619,7 +1252,7 @@
     //     );
 
     //     l2TxnReq2BridgeOut.secondBridgeAddress = address(secondBridgeAddressValue);
-    //     vm.expectRevert("Bridgehub: second bridge address too low");
+    //     vm.expectRevert(abi.encodeWithSelector(AddressTooLow.selector, secondBridgeAddress));
     //     vm.prank(randomCaller);
     //     bridgeHub.requestL2TransactionTwoBridges{value: randomCaller.balance}(l2TxnReq2BridgeOut);
     // }
@@ -1692,7 +1325,7 @@
     //     testToken.mint(randomCaller, l2TxnReq2BridgeOut.mintValue);
     //     vm.startPrank(randomCaller);
     //     testToken.approve(sharedBridgeAddress, l2TxnReq2BridgeOut.mintValue);
-    //     vm.expectRevert("Bridgehub: msg.value mismatch 3");
+    //     vm.expectRevert(abi.encodeWithSelector(MsgValueMismatch.selector, l2TxnReq2BridgeOut.secondBridgeValue, 0));
     //     bridgeHub.requestL2TransactionTwoBridges(l2TxnReq2BridgeOut);
     //     vm.stopPrank();
     // }
@@ -1736,17 +1369,21 @@
 
     //     mockChainContract.setBridgeHubAddress(address(bridgeHub));
 
-    //     bytes32 canonicalHash = keccak256(abi.encode("CANONICAL_TX_HASH"));
-
-    //     vm.mockCall(
-    //         address(mockChainContract),
-    //         abi.encodeWithSelector(mockChainContract.bridgehubRequestL2Transaction.selector),
-    //         abi.encode(canonicalHash)
-    //     );
+    //     {
+    //         bytes32 canonicalHash = keccak256(abi.encode("CANONICAL_TX_HASH"));
+
+    //         vm.mockCall(
+    //             address(mockChainContract),
+    //             abi.encodeWithSelector(mockChainContract.bridgehubRequestL2Transaction.selector),
+    //             abi.encode(canonicalHash)
+    //         );
+    //     }
 
     //     if (msgValue != secondBridgeValue) {
     //         vm.deal(randomCaller, msgValue);
-    //         vm.expectRevert("Bridgehub: msg.value mismatch 3");
+    //         vm.expectRevert(
+    //             abi.encodeWithSelector(MsgValueMismatch.selector, l2TxnReq2BridgeOut.secondBridgeValue, msgValue)
+    //         );
     //         vm.prank(randomCaller);
     //         bridgeHub.requestL2TransactionTwoBridges{value: msgValue}(l2TxnReq2BridgeOut);
     //     }
@@ -1760,477 +1397,6 @@
     //     vm.prank(randomCaller);
     //     bridgeHub.requestL2TransactionTwoBridges{value: randomCaller.balance}(l2TxnReq2BridgeOut);
     // }
-=======
-    function _prepareETHL2TransactionDirectRequest(
-        uint256 mockChainId,
-        uint256 mockMintValue,
-        address mockL2Contract,
-        uint256 mockL2Value,
-        bytes memory mockL2Calldata,
-        uint256 mockL2GasLimit,
-        uint256 mockL2GasPerPubdataByteLimit,
-        bytes[] memory mockFactoryDeps,
-        address randomCaller
-    ) internal returns (L2TransactionRequestDirect memory l2TxnReqDirect) {
-        if (mockFactoryDeps.length > MAX_NEW_FACTORY_DEPS) {
-            mockFactoryDeps = _restrictArraySize(mockFactoryDeps, MAX_NEW_FACTORY_DEPS);
-        }
-
-        l2TxnReqDirect = _createMockL2TransactionRequestDirect({
-            mockChainId: mockChainId,
-            mockMintValue: mockMintValue,
-            mockL2Contract: mockL2Contract,
-            mockL2Value: mockL2Value,
-            mockL2Calldata: mockL2Calldata,
-            mockL2GasLimit: mockL2GasLimit,
-            mockL2GasPerPubdataByteLimit: mockL2GasPerPubdataByteLimit,
-            mockFactoryDeps: mockFactoryDeps,
-            mockRefundRecipient: address(0)
-        });
-
-        l2TxnReqDirect.chainId = _setUpHyperchainForChainId(l2TxnReqDirect.chainId);
-
-        assertTrue(!(bridgeHub.baseToken(l2TxnReqDirect.chainId) == ETH_TOKEN_ADDRESS));
-        _setUpBaseTokenForChainId(l2TxnReqDirect.chainId, true, address(0));
-        assertTrue(bridgeHub.baseToken(l2TxnReqDirect.chainId) == ETH_TOKEN_ADDRESS);
-
-        _setUpSharedBridge();
-        _setUpSharedBridgeL2(mockChainId);
-
-        assertTrue(bridgeHub.getHyperchain(l2TxnReqDirect.chainId) == address(mockChainContract));
-        bytes32 canonicalHash = keccak256(abi.encode("CANONICAL_TX_HASH"));
-
-        vm.mockCall(
-            address(mockChainContract),
-            abi.encodeWithSelector(mockChainContract.bridgehubRequestL2Transaction.selector),
-            abi.encode(canonicalHash)
-        );
-
-        mockChainContract.setFeeParams();
-        mockChainContract.setBaseTokenGasMultiplierPrice(uint128(1), uint128(1));
-        mockChainContract.setBridgeHubAddress(address(bridgeHub));
-        assertTrue(mockChainContract.getBridgeHubAddress() == address(bridgeHub));
-    }
-
-    function test_requestL2TransactionDirect_RevertWhen_incorrectETHParams(
-        uint256 mockChainId,
-        uint256 mockMintValue,
-        address mockL2Contract,
-        uint256 mockL2Value,
-        uint256 msgValue,
-        bytes memory mockL2Calldata,
-        uint256 mockL2GasLimit,
-        uint256 mockL2GasPerPubdataByteLimit,
-        bytes[] memory mockFactoryDeps
-    ) public {
-        address randomCaller = makeAddr("RANDOM_CALLER");
-        vm.assume(msgValue != mockMintValue);
-
-        L2TransactionRequestDirect memory l2TxnReqDirect = _prepareETHL2TransactionDirectRequest({
-            mockChainId: mockChainId,
-            mockMintValue: mockMintValue,
-            mockL2Contract: mockL2Contract,
-            mockL2Value: mockL2Value,
-            mockL2Calldata: mockL2Calldata,
-            mockL2GasLimit: mockL2GasLimit,
-            mockL2GasPerPubdataByteLimit: mockL2GasPerPubdataByteLimit,
-            mockFactoryDeps: mockFactoryDeps,
-            randomCaller: randomCaller
-        });
-
-        vm.deal(randomCaller, msgValue);
-        vm.expectRevert(abi.encodeWithSelector(MsgValueMismatch.selector, mockMintValue, msgValue));
-        vm.prank(randomCaller);
-        bridgeHub.requestL2TransactionDirect{value: msgValue}(l2TxnReqDirect);
-    }
-
-    function test_requestL2TransactionDirect_ETHCase(
-        uint256 mockChainId,
-        uint256 mockMintValue,
-        address mockL2Contract,
-        uint256 mockL2Value,
-        bytes memory mockL2Calldata,
-        uint256 mockL2GasLimit,
-        uint256 mockL2GasPerPubdataByteLimit,
-        bytes[] memory mockFactoryDeps,
-        uint256 gasPrice
-    ) public {
-        address randomCaller = makeAddr("RANDOM_CALLER");
-        mockChainId = bound(mockChainId, 1, type(uint48).max);
-
-        L2TransactionRequestDirect memory l2TxnReqDirect = _prepareETHL2TransactionDirectRequest({
-            mockChainId: mockChainId,
-            mockMintValue: mockMintValue,
-            mockL2Contract: mockL2Contract,
-            mockL2Value: mockL2Value,
-            mockL2Calldata: mockL2Calldata,
-            mockL2GasLimit: mockL2GasLimit,
-            mockL2GasPerPubdataByteLimit: mockL2GasPerPubdataByteLimit,
-            mockFactoryDeps: mockFactoryDeps,
-            randomCaller: randomCaller
-        });
-
-        vm.deal(randomCaller, l2TxnReqDirect.mintValue);
-        gasPrice = bound(gasPrice, 1_000, 50_000_000);
-        vm.txGasPrice(gasPrice * 1 gwei);
-        vm.prank(randomCaller);
-        bytes32 canonicalHash = keccak256(abi.encode("CANONICAL_TX_HASH"));
-        bytes32 resultantHash = bridgeHub.requestL2TransactionDirect{value: randomCaller.balance}(l2TxnReqDirect);
-
-        assertTrue(resultantHash == canonicalHash);
-    }
-
-    function test_requestL2TransactionDirect_NonETHCase(
-        uint256 mockChainId,
-        uint256 mockMintValue,
-        address mockL2Contract,
-        uint256 mockL2Value,
-        bytes memory mockL2Calldata,
-        uint256 mockL2GasLimit,
-        uint256 mockL2GasPerPubdataByteLimit,
-        bytes[] memory mockFactoryDeps,
-        uint256 gasPrice,
-        uint256 randomValue
-    ) public useRandomToken(randomValue) {
-        address randomCaller = makeAddr("RANDOM_CALLER");
-        mockChainId = bound(mockChainId, 1, type(uint48).max);
-
-        if (mockFactoryDeps.length > MAX_NEW_FACTORY_DEPS) {
-            mockFactoryDeps = _restrictArraySize(mockFactoryDeps, MAX_NEW_FACTORY_DEPS);
-        }
-
-        L2TransactionRequestDirect memory l2TxnReqDirect = _createMockL2TransactionRequestDirect({
-            mockChainId: mockChainId,
-            mockMintValue: mockMintValue,
-            mockL2Contract: mockL2Contract,
-            mockL2Value: mockL2Value,
-            mockL2Calldata: mockL2Calldata,
-            mockL2GasLimit: mockL2GasLimit,
-            mockL2GasPerPubdataByteLimit: mockL2GasPerPubdataByteLimit,
-            mockFactoryDeps: mockFactoryDeps,
-            mockRefundRecipient: address(0)
-        });
-
-        l2TxnReqDirect.chainId = _setUpHyperchainForChainId(l2TxnReqDirect.chainId);
-
-        _setUpBaseTokenForChainId(l2TxnReqDirect.chainId, false, address(testToken));
-        _setUpSharedBridge();
-        _setUpSharedBridgeL2(mockChainId);
-
-        assertTrue(bridgeHub.getHyperchain(l2TxnReqDirect.chainId) == address(mockChainContract));
-        bytes32 canonicalHash = keccak256(abi.encode("CANONICAL_TX_HASH"));
-
-        vm.mockCall(
-            address(mockChainContract),
-            abi.encodeWithSelector(mockChainContract.bridgehubRequestL2Transaction.selector),
-            abi.encode(canonicalHash)
-        );
-
-        mockChainContract.setFeeParams();
-        mockChainContract.setBaseTokenGasMultiplierPrice(uint128(1), uint128(1));
-        mockChainContract.setBridgeHubAddress(address(bridgeHub));
-        assertTrue(mockChainContract.getBridgeHubAddress() == address(bridgeHub));
-
-        gasPrice = bound(gasPrice, 1_000, 50_000_000);
-        vm.txGasPrice(gasPrice * 1 gwei);
-
-        vm.deal(randomCaller, 1 ether);
-        vm.prank(randomCaller);
-        vm.expectRevert(abi.encodeWithSelector(MsgValueMismatch.selector, 0, randomCaller.balance));
-        bytes32 resultantHash = bridgeHub.requestL2TransactionDirect{value: randomCaller.balance}(l2TxnReqDirect);
-
-        // Now, let's call the same function with zero msg.value
-        testToken.mint(randomCaller, l2TxnReqDirect.mintValue);
-        assertEq(testToken.balanceOf(randomCaller), l2TxnReqDirect.mintValue);
-
-        vm.prank(randomCaller);
-        testToken.transfer(address(this), l2TxnReqDirect.mintValue);
-        assertEq(testToken.balanceOf(address(this)), l2TxnReqDirect.mintValue);
-        testToken.approve(sharedBridgeAddress, l2TxnReqDirect.mintValue);
-
-        resultantHash = bridgeHub.requestL2TransactionDirect(l2TxnReqDirect);
-
-        assertEq(canonicalHash, resultantHash);
-    }
-
-    function test_requestTransactionTwoBridgesChecksMagicValue(
-        uint256 chainId,
-        uint256 mintValue,
-        uint256 l2Value,
-        uint256 l2GasLimit,
-        uint256 l2GasPerPubdataByteLimit,
-        address refundRecipient,
-        uint256 secondBridgeValue,
-        bytes memory secondBridgeCalldata,
-        bytes32 magicValue
-    ) public {
-        chainId = bound(chainId, 1, type(uint48).max);
-
-        L2TransactionRequestTwoBridgesOuter memory l2TxnReq2BridgeOut = _createMockL2TransactionRequestTwoBridgesOuter({
-            chainId: chainId,
-            mintValue: mintValue,
-            l2Value: l2Value,
-            l2GasLimit: l2GasLimit,
-            l2GasPerPubdataByteLimit: l2GasPerPubdataByteLimit,
-            refundRecipient: refundRecipient,
-            secondBridgeValue: secondBridgeValue,
-            secondBridgeCalldata: secondBridgeCalldata
-        });
-
-        l2TxnReq2BridgeOut.chainId = _setUpHyperchainForChainId(l2TxnReq2BridgeOut.chainId);
-
-        _setUpBaseTokenForChainId(l2TxnReq2BridgeOut.chainId, true, address(0));
-        assertTrue(bridgeHub.baseToken(l2TxnReq2BridgeOut.chainId) == ETH_TOKEN_ADDRESS);
-
-        _setUpSharedBridge();
-        _setUpSharedBridgeL2(chainId);
-
-        assertTrue(bridgeHub.getHyperchain(l2TxnReq2BridgeOut.chainId) == address(mockChainContract));
-
-        uint256 callerMsgValue = l2TxnReq2BridgeOut.mintValue + l2TxnReq2BridgeOut.secondBridgeValue;
-        address randomCaller = makeAddr("RANDOM_CALLER");
-        vm.deal(randomCaller, callerMsgValue);
-
-        if (magicValue != TWO_BRIDGES_MAGIC_VALUE) {
-            L2TransactionRequestTwoBridgesInner memory request = L2TransactionRequestTwoBridgesInner({
-                magicValue: magicValue,
-                l2Contract: makeAddr("L2_CONTRACT"),
-                l2Calldata: new bytes(0),
-                factoryDeps: new bytes[](0),
-                txDataHash: bytes32(0)
-            });
-
-            vm.mockCall(
-                secondBridgeAddress,
-                abi.encodeWithSelector(IL1SharedBridge.bridgehubDeposit.selector),
-                abi.encode(request)
-            );
-
-            vm.expectRevert(abi.encodeWithSelector(WrongMagicValue.selector, TWO_BRIDGES_MAGIC_VALUE, magicValue));
-            vm.prank(randomCaller);
-            bridgeHub.requestL2TransactionTwoBridges{value: randomCaller.balance}(l2TxnReq2BridgeOut);
-        }
-    }
-
-    function test_requestL2TransactionTwoBridgesWrongBridgeAddress(
-        uint256 chainId,
-        uint256 mintValue,
-        uint256 msgValue,
-        uint256 l2Value,
-        uint256 l2GasLimit,
-        uint256 l2GasPerPubdataByteLimit,
-        address refundRecipient,
-        uint256 secondBridgeValue,
-        uint160 secondBridgeAddressValue,
-        bytes memory secondBridgeCalldata
-    ) public {
-        chainId = bound(chainId, 1, type(uint48).max);
-
-        L2TransactionRequestTwoBridgesOuter memory l2TxnReq2BridgeOut = _createMockL2TransactionRequestTwoBridgesOuter({
-            chainId: chainId,
-            mintValue: mintValue,
-            l2Value: l2Value,
-            l2GasLimit: l2GasLimit,
-            l2GasPerPubdataByteLimit: l2GasPerPubdataByteLimit,
-            refundRecipient: refundRecipient,
-            secondBridgeValue: secondBridgeValue,
-            secondBridgeCalldata: secondBridgeCalldata
-        });
-
-        l2TxnReq2BridgeOut.chainId = _setUpHyperchainForChainId(l2TxnReq2BridgeOut.chainId);
-
-        _setUpBaseTokenForChainId(l2TxnReq2BridgeOut.chainId, true, address(0));
-        assertTrue(bridgeHub.baseToken(l2TxnReq2BridgeOut.chainId) == ETH_TOKEN_ADDRESS);
-
-        _setUpSharedBridge();
-        _setUpSharedBridgeL2(chainId);
-
-        assertTrue(bridgeHub.getHyperchain(l2TxnReq2BridgeOut.chainId) == address(mockChainContract));
-
-        uint256 callerMsgValue = l2TxnReq2BridgeOut.mintValue + l2TxnReq2BridgeOut.secondBridgeValue;
-        address randomCaller = makeAddr("RANDOM_CALLER");
-        vm.deal(randomCaller, callerMsgValue);
-
-        mockChainContract.setBridgeHubAddress(address(bridgeHub));
-
-        bytes32 canonicalHash = keccak256(abi.encode("CANONICAL_TX_HASH"));
-
-        vm.mockCall(
-            address(mockChainContract),
-            abi.encodeWithSelector(mockChainContract.bridgehubRequestL2Transaction.selector),
-            abi.encode(canonicalHash)
-        );
-
-        L2TransactionRequestTwoBridgesInner memory outputRequest = L2TransactionRequestTwoBridgesInner({
-            magicValue: TWO_BRIDGES_MAGIC_VALUE,
-            l2Contract: address(0),
-            l2Calldata: abi.encode(""),
-            factoryDeps: new bytes[](0),
-            txDataHash: bytes32("")
-        });
-        secondBridgeAddressValue = uint160(bound(uint256(secondBridgeAddressValue), 0, uint256(type(uint16).max)));
-        address secondBridgeAddress = address(secondBridgeAddressValue);
-
-        vm.mockCall(
-            address(secondBridgeAddressValue),
-            l2TxnReq2BridgeOut.secondBridgeValue,
-            abi.encodeWithSelector(
-                IL1SharedBridge.bridgehubDeposit.selector,
-                l2TxnReq2BridgeOut.chainId,
-                randomCaller,
-                l2TxnReq2BridgeOut.l2Value,
-                l2TxnReq2BridgeOut.secondBridgeCalldata
-            ),
-            abi.encode(outputRequest)
-        );
-
-        l2TxnReq2BridgeOut.secondBridgeAddress = address(secondBridgeAddressValue);
-        vm.expectRevert(abi.encodeWithSelector(AddressTooLow.selector, secondBridgeAddress));
-        vm.prank(randomCaller);
-        bridgeHub.requestL2TransactionTwoBridges{value: randomCaller.balance}(l2TxnReq2BridgeOut);
-    }
-
-    function test_requestL2TransactionTwoBridges_ERC20ToNonBase(
-        uint256 chainId,
-        uint256 mintValue,
-        uint256 l2Value,
-        uint256 l2GasLimit,
-        uint256 l2GasPerPubdataByteLimit,
-        address l2Receiver,
-        uint256 randomValue
-    ) public useRandomToken(randomValue) {
-        // create another token, to avoid base token
-        TestnetERC20Token erc20Token = new TestnetERC20Token("ZKESTT", "ZkSync ERC Test Token", 18);
-        address erc20TokenAddress = address(erc20Token);
-        l2Value = bound(l2Value, 1, type(uint256).max);
-        bytes memory secondBridgeCalldata = abi.encode(erc20TokenAddress, l2Value, l2Receiver);
-
-        chainId = _setUpHyperchainForChainId(chainId);
-
-        L2TransactionRequestTwoBridgesOuter memory l2TxnReq2BridgeOut = _createMockL2TransactionRequestTwoBridgesOuter({
-            chainId: chainId,
-            mintValue: mintValue,
-            l2Value: 0, // not used
-            l2GasLimit: l2GasLimit,
-            l2GasPerPubdataByteLimit: l2GasPerPubdataByteLimit,
-            refundRecipient: address(0),
-            secondBridgeValue: 0, // not used cause we are using ERC20
-            secondBridgeCalldata: secondBridgeCalldata
-        });
-
-        address randomCaller = makeAddr("RANDOM_CALLER");
-        bytes32 canonicalHash = keccak256(abi.encode("CANONICAL_TX_HASH"));
-
-        _setUpBaseTokenForChainId(l2TxnReq2BridgeOut.chainId, false, address(testToken));
-        assertTrue(bridgeHub.baseToken(l2TxnReq2BridgeOut.chainId) == address(testToken));
-        _setUpSharedBridge();
-
-        _setUpSharedBridgeL2(chainId);
-        assertTrue(bridgeHub.getHyperchain(l2TxnReq2BridgeOut.chainId) == address(mockChainContract));
-        mockChainContract.setBridgeHubAddress(address(bridgeHub));
-
-        vm.mockCall(
-            address(mockChainContract),
-            abi.encodeWithSelector(mockChainContract.bridgehubRequestL2Transaction.selector),
-            abi.encode(canonicalHash)
-        );
-
-        testToken.mint(randomCaller, l2TxnReq2BridgeOut.mintValue);
-        erc20Token.mint(randomCaller, l2Value);
-
-        assertEq(testToken.balanceOf(randomCaller), l2TxnReq2BridgeOut.mintValue);
-        assertEq(erc20Token.balanceOf(randomCaller), l2Value);
-
-        vm.startPrank(randomCaller);
-        testToken.approve(sharedBridgeAddress, l2TxnReq2BridgeOut.mintValue);
-        erc20Token.approve(secondBridgeAddress, l2Value);
-        vm.stopPrank();
-        vm.prank(randomCaller);
-        bytes32 resultHash = bridgeHub.requestL2TransactionTwoBridges(l2TxnReq2BridgeOut);
-        assertEq(resultHash, canonicalHash);
-
-        assert(erc20Token.balanceOf(randomCaller) == 0);
-        assert(testToken.balanceOf(randomCaller) == 0);
-        assert(erc20Token.balanceOf(secondBridgeAddress) == l2Value);
-        assert(testToken.balanceOf(sharedBridgeAddress) == l2TxnReq2BridgeOut.mintValue);
-
-        l2TxnReq2BridgeOut.secondBridgeValue = 1;
-        testToken.mint(randomCaller, l2TxnReq2BridgeOut.mintValue);
-        vm.startPrank(randomCaller);
-        testToken.approve(sharedBridgeAddress, l2TxnReq2BridgeOut.mintValue);
-        vm.expectRevert(abi.encodeWithSelector(MsgValueMismatch.selector, l2TxnReq2BridgeOut.secondBridgeValue, 0));
-        bridgeHub.requestL2TransactionTwoBridges(l2TxnReq2BridgeOut);
-        vm.stopPrank();
-    }
-
-    function test_requestL2TransactionTwoBridges_ETHToNonBase(
-        uint256 chainId,
-        uint256 mintValue,
-        uint256 msgValue,
-        uint256 l2Value,
-        uint256 l2GasLimit,
-        uint256 l2GasPerPubdataByteLimit,
-        address refundRecipient,
-        uint256 secondBridgeValue,
-        address l2Receiver,
-        uint256 randomValue
-    ) public useRandomToken(randomValue) {
-        secondBridgeValue = bound(secondBridgeValue, 1, type(uint256).max);
-        bytes memory secondBridgeCalldata = abi.encode(ETH_TOKEN_ADDRESS, 0, l2Receiver);
-
-        chainId = _setUpHyperchainForChainId(chainId);
-
-        L2TransactionRequestTwoBridgesOuter memory l2TxnReq2BridgeOut = _createMockL2TransactionRequestTwoBridgesOuter({
-            chainId: chainId,
-            mintValue: mintValue,
-            l2Value: l2Value,
-            l2GasLimit: l2GasLimit,
-            l2GasPerPubdataByteLimit: l2GasPerPubdataByteLimit,
-            refundRecipient: refundRecipient,
-            secondBridgeValue: secondBridgeValue,
-            secondBridgeCalldata: secondBridgeCalldata
-        });
-
-        _setUpBaseTokenForChainId(l2TxnReq2BridgeOut.chainId, false, address(testToken));
-        assertTrue(bridgeHub.baseToken(l2TxnReq2BridgeOut.chainId) == address(testToken));
-
-        _setUpSharedBridge();
-        _setUpSharedBridgeL2(chainId);
-        assertTrue(bridgeHub.getHyperchain(l2TxnReq2BridgeOut.chainId) == address(mockChainContract));
-
-        address randomCaller = makeAddr("RANDOM_CALLER");
-
-        mockChainContract.setBridgeHubAddress(address(bridgeHub));
-
-        {
-            bytes32 canonicalHash = keccak256(abi.encode("CANONICAL_TX_HASH"));
-
-            vm.mockCall(
-                address(mockChainContract),
-                abi.encodeWithSelector(mockChainContract.bridgehubRequestL2Transaction.selector),
-                abi.encode(canonicalHash)
-            );
-        }
-
-        if (msgValue != secondBridgeValue) {
-            vm.deal(randomCaller, msgValue);
-            vm.expectRevert(
-                abi.encodeWithSelector(MsgValueMismatch.selector, l2TxnReq2BridgeOut.secondBridgeValue, msgValue)
-            );
-            vm.prank(randomCaller);
-            bridgeHub.requestL2TransactionTwoBridges{value: msgValue}(l2TxnReq2BridgeOut);
-        }
-
-        testToken.mint(randomCaller, l2TxnReq2BridgeOut.mintValue);
-        assertEq(testToken.balanceOf(randomCaller), l2TxnReq2BridgeOut.mintValue);
-        vm.prank(randomCaller);
-        testToken.approve(sharedBridgeAddress, l2TxnReq2BridgeOut.mintValue);
-
-        vm.deal(randomCaller, l2TxnReq2BridgeOut.secondBridgeValue);
-        vm.prank(randomCaller);
-        bridgeHub.requestL2TransactionTwoBridges{value: randomCaller.balance}(l2TxnReq2BridgeOut);
-    }
->>>>>>> 7b488e67
 
     /////////////////////////////////////////////////////////
     // INTERNAL UTILITY FUNCTIONS
