// SPDX-License-Identifier: MIT

pragma solidity 0.8.24;

import {MailboxTest} from "./_Mailbox_Shared.t.sol";
import {L2Message, L2Log} from "contracts/common/Messaging.sol";
import "forge-std/Test.sol";
import {L2_L1_LOGS_TREE_DEFAULT_LEAF_HASH, L1_GAS_PER_PUBDATA_BYTE, L2_TO_L1_LOG_SERIALIZE_SIZE} from "contracts/common/Config.sol";
import {L2_TO_L1_MESSENGER_SYSTEM_CONTRACT_ADDR, L2_BOOTLOADER_ADDRESS} from "contracts/common/L2ContractAddresses.sol";
<<<<<<< HEAD
import {Merkle} from "contracts/common/libraries/Merkle.sol";
=======
import {BatchNotExecuted, HashedLogIsDefault} from "contracts/common/L1ContractErrors.sol";
import {Merkle} from "contracts/state-transition/libraries/Merkle.sol";
>>>>>>> 7b488e67
import {MurkyBase} from "murky/common/MurkyBase.sol";
import {MerkleTest} from "contracts/dev-contracts/test/MerkleTest.sol";
import {TxStatus} from "contracts/state-transition/chain-deps/facets/Mailbox.sol";
import {Bridgehub} from "contracts/bridgehub/Bridgehub.sol";
import {MerkleTreeNoSort} from "test/foundry/unit/concrete/common/libraries/Merkle/MerkleTreeNoSort.sol";

contract MailboxL2LogsProve is MailboxTest {
    bytes32[] elements;
    MerkleTest merkle;
    MerkleTreeNoSort merkleTree;
    bytes data;
    uint256 batchNumber;
    bool isService;
    uint8 shardId;

    function setUp() public virtual {
        setupDiamondProxy();

        data = abi.encodePacked("test data");
        merkleTree = new MerkleTreeNoSort();
        merkle = new MerkleTest();
        batchNumber = gettersFacet.getTotalBatchesExecuted();
        isService = true;
        shardId = 0;
    }

    function _addHashedLogToMerkleTree(
        uint8 _shardId,
        bool _isService,
        uint16 _txNumberInBatch,
        address _sender,
        bytes32 _key,
        bytes32 _value
    ) internal returns (uint256 index) {
        elements.push(keccak256(abi.encodePacked(_shardId, _isService, _txNumberInBatch, _sender, _key, _value)));

        index = elements.length - 1;
    }

<<<<<<< HEAD
    // FIXME: restore the test
    // function test_RevertWhen_batchNumberGreaterThanBatchesExecuted() public {
    //     L2Message memory message = L2Message({txNumberInBatch: 0, sender: sender, data: data});
    //     bytes32[] memory proof = new bytes32[](0);

    //     vm.expectRevert(bytes("xx"));
    //     mailboxFacet.proveL2MessageInclusion({
    //         _batchNumber: batchNumber + 1,
    //         _index: 0,
    //         _message: message,
    //         _proof: proof
    //     });
    // }
=======
    function test_RevertWhen_batchNumberGreaterThanBatchesExecuted() public {
        L2Message memory message = L2Message({txNumberInBatch: 0, sender: sender, data: data});
        bytes32[] memory proof = new bytes32[](0);

        vm.expectRevert(abi.encodeWithSelector(BatchNotExecuted.selector, batchNumber + 1));
        mailboxFacet.proveL2MessageInclusion({
            _batchNumber: batchNumber + 1,
            _index: 0,
            _message: message,
            _proof: proof
        });
    }
>>>>>>> 7b488e67

    function test_success_proveL2MessageInclusion() public {
        uint256 firstLogIndex = _addHashedLogToMerkleTree({
            _shardId: 0,
            _isService: true,
            _txNumberInBatch: 0,
            _sender: L2_TO_L1_MESSENGER_SYSTEM_CONTRACT_ADDR,
            _key: bytes32(uint256(uint160(sender))),
            _value: keccak256(data)
        });

        uint256 secondLogIndex = _addHashedLogToMerkleTree({
            _shardId: 0,
            _isService: true,
            _txNumberInBatch: 1,
            _sender: L2_TO_L1_MESSENGER_SYSTEM_CONTRACT_ADDR,
            _key: bytes32(uint256(uint160(sender))),
            _value: keccak256(data)
        });

        // Calculate the Merkle root
        bytes32 root = merkleTree.getRoot(elements);
        utilsFacet.util_setL2LogsRootHash(batchNumber, root);

        // Create L2 message
        L2Message memory message = L2Message({txNumberInBatch: 0, sender: sender, data: data});

        // Get Merkle proof for the first element
        bytes32[] memory firstLogProof = merkleTree.getProof(elements, firstLogIndex);

        {
            // Calculate the root using the Merkle proof
            bytes32 leaf = elements[firstLogIndex];
            bytes32 calculatedRoot = merkle.calculateRoot(firstLogProof, firstLogIndex, leaf);

            // Assert that the calculated root matches the expected root
            assertEq(calculatedRoot, root);
        }

        bytes32[] memory fullProof = _appendProofMetadata(firstLogProof);

        // Prove L2 message inclusion
        bool ret = mailboxFacet.proveL2MessageInclusion(batchNumber, firstLogIndex, message, fullProof);

        // Assert that the proof was successful
        assertEq(ret, true);

        // Prove L2 message inclusion for wrong leaf
        ret = mailboxFacet.proveL2MessageInclusion(batchNumber, secondLogIndex, message, fullProof);

        // Assert that the proof has failed
        assertEq(ret, false);
    }

    function test_success_proveL2LogInclusion() public {
        uint256 firstLogIndex = _addHashedLogToMerkleTree({
            _shardId: shardId,
            _isService: isService,
            _txNumberInBatch: 0,
            _sender: L2_TO_L1_MESSENGER_SYSTEM_CONTRACT_ADDR,
            _key: bytes32(uint256(uint160(sender))),
            _value: keccak256(data)
        });

        uint256 secondLogIndex = _addHashedLogToMerkleTree({
            _shardId: shardId,
            _isService: isService,
            _txNumberInBatch: 1,
            _sender: L2_TO_L1_MESSENGER_SYSTEM_CONTRACT_ADDR,
            _key: bytes32(uint256(uint160(sender))),
            _value: keccak256(data)
        });

        L2Log memory log = L2Log({
            l2ShardId: shardId,
            isService: isService,
            txNumberInBatch: 1,
            sender: L2_TO_L1_MESSENGER_SYSTEM_CONTRACT_ADDR,
            key: bytes32(uint256(uint160(sender))),
            value: keccak256(data)
        });

        // Calculate the Merkle root
        bytes32 root = merkleTree.getRoot(elements);
        // Set root hash for current batch
        utilsFacet.util_setL2LogsRootHash(batchNumber, root);

        // Get Merkle proof for the first element
        bytes32[] memory secondLogProof = merkleTree.getProof(elements, secondLogIndex);

        {
            // Calculate the root using the Merkle proof
            bytes32 leaf = elements[secondLogIndex];

            bytes32 calculatedRoot = merkle.calculateRoot(secondLogProof, secondLogIndex, leaf);
            // Assert that the calculated root matches the expected root
            assertEq(calculatedRoot, root);
        }

        bytes32[] memory fullProof = _appendProofMetadata(secondLogProof);

        // Prove l2 log inclusion with correct proof
        bool ret = mailboxFacet.proveL2LogInclusion({
            _batchNumber: batchNumber,
            _index: secondLogIndex,
            _proof: fullProof,
            _log: log
        });

        // Assert that the proof was successful
        assertEq(ret, true);

        // Prove l2 log inclusion with wrong proof
        ret = mailboxFacet.proveL2LogInclusion({
            _batchNumber: batchNumber,
            _index: firstLogIndex,
            _proof: fullProof,
            _log: log
        });

        // Assert that the proof was successful
        assertEq(ret, false);
    }

    // this is not possible in case of message, because some default values
    // are set during translation from message to log
    function test_RevertWhen_proveL2LogInclusionDefaultLog() public {
        L2Log memory log = L2Log({
            l2ShardId: 0,
            isService: false,
            txNumberInBatch: 0,
            sender: address(0),
            key: bytes32(0),
            value: bytes32(0)
        });

        uint256 firstLogIndex = _addHashedLogToMerkleTree({
            _shardId: 0,
            _isService: true,
            _txNumberInBatch: 1,
            _sender: L2_TO_L1_MESSENGER_SYSTEM_CONTRACT_ADDR,
            _key: bytes32(uint256(uint160(sender))),
            _value: keccak256(data)
        });

        // Add first element to the Merkle tree
        elements.push(keccak256(new bytes(L2_TO_L1_LOG_SERIALIZE_SIZE)));
        uint256 secondLogIndex = 1;

        // Calculate the Merkle root
        bytes32 root = merkleTree.getRoot(elements);
        // Set root hash for current batch
        utilsFacet.util_setL2LogsRootHash(batchNumber, root);

        // Get Merkle proof for the first element
        bytes32[] memory secondLogProof = merkleTree.getProof(elements, secondLogIndex);

        {
            // Calculate the root using the Merkle proof
            bytes32 leaf = elements[secondLogIndex];
            bytes32 calculatedRoot = merkle.calculateRoot(secondLogProof, secondLogIndex, leaf);
            // Assert that the calculated root matches the expected root
            assertEq(calculatedRoot, root);
        }

        bytes32[] memory fullProof = _appendProofMetadata(secondLogProof);

        // Prove log inclusion reverts
        vm.expectRevert(HashedLogIsDefault.selector);
        mailboxFacet.proveL2LogInclusion({
            _batchNumber: batchNumber,
            _index: secondLogIndex,
            _proof: fullProof,
            _log: log
        });
    }

    function test_success_proveL1ToL2TransactionStatus() public {
        bytes32 firstL2TxHash = keccak256("firstL2Transaction");
        bytes32 secondL2TxHash = keccak256("SecondL2Transaction");
        TxStatus txStatus = TxStatus.Success;

        uint256 firstLogIndex = _addHashedLogToMerkleTree({
            _shardId: shardId,
            _isService: isService,
            _txNumberInBatch: 0,
            _sender: L2_BOOTLOADER_ADDRESS,
            _key: firstL2TxHash,
            _value: bytes32(uint256(txStatus))
        });

        uint256 secondLogIndex = _addHashedLogToMerkleTree({
            _shardId: shardId,
            _isService: isService,
            _txNumberInBatch: 1,
            _sender: L2_BOOTLOADER_ADDRESS,
            _key: secondL2TxHash,
            _value: bytes32(uint256(txStatus))
        });

        // Calculate the Merkle root
        bytes32 root = merkleTree.getRoot(elements);
        // Set root hash for current batch
        utilsFacet.util_setL2LogsRootHash(batchNumber, root);

        // Get Merkle proof for the first element
        bytes32[] memory secondLogProof = merkleTree.getProof(elements, secondLogIndex);

        {
            // Calculate the root using the Merkle proof
            bytes32 leaf = elements[secondLogIndex];
            bytes32 calculatedRoot = merkle.calculateRoot(secondLogProof, secondLogIndex, leaf);
            // Assert that the calculated root matches the expected root
            assertEq(calculatedRoot, root);
        }

        bytes32[] memory fullProof = _appendProofMetadata(secondLogProof);

        // Prove L1 to L2 transaction status
        bool ret = mailboxFacet.proveL1ToL2TransactionStatus({
            _l2TxHash: secondL2TxHash,
            _l2BatchNumber: batchNumber,
            _l2MessageIndex: secondLogIndex,
            _l2TxNumberInBatch: 1,
            _merkleProof: fullProof,
            _status: txStatus
        });

        // Assert that the proof was successful
        assertEq(ret, true);
    }

    /// @notice Appends the proof metadata to the log proof as if the proof is for a batch that settled on L1.
    function _appendProofMetadata(bytes32[] memory logProof) internal returns (bytes32[] memory result) {
        result = new bytes32[](logProof.length + 1);

        result[0] = bytes32(bytes.concat(bytes1(0x01), bytes1(uint8(logProof.length)), bytes30(0x00)));
        for (uint256 i = 0; i < logProof.length; i++) {
            result[i + 1] = logProof[i];
        }
    }
}<|MERGE_RESOLUTION|>--- conflicted
+++ resolved
@@ -7,12 +7,8 @@
 import "forge-std/Test.sol";
 import {L2_L1_LOGS_TREE_DEFAULT_LEAF_HASH, L1_GAS_PER_PUBDATA_BYTE, L2_TO_L1_LOG_SERIALIZE_SIZE} from "contracts/common/Config.sol";
 import {L2_TO_L1_MESSENGER_SYSTEM_CONTRACT_ADDR, L2_BOOTLOADER_ADDRESS} from "contracts/common/L2ContractAddresses.sol";
-<<<<<<< HEAD
 import {Merkle} from "contracts/common/libraries/Merkle.sol";
-=======
 import {BatchNotExecuted, HashedLogIsDefault} from "contracts/common/L1ContractErrors.sol";
-import {Merkle} from "contracts/state-transition/libraries/Merkle.sol";
->>>>>>> 7b488e67
 import {MurkyBase} from "murky/common/MurkyBase.sol";
 import {MerkleTest} from "contracts/dev-contracts/test/MerkleTest.sol";
 import {TxStatus} from "contracts/state-transition/chain-deps/facets/Mailbox.sol";
@@ -52,13 +48,12 @@
         index = elements.length - 1;
     }
 
-<<<<<<< HEAD
     // FIXME: restore the test
     // function test_RevertWhen_batchNumberGreaterThanBatchesExecuted() public {
     //     L2Message memory message = L2Message({txNumberInBatch: 0, sender: sender, data: data});
     //     bytes32[] memory proof = new bytes32[](0);
 
-    //     vm.expectRevert(bytes("xx"));
+    //     vm.expectRevert(abi.encodeWithSelector(BatchNotExecuted.selector, batchNumber + 1));
     //     mailboxFacet.proveL2MessageInclusion({
     //         _batchNumber: batchNumber + 1,
     //         _index: 0,
@@ -66,20 +61,6 @@
     //         _proof: proof
     //     });
     // }
-=======
-    function test_RevertWhen_batchNumberGreaterThanBatchesExecuted() public {
-        L2Message memory message = L2Message({txNumberInBatch: 0, sender: sender, data: data});
-        bytes32[] memory proof = new bytes32[](0);
-
-        vm.expectRevert(abi.encodeWithSelector(BatchNotExecuted.selector, batchNumber + 1));
-        mailboxFacet.proveL2MessageInclusion({
-            _batchNumber: batchNumber + 1,
-            _index: 0,
-            _message: message,
-            _proof: proof
-        });
-    }
->>>>>>> 7b488e67
 
     function test_success_proveL2MessageInclusion() public {
         uint256 firstLogIndex = _addHashedLogToMerkleTree({
