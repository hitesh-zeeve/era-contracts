// // SPDX-License-Identifier: MIT
pragma solidity 0.8.24;

import {StateTransitionManagerTest} from "./_StateTransitionManager_Shared.t.sol";
import {GettersFacet} from "contracts/state-transition/chain-deps/facets/Getters.sol";
import {IAdmin} from "contracts/state-transition/chain-interfaces/IAdmin.sol";
import {FacetIsFrozen} from "contracts/common/L1ContractErrors.sol";

contract freezeChainTest is StateTransitionManagerTest {
<<<<<<< HEAD
    // function test_FreezingChain() public {
    //     createNewChain(getDiamondCutData(diamondInit));
    //     address newChainAddress = chainContractAddress.getHyperchain(chainId);
    //     GettersFacet gettersFacet = GettersFacet(newChainAddress);
    //     bool isChainFrozen = gettersFacet.isDiamondStorageFrozen();
    //     assertEq(isChainFrozen, false);
    //     vm.stopPrank();
    //     vm.startPrank(governor);
    //     chainContractAddress.freezeChain(block.chainid);
    //     // Repeated call should revert
    //     vm.expectRevert(bytes.concat("q1")); // storage frozen
    //     chainContractAddress.freezeChain(block.chainid);
    //     // Call fails as storage is frozen
    //     vm.expectRevert(bytes.concat("q1"));
    //     isChainFrozen = gettersFacet.isDiamondStorageFrozen();
    // }
=======
    function test_FreezingChain() public {
        createNewChain(getDiamondCutData(diamondInit));

        address newChainAddress = chainContractAddress.getHyperchain(chainId);
        GettersFacet gettersFacet = GettersFacet(newChainAddress);
        bool isChainFrozen = gettersFacet.isDiamondStorageFrozen();
        assertEq(isChainFrozen, false);

        vm.stopPrank();
        vm.startPrank(governor);

        chainContractAddress.freezeChain(block.chainid);

        // Repeated call should revert
        vm.expectRevert(bytes("q1")); // storage frozen
        chainContractAddress.freezeChain(block.chainid);

        // Call fails as storage is frozen
        vm.expectRevert(bytes("q1"));
        isChainFrozen = gettersFacet.isDiamondStorageFrozen();
    }
>>>>>>> 7b488e67
}<|MERGE_RESOLUTION|>--- conflicted
+++ resolved
@@ -7,44 +7,25 @@
 import {FacetIsFrozen} from "contracts/common/L1ContractErrors.sol";
 
 contract freezeChainTest is StateTransitionManagerTest {
-<<<<<<< HEAD
     // function test_FreezingChain() public {
     //     createNewChain(getDiamondCutData(diamondInit));
+
     //     address newChainAddress = chainContractAddress.getHyperchain(chainId);
     //     GettersFacet gettersFacet = GettersFacet(newChainAddress);
     //     bool isChainFrozen = gettersFacet.isDiamondStorageFrozen();
     //     assertEq(isChainFrozen, false);
+
     //     vm.stopPrank();
     //     vm.startPrank(governor);
+
     //     chainContractAddress.freezeChain(block.chainid);
+
     //     // Repeated call should revert
-    //     vm.expectRevert(bytes.concat("q1")); // storage frozen
+    //     vm.expectRevert(bytes("q1")); // storage frozen
     //     chainContractAddress.freezeChain(block.chainid);
+
     //     // Call fails as storage is frozen
-    //     vm.expectRevert(bytes.concat("q1"));
+    //     vm.expectRevert(bytes("q1"));
     //     isChainFrozen = gettersFacet.isDiamondStorageFrozen();
     // }
-=======
-    function test_FreezingChain() public {
-        createNewChain(getDiamondCutData(diamondInit));
-
-        address newChainAddress = chainContractAddress.getHyperchain(chainId);
-        GettersFacet gettersFacet = GettersFacet(newChainAddress);
-        bool isChainFrozen = gettersFacet.isDiamondStorageFrozen();
-        assertEq(isChainFrozen, false);
-
-        vm.stopPrank();
-        vm.startPrank(governor);
-
-        chainContractAddress.freezeChain(block.chainid);
-
-        // Repeated call should revert
-        vm.expectRevert(bytes("q1")); // storage frozen
-        chainContractAddress.freezeChain(block.chainid);
-
-        // Call fails as storage is frozen
-        vm.expectRevert(bytes("q1"));
-        isChainFrozen = gettersFacet.isDiamondStorageFrozen();
-    }
->>>>>>> 7b488e67
 }