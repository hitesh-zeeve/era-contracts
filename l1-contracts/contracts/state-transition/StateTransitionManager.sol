// SPDX-License-Identifier: MIT

pragma solidity 0.8.24;

// solhint-disable gas-custom-errors, reason-string

import {EnumerableMap} from "@openzeppelin/contracts/utils/structs/EnumerableMap.sol";
import {SafeCast} from "@openzeppelin/contracts/utils/math/SafeCast.sol";

import {IBridgehub, L2TransactionRequestDirect, L2TransactionRequestTwoBridgesOuter, L2TransactionRequestTwoBridgesInner} from "../bridgehub/IBridgehub.sol";

import {Diamond} from "./libraries/Diamond.sol";
import {DiamondProxy} from "./chain-deps/DiamondProxy.sol";
import {IAdmin} from "./chain-interfaces/IAdmin.sol";
import {IDefaultUpgrade} from "../upgrades/IDefaultUpgrade.sol";
import {IDiamondInit} from "./chain-interfaces/IDiamondInit.sol";
import {IExecutor} from "./chain-interfaces/IExecutor.sol";
import {IStateTransitionManager, StateTransitionManagerInitializeData, ChainCreationParams} from "./IStateTransitionManager.sol";
import {ISystemContext} from "./l2-deps/ISystemContext.sol";
import {IZkSyncHyperchain} from "./chain-interfaces/IZkSyncHyperchain.sol";
import {FeeParams, SyncLayerState} from "./chain-deps/ZkSyncHyperchainStorage.sol";
import {L2_SYSTEM_CONTEXT_SYSTEM_CONTRACT_ADDR, L2_FORCE_DEPLOYER_ADDR} from "../common/L2ContractAddresses.sol";
import {L2CanonicalTransaction, TxStatus} from "../common/Messaging.sol";
import {Ownable2StepUpgradeable} from "@openzeppelin/contracts-upgradeable/access/Ownable2StepUpgradeable.sol";
import {ProposedUpgrade} from "../upgrades/BaseZkSyncUpgrade.sol";
import {ReentrancyGuard} from "../common/ReentrancyGuard.sol";
import {REQUIRED_L2_GAS_PRICE_PER_PUBDATA, L2_TO_L1_LOG_SERIALIZE_SIZE, DEFAULT_L2_LOGS_TREE_ROOT_HASH, EMPTY_STRING_KECCAK, SYSTEM_UPGRADE_L2_TX_TYPE, PRIORITY_TX_MAX_GAS_LIMIT, HyperchainCommitment} from "../common/Config.sol";
import {VerifierParams} from "./chain-interfaces/IVerifier.sol";
import {SemVer} from "../common/libraries/SemVer.sol";

/// @title State Transition Manager contract
/// @author Matter Labs
/// @custom:security-contact security@matterlabs.dev
contract StateTransitionManager is IStateTransitionManager, ReentrancyGuard, Ownable2StepUpgradeable {
    using EnumerableMap for EnumerableMap.UintToAddressMap;

    /// @notice Address of the bridgehub
    address public immutable BRIDGE_HUB;

    /// @notice The total number of hyperchains can be created/connected to this STM.
    /// This is the temporary security measure.
    uint256 public immutable MAX_NUMBER_OF_HYPERCHAINS;

    /// @notice The map from chainId => hyperchain contract
    EnumerableMap.UintToAddressMap internal hyperchainMap;

    /// @dev The batch zero hash, calculated at initialization
    bytes32 public storedBatchZero;

    /// @dev The stored cutData for diamond cut
    bytes32 public initialCutHash;

    /// @dev The genesisUpgrade contract address, used to setChainId
    address public genesisUpgrade;

    /// @dev The current packed protocolVersion. To access human-readable version, use `getSemverProtocolVersion` function.
    uint256 public protocolVersion;

    /// @dev The timestamp when protocolVersion can be last used
    mapping(uint256 _protocolVersion => uint256) public protocolVersionDeadline;

    /// @dev The validatorTimelock contract address, used to setChainId
    address public validatorTimelock;

    /// @dev The stored cutData for upgrade diamond cut. protocolVersion => cutHash
    mapping(uint256 protocolVersion => bytes32 cutHash) public upgradeCutHash;

    /// @dev The address used to manage non critical updates
    address public admin;

    /// @dev The address to accept the admin role
    address private pendingAdmin;

    // Sync layer chain is expected to have ETH as the base token.
    mapping(uint256 chainId => bool isWhitelistedSyncLayer) whitelistedSyncLayers;

    // mapping(uint256 chainId => bytes32 lastMigrationTxHash) lastMigrationTxHashes;
    // mapping(uint256 chainId => bytes32 lastChainCommitment) lastMigratedCommitments;

    mapping(uint256 chainId => address stmCounterPart) stmCounterParts;

    /// @dev Contract is expected to be used as proxy implementation.
    /// @dev Initialize the implementation to prevent Parity hack.
    constructor(address _bridgehub, uint256 _maxNumberOfHyperchains) reentrancyGuardInitializer {
        BRIDGE_HUB = _bridgehub;
        MAX_NUMBER_OF_HYPERCHAINS = _maxNumberOfHyperchains;

        // While this does not provide a protection in the production, it is needed for local testing
        // Length of the L2Log encoding should not be equal to the length of other L2Logs' tree nodes preimages
        assert(L2_TO_L1_LOG_SERIALIZE_SIZE != 2 * 32);
    }

    /// @notice only the bridgehub can call
    modifier onlyBridgehub() {
        require(msg.sender == BRIDGE_HUB, "STM: only bridgehub");
        _;
    }

    /// @notice the admin can call, for non-critical updates
    modifier onlyOwnerOrAdmin() {
        require(msg.sender == admin || msg.sender == owner(), "STM: not owner or admin");
        _;
    }

    /// @return The tuple of (major, minor, patch) protocol version.
    function getSemverProtocolVersion() external view returns (uint32, uint32, uint32) {
        // slither-disable-next-line unused-return
        return SemVer.unpackSemVer(SafeCast.toUint96(protocolVersion));
    }

    /// @notice Returns all the registered hyperchain addresses
    function getAllHyperchains() public view override returns (address[] memory chainAddresses) {
        uint256[] memory keys = hyperchainMap.keys();
        chainAddresses = new address[](keys.length);
        uint256 keysLength = keys.length;
        for (uint256 i = 0; i < keysLength; ++i) {
            chainAddresses[i] = hyperchainMap.get(i);
        }
    }

    /// @notice Returns all the registered hyperchain chainIDs
    function getAllHyperchainChainIDs() public view override returns (uint256[] memory) {
        return hyperchainMap.keys();
    }

    /// @notice Returns the address of the hyperchain with the corresponding chainID
    function getHyperchain(uint256 _chainId) public view override returns (address chainAddress) {
        // slither-disable-next-line unused-return
        (, chainAddress) = hyperchainMap.tryGet(_chainId);
    }

    /// @notice Returns the address of the hyperchain admin with the corresponding chainID
    function getChainAdmin(uint256 _chainId) external view override returns (address) {
        return IZkSyncHyperchain(hyperchainMap.get(_chainId)).getAdmin();
    }

    /// @dev initialize
    function initialize(
        StateTransitionManagerInitializeData calldata _initializeData
    ) external reentrancyGuardInitializer {
        require(_initializeData.owner != address(0), "STM: owner zero");
        _transferOwnership(_initializeData.owner);

        protocolVersion = _initializeData.protocolVersion;
        protocolVersionDeadline[_initializeData.protocolVersion] = type(uint256).max;
        validatorTimelock = _initializeData.validatorTimelock;

        _setChainCreationParams(_initializeData.chainCreationParams);
    }

    /// @notice Updates the parameters with which a new chain is created
    /// @param _chainCreationParams The new chain creation parameters
    function _setChainCreationParams(ChainCreationParams calldata _chainCreationParams) internal {
        require(_chainCreationParams.genesisUpgrade != address(0), "STM: genesisUpgrade zero");
        require(_chainCreationParams.genesisBatchHash != bytes32(0), "STM: genesisBatchHash zero");
        require(
            _chainCreationParams.genesisIndexRepeatedStorageChanges != uint64(0),
            "STM: genesisIndexRepeatedStorageChanges zero"
        );
        require(_chainCreationParams.genesisBatchCommitment != bytes32(0), "STM: genesisBatchCommitment zero");

        genesisUpgrade = _chainCreationParams.genesisUpgrade;

        // We need to initialize the state hash because it is used in the commitment of the next batch
        IExecutor.StoredBatchInfo memory batchZero = IExecutor.StoredBatchInfo({
            batchNumber: 0,
            batchHash: _chainCreationParams.genesisBatchHash,
            indexRepeatedStorageChanges: _chainCreationParams.genesisIndexRepeatedStorageChanges,
            numberOfLayer1Txs: 0,
            priorityOperationsHash: EMPTY_STRING_KECCAK,
            l2LogsTreeRoot: DEFAULT_L2_LOGS_TREE_ROOT_HASH,
            timestamp: 0,
            commitment: _chainCreationParams.genesisBatchCommitment
        });
        storedBatchZero = keccak256(abi.encode(batchZero));
        bytes32 newInitialCutHash = keccak256(abi.encode(_chainCreationParams.diamondCut));
        initialCutHash = newInitialCutHash;

        emit NewChainCreationParams({
            genesisUpgrade: _chainCreationParams.genesisUpgrade,
            genesisBatchHash: _chainCreationParams.genesisBatchHash,
            genesisIndexRepeatedStorageChanges: _chainCreationParams.genesisIndexRepeatedStorageChanges,
            genesisBatchCommitment: _chainCreationParams.genesisBatchCommitment,
            newInitialCutHash: newInitialCutHash
        });
    }

    /// @notice Updates the parameters with which a new chain is created
    /// @param _chainCreationParams The new chain creation parameters
    function setChainCreationParams(ChainCreationParams calldata _chainCreationParams) external onlyOwner {
        _setChainCreationParams(_chainCreationParams);
    }

    /// @notice Starts the transfer of admin rights. Only the current admin can propose a new pending one.
    /// @notice New admin can accept admin rights by calling `acceptAdmin` function.
    /// @param _newPendingAdmin Address of the new admin
    /// @dev Please note, if the owner wants to enforce the admin change it must execute both `setPendingAdmin` and
    /// `acceptAdmin` atomically. Otherwise `admin` can set different pending admin and so fail to accept the admin rights.
    function setPendingAdmin(address _newPendingAdmin) external onlyOwnerOrAdmin {
        // Save previous value into the stack to put it into the event later
        address oldPendingAdmin = pendingAdmin;
        // Change pending admin
        pendingAdmin = _newPendingAdmin;
        emit NewPendingAdmin(oldPendingAdmin, _newPendingAdmin);
    }

    /// @notice Accepts transfer of admin rights. Only pending admin can accept the role.
    function acceptAdmin() external {
        address currentPendingAdmin = pendingAdmin;
        require(msg.sender == currentPendingAdmin, "n42"); // Only proposed by current admin address can claim the admin rights

        address previousAdmin = admin;
        admin = currentPendingAdmin;
        delete pendingAdmin;

        emit NewPendingAdmin(currentPendingAdmin, address(0));
        emit NewAdmin(previousAdmin, currentPendingAdmin);
    }

    /// @dev set validatorTimelock. Cannot do it during initialization, as validatorTimelock is deployed after STM
    function setValidatorTimelock(address _validatorTimelock) external onlyOwnerOrAdmin {
        address oldValidatorTimelock = validatorTimelock;
        validatorTimelock = _validatorTimelock;
        emit NewValidatorTimelock(oldValidatorTimelock, _validatorTimelock);
    }

    /// @dev set New Version with upgrade from old version
    function setNewVersionUpgrade(
        Diamond.DiamondCutData calldata _cutData,
        uint256 _oldProtocolVersion,
        uint256 _oldProtocolVersionDeadline,
        uint256 _newProtocolVersion
    ) external onlyOwner {
        bytes32 newCutHash = keccak256(abi.encode(_cutData));
        uint256 previousProtocolVersion = protocolVersion;
        upgradeCutHash[_oldProtocolVersion] = newCutHash;
        protocolVersionDeadline[_oldProtocolVersion] = _oldProtocolVersionDeadline;
        protocolVersionDeadline[_newProtocolVersion] = type(uint256).max;
        protocolVersion = _newProtocolVersion;
        emit NewProtocolVersion(previousProtocolVersion, _newProtocolVersion);
        emit NewUpgradeCutHash(_oldProtocolVersion, newCutHash);
    }

    /// @dev check that the protocolVersion is active
    function protocolVersionIsActive(uint256 _protocolVersion) public view override returns (bool) {
        return block.timestamp <= protocolVersionDeadline[_protocolVersion];
    }

    /// @dev set the protocol version timestamp
    function setProtocolVersionDeadline(uint256 _protocolVersion, uint256 _timestamp) external onlyOwner {
        protocolVersionDeadline[_protocolVersion] = _timestamp;
    }

    /// @dev set upgrade for some protocolVersion
    function setUpgradeDiamondCut(
        Diamond.DiamondCutData calldata _cutData,
        uint256 _oldProtocolVersion
    ) external onlyOwner {
        bytes32 newCutHash = keccak256(abi.encode(_cutData));
        upgradeCutHash[_oldProtocolVersion] = newCutHash;
        emit NewUpgradeCutHash(_oldProtocolVersion, newCutHash);
    }

    /// @dev freezes the specified chain
    function freezeChain(uint256 _chainId) external onlyOwner {
        IZkSyncHyperchain(hyperchainMap.get(_chainId)).freezeDiamond();
    }

    /// @dev freezes the specified chain
    function unfreezeChain(uint256 _chainId) external onlyOwner {
        IZkSyncHyperchain(hyperchainMap.get(_chainId)).unfreezeDiamond();
    }

    /// @dev reverts batches on the specified chain
    function revertBatches(uint256 _chainId, uint256 _newLastBatch) external onlyOwnerOrAdmin {
        IZkSyncHyperchain(hyperchainMap.get(_chainId)).revertBatches(_newLastBatch);
    }

    /// @dev execute predefined upgrade
    function upgradeChainFromVersion(
        uint256 _chainId,
        uint256 _oldProtocolVersion,
        Diamond.DiamondCutData calldata _diamondCut
    ) external onlyOwner {
        IZkSyncHyperchain(hyperchainMap.get(_chainId)).upgradeChainFromVersion(_oldProtocolVersion, _diamondCut);
    }

    /// @dev executes upgrade on chain
    function executeUpgrade(uint256 _chainId, Diamond.DiamondCutData calldata _diamondCut) external onlyOwner {
        IZkSyncHyperchain(hyperchainMap.get(_chainId)).executeUpgrade(_diamondCut);
    }

    /// @dev setPriorityTxMaxGasLimit for the specified chain
    function setPriorityTxMaxGasLimit(uint256 _chainId, uint256 _maxGasLimit) external onlyOwner {
        IZkSyncHyperchain(hyperchainMap.get(_chainId)).setPriorityTxMaxGasLimit(_maxGasLimit);
    }

    /// @dev setTokenMultiplier for the specified chain
    function setTokenMultiplier(uint256 _chainId, uint128 _nominator, uint128 _denominator) external onlyOwner {
        IZkSyncHyperchain(hyperchainMap.get(_chainId)).setTokenMultiplier(_nominator, _denominator);
    }

    /// @dev changeFeeParams for the specified chain
    function changeFeeParams(uint256 _chainId, FeeParams calldata _newFeeParams) external onlyOwner {
        IZkSyncHyperchain(hyperchainMap.get(_chainId)).changeFeeParams(_newFeeParams);
    }

    /// @dev setValidator for the specified chain
    function setValidator(uint256 _chainId, address _validator, bool _active) external onlyOwnerOrAdmin {
        IZkSyncHyperchain(hyperchainMap.get(_chainId)).setValidator(_validator, _active);
    }

    /// @dev setPorterAvailability for the specified chain
    function setPorterAvailability(uint256 _chainId, bool _zkPorterIsAvailable) external onlyOwner {
        IZkSyncHyperchain(hyperchainMap.get(_chainId)).setPorterAvailability(_zkPorterIsAvailable);
    }

    /// registration

<<<<<<< HEAD
=======
    /// @dev we have to set the chainId at genesis, as blockhashzero is the same for all chains with the same chainId
    function _setChainIdUpgrade(uint256 _chainId, address _chainContract) internal {
        bytes memory systemContextCalldata = abi.encodeCall(ISystemContext.setChainId, (_chainId));
        uint256[] memory uintEmptyArray;
        bytes[] memory bytesEmptyArray;

        uint256 cachedProtocolVersion = protocolVersion;
        // slither-disable-next-line unused-return
        (, uint32 minorVersion, ) = SemVer.unpackSemVer(SafeCast.toUint96(cachedProtocolVersion));

        L2CanonicalTransaction memory l2ProtocolUpgradeTx = L2CanonicalTransaction({
            txType: SYSTEM_UPGRADE_L2_TX_TYPE,
            from: uint256(uint160(L2_FORCE_DEPLOYER_ADDR)),
            to: uint256(uint160(L2_SYSTEM_CONTEXT_SYSTEM_CONTRACT_ADDR)),
            gasLimit: PRIORITY_TX_MAX_GAS_LIMIT,
            gasPerPubdataByteLimit: REQUIRED_L2_GAS_PRICE_PER_PUBDATA,
            maxFeePerGas: uint256(0),
            maxPriorityFeePerGas: uint256(0),
            paymaster: uint256(0),
            // Note, that the `minor` of the protocol version is used as "nonce" for system upgrade transactions
            nonce: uint256(minorVersion),
            value: 0,
            reserved: [uint256(0), 0, 0, 0],
            data: systemContextCalldata,
            signature: new bytes(0),
            factoryDeps: uintEmptyArray,
            paymasterInput: new bytes(0),
            reservedDynamic: new bytes(0)
        });

        ProposedUpgrade memory proposedUpgrade = ProposedUpgrade({
            l2ProtocolUpgradeTx: l2ProtocolUpgradeTx,
            factoryDeps: bytesEmptyArray,
            bootloaderHash: bytes32(0),
            defaultAccountHash: bytes32(0),
            verifier: address(0),
            verifierParams: VerifierParams({
                recursionNodeLevelVkHash: bytes32(0),
                recursionLeafLevelVkHash: bytes32(0),
                recursionCircuitsSetVksHash: bytes32(0)
            }),
            l1ContractsUpgradeCalldata: new bytes(0),
            postUpgradeCalldata: new bytes(0),
            upgradeTimestamp: 0,
            newProtocolVersion: cachedProtocolVersion
        });

        Diamond.FacetCut[] memory emptyArray;
        Diamond.DiamondCutData memory cutData = Diamond.DiamondCutData({
            facetCuts: emptyArray,
            initAddress: genesisUpgrade,
            initCalldata: abi.encodeCall(IDefaultUpgrade.upgrade, (proposedUpgrade))
        });

        IAdmin(_chainContract).executeUpgrade(cutData);
        emit SetChainIdUpgrade(_chainContract, l2ProtocolUpgradeTx, cachedProtocolVersion);
    }

>>>>>>> 311b82ed
    /// @dev used to register already deployed hyperchain contracts
    /// @param _chainId the chain's id
    /// @param _hyperchain the chain's contract address
    function registerAlreadyDeployedHyperchain(uint256 _chainId, address _hyperchain) external onlyOwner {
        require(_hyperchain != address(0), "STM: hyperchain zero");

        _registerNewHyperchain(_chainId, _hyperchain);
    }

    /// deploys a full set of chains contracts
    function _deployNewChain(
        uint256 _chainId,
        address _baseToken,
        address _sharedBridge,
        address _admin,
        bytes calldata _diamondCut,
        SyncLayerState _syncLayerState
    ) internal returns (address hyperchainAddress) {
        if (getHyperchain(_chainId) != address(0)) {
            // Hyperchain already registered
            return getHyperchain(_chainId);
        }

        // check not registered
        Diamond.DiamondCutData memory diamondCut = abi.decode(_diamondCut, (Diamond.DiamondCutData));

        // check input
        bytes32 cutHashInput = keccak256(_diamondCut);
        require(cutHashInput == initialCutHash, "STM: initial cutHash mismatch");

        bytes memory mandatoryInitData;
        {
            mandatoryInitData = bytes.concat(
                bytes32(_chainId),
                bytes32(uint256(uint160(BRIDGE_HUB))),
                bytes32(uint256(uint160(address(this)))),
                bytes32(uint256(protocolVersion)),
                bytes32(uint256(uint160(_admin))),
                bytes32(uint256(uint160(validatorTimelock))),
                bytes32(uint256(uint160(_baseToken))),
                bytes32(uint256(uint160(_sharedBridge))),
                bytes32(storedBatchZero),
                bytes32(uint256(_syncLayerState))
            );
        }

        // construct init data
        bytes memory initData;
        /// all together 4+9*32=292 bytes
        // solhint-disable-next-line func-named-parameters
        initData = bytes.concat(IDiamondInit.initialize.selector, mandatoryInitData, diamondCut.initCalldata);

        diamondCut.initCalldata = initData;
        // deploy hyperchainContract
        // slither-disable-next-line reentrancy-no-eth
        DiamondProxy hyperchainContract = new DiamondProxy{salt: bytes32(0)}(block.chainid, diamondCut);
        // save data
        hyperchainAddress = address(hyperchainContract);

        _registerNewHyperchain(_chainId, hyperchainAddress);
    }

    /// @notice called by Bridgehub when a chain registers
    /// @param _chainId the chain's id
    /// @param _baseToken the base token address used to pay for gas fees
    /// @param _sharedBridge the shared bridge address, used as base token bridge
    /// @param _admin the chain's admin address
    /// @param _diamondCut the diamond cut data that initializes the chains Diamond Proxy
    function createNewChain(
        uint256 _chainId,
        address _baseToken,
        address _sharedBridge,
        address _admin,
        bytes calldata _diamondCut
    ) external onlyBridgehub {
        // TODO: only allow on L1.

        address hyperchainAddress = _deployNewChain(
            _chainId,
            _baseToken,
            _sharedBridge,
            _admin,
            _diamondCut,
            SyncLayerState.ActiveOnL1
        );

        // set chainId in VM
        IAdmin(hyperchainAddress).setChainIdUpgrade(genesisUpgrade);
    }

    function getProtocolVersion(uint256 _chainId) public view returns (uint256) {
        IZkSyncHyperchain(hyperchainMap.get(_chainId)).getProtocolVersion();
    }

    function registerSyncLayer(uint256 _newSyncLayerChainId, bool _isWhitelisted) external onlyOwner {
        require(_newSyncLayerChainId != 0, "Bad chain id");

        // Currently, we require that the sync layer is deployed by the same STM.
        address syncLayerAddress = hyperchainMap.get(_newSyncLayerChainId);

        // TODO: Maybe `get` already ensured its existance.
        require(syncLayerAddress != address(0), "STM: sync layer not registered");

        whitelistedSyncLayers[_newSyncLayerChainId] = _isWhitelisted;

        // TODO: emit event
    }

    function registerCounterpart(uint256 _chainId, address _counterPart) external onlyOwner {
        require(_counterPart != address(0), "STM: counter part zero");

        stmCounterParts[_chainId] = _counterPart;
    }

    function finalizeMigrationToSyncLayer(
        uint256 _chainId,
        address _baseToken,
        address _sharedBridge,
        address _admin,
        uint256 _expectedProtocolVersion,
        HyperchainCommitment calldata _commitment,
        bytes calldata _diamondCut
    ) external {
        /// FIXME: adequate access rights

        address currentAddress = getHyperchain(_chainId);

        // We do not want to deal with inactive protocol versions during migration.
        require(_expectedProtocolVersion == protocolVersion, "STM: not latest protocol version");

        // Just in case
        require(protocolVersionIsActive(_expectedProtocolVersion), "STM: protocolVersion not active");

        if (currentAddress == address(0)) {
            require(protocolVersion == _expectedProtocolVersion, "STM: protocolVersion mismatch");

            // We set "migrated L2 initially" as it will be reset later on in the `finalizeMigration` call.
            currentAddress = _deployNewChain(
                _chainId,
                _baseToken,
                _sharedBridge,
                _admin,
                _diamondCut,
                SyncLayerState.MigratedFromSL
            );

            // note that we do not need the genesis upgrade, it is expected that everything is already prepared on l2.
        }

        IZkSyncHyperchain hyperchain = IZkSyncHyperchain(hyperchainMap.get(_chainId));

        uint256 currentProtocolVersion = hyperchain.getProtocolVersion();
        // while it should be definitely the case when a chain is created, we double check just in case
        require(currentProtocolVersion == _expectedProtocolVersion, "STM: protocolVersion mismatch");

        // Now migrating the chain
        hyperchain.finalizeMigration(_commitment);
    }

    // function finalizeMigrationFromSyncLayer(uint256 _chainId) external {
    //     // FIXME: this method should check that a certain message was sent from the SL to L1.

    //     require(false, "TODO");

    //     // address currentAddress = getHyperchain(_chainId);
    //     // // On L1 we do expect that the chain is already registered.
    //     // require(currentAddress != address(0), "STM: chain not registered");

    //     // _finalizeMigration(
    //     //     _chainId,
    //     //     _baseToken,
    //     //     _sharedBridge,
    //     //     _admin,
    //     //     _expectedProtocolVersion,
    //     //     commitment
    //     // );
    // }

    function startMigrationToSyncLayer(
        uint256 _chainId,
        uint256 _syncLayerChainId,
        address _newSyncLayerAdmin,
        L2TransactionRequestDirect memory _request,
        bytes calldata _diamondCut
    ) external payable {
        // TODO: Maybe check l2 diamond cut here for failing fast?

        require(_newSyncLayerAdmin != address(0), "STM: admin zero");

        // TODO: add requiremenet for it to be a admin of the chain
        require(whitelistedSyncLayers[_syncLayerChainId], "sync layer not whitelisted");

        // TODO: double check that get only returns when chain id is there.
        IZkSyncHyperchain hyperchain = IZkSyncHyperchain(hyperchainMap.get(_chainId));

        uint256 currentProtocolVersion = hyperchain.getProtocolVersion();
        require(currentProtocolVersion == protocolVersion, "STM: protocolVersion not up to date");

        bytes memory migrationCalldata = hyperchain.startMigrationToSyncLayer(
            _syncLayerChainId,
            stmCounterParts[_syncLayerChainId],
            _newSyncLayerAdmin,
            _diamondCut
        );

        require(_request.chainId == _syncLayerChainId, "chain id incorrect");
        // We assume that the sync layer always has eth as its base token.
        require(_request.mintValue == msg.value, "Not enough value sent");

        // It should be checked by the mailbox of the chain also, but just in case
        require(_request.l2Value <= _request.mintValue, "L2 value too large");

        _request.l2Calldata = migrationCalldata;

        bytes32 canonicalHash = IBridgehub(BRIDGE_HUB).requestL2TransactionDirect{value: msg.value}(_request);

        // lastMigrationTxHashes[_chainId] = canonicalHash;

        hyperchain.storeMigrationHash(canonicalHash);
        // lastMigratedCommitments[_chainId] = keccak256(abi.encode(commitment));
        // Now, we need to send an L1->L2 tx to the sync layer blockchain to the spawn the chain on SL.
        // We just send it via a normal L-Z
    }

    /// @dev This internal function is used to register a new hyperchain in the system.
    function _registerNewHyperchain(uint256 _chainId, address _hyperchain) internal {
        // slither-disable-next-line unused-return
        hyperchainMap.set(_chainId, _hyperchain);
        require(hyperchainMap.length() <= MAX_NUMBER_OF_HYPERCHAINS, "STM: Hyperchain limit reached");
        emit NewHyperchain(_chainId, _hyperchain);
    }
}<|MERGE_RESOLUTION|>--- conflicted
+++ resolved
@@ -317,8 +317,6 @@
 
     /// registration
 
-<<<<<<< HEAD
-=======
     /// @dev we have to set the chainId at genesis, as blockhashzero is the same for all chains with the same chainId
     function _setChainIdUpgrade(uint256 _chainId, address _chainContract) internal {
         bytes memory systemContextCalldata = abi.encodeCall(ISystemContext.setChainId, (_chainId));
@@ -377,7 +375,6 @@
         emit SetChainIdUpgrade(_chainContract, l2ProtocolUpgradeTx, cachedProtocolVersion);
     }
 
->>>>>>> 311b82ed
     /// @dev used to register already deployed hyperchain contracts
     /// @param _chainId the chain's id
     /// @param _hyperchain the chain's contract address
