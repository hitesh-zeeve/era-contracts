--- conflicted
+++ resolved
@@ -102,14 +102,9 @@
     function getAllHyperchains() public view override returns (address[] memory chainAddresses) {
         uint256[] memory keys = hyperchainMap.keys();
         chainAddresses = new address[](keys.length);
-<<<<<<< HEAD
         uint256 keysLength = keys.length;
         for (uint256 i = 0; i < keysLength; ++i) {
             chainAddresses[i] = hyperchainMap.get(i);
-=======
-        for (uint256 i = 0; i < keys.length; i++) {
-            chainAddresses[i] = hyperchainMap.get(keys[i]);
->>>>>>> 8a70bbbc
         }
     }
 
