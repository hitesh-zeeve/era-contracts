--- conflicted
+++ resolved
@@ -12,12 +12,9 @@
 import {UnsafeBytes} from "../../../common/libraries/UnsafeBytes.sol";
 import {L2_BOOTLOADER_ADDRESS, L2_TO_L1_MESSENGER_SYSTEM_CONTRACT_ADDR, L2_SYSTEM_CONTEXT_SYSTEM_CONTRACT_ADDR} from "../../../common/L2ContractAddresses.sol";
 import {IStateTransitionManager} from "../../IStateTransitionManager.sol";
-<<<<<<< HEAD
 import {PriorityTree, PriorityOpsBatchInfo} from "../../libraries/PriorityTree.sol";
 import {IL1DAValidator, L1DAValidatorOutput} from "../../chain-interfaces/IL1DAValidator.sol";
-=======
 import {BatchNumberMismatch, TimeNotReached, TooManyBlobs, ValueMismatch, InvalidPubdataMode, InvalidPubdataLength, HashMismatch, NonIncreasingTimestamp, TimestampError, InvalidLogSender, TxHashMismatch, UnexpectedSystemLog, MissingSystemLogs, LogAlreadyProcessed, InvalidProtocolVersion, CanOnlyProcessOneBatch, BatchHashMismatch, UpgradeBatchNumberIsNotZero, NonSequentialBatch, CantExecuteUnprovenBatches, SystemLogsSizeTooBig, InvalidNumberOfBlobs, VerifiedBatchesExceedsCommittedBatches, InvalidProof, RevertedBatchNotAfterNewLastBatch, CantRevertExecutedBatch, PointEvalFailed, EmptyBlobVersionHash, NonEmptyBlobVersionHash, BlobHashCommitmentError, CalldataLengthTooBig, InvalidPubdataHash, L2TimestampTooBig, PriorityOperationsRollingHashMismatch, PubdataCommitmentsEmpty, PointEvalCallFailed, PubdataCommitmentsTooBig, InvalidPubdataCommitmentsSize} from "../../../common/L1ContractErrors.sol";
->>>>>>> 7b488e67
 
 // While formally the following import is not used, it is needed to inherit documentation from it
 import {IZkSyncHyperchainBase} from "../../chain-interfaces/IZkSyncHyperchainBase.sol";
@@ -46,11 +43,13 @@
         StoredBatchInfo memory _previousBatch,
         CommitBatchInfo calldata _newBatch,
         bytes32 _expectedSystemContractUpgradeTxHash
-<<<<<<< HEAD
     ) internal returns (StoredBatchInfo memory) {
-        require(_newBatch.batchNumber == _previousBatch.batchNumber + 1, "f"); // only commit next batch
-
-        // Check that batch contains all meta information for L2 logs.
+        // only commit next batch
+        if (_newBatch.batchNumber != _previousBatch.batchNumber + 1) {
+            revert BatchNumberMismatch(_previousBatch.batchNumber + 1, _newBatch.batchNumber);
+        }
+
+        // Check that batch contain all meta information for L2 logs.
         // Get the chained hash of priority transaction hashes.
         LogProcessingOutput memory logOutput = _processL2Logs(_newBatch, _expectedSystemContractUpgradeTxHash);
 
@@ -61,55 +60,6 @@
             _operatorDAInput: _newBatch.operatorDAInput,
             _maxBlobsSupported: TOTAL_BLOBS_IN_COMMITMENT
         });
-=======
-    ) internal view returns (StoredBatchInfo memory) {
-        // only commit next batch
-        if (_newBatch.batchNumber != _previousBatch.batchNumber + 1) {
-            revert BatchNumberMismatch(_previousBatch.batchNumber + 1, _newBatch.batchNumber);
-        }
-
-        uint8 pubdataSource = uint8(bytes1(_newBatch.pubdataCommitments[0]));
-        PubdataPricingMode pricingMode = s.feeParams.pubdataPricingMode;
-        if (
-            pricingMode != PubdataPricingMode.Validium &&
-            pubdataSource != uint8(PubdataSource.Calldata) &&
-            pubdataSource != uint8(PubdataSource.Blob)
-        ) {
-            revert InvalidPubdataMode();
-        }
-
-        // Check that batch contain all meta information for L2 logs.
-        // Get the chained hash of priority transaction hashes.
-        LogProcessingOutput memory logOutput = _processL2Logs(_newBatch, _expectedSystemContractUpgradeTxHash);
-
-        bytes32[] memory blobCommitments = new bytes32[](MAX_NUMBER_OF_BLOBS);
-        if (pricingMode == PubdataPricingMode.Validium) {
-            // skipping data validation for validium, we just check that the data is empty
-            if (_newBatch.pubdataCommitments.length != 1) {
-                revert CalldataLengthTooBig();
-            }
-            for (uint8 i = uint8(SystemLogKey.BLOB_ONE_HASH_KEY); i <= uint8(SystemLogKey.BLOB_SIX_HASH_KEY); ++i) {
-                logOutput.blobHashes[i - uint8(SystemLogKey.BLOB_ONE_HASH_KEY)] = bytes32(0);
-            }
-        } else if (pubdataSource == uint8(PubdataSource.Blob)) {
-            // In this scenario, pubdataCommitments is a list of: opening point (16 bytes) || claimed value (32 bytes) || commitment (48 bytes) || proof (48 bytes)) = 144 bytes
-            blobCommitments = _verifyBlobInformation(_newBatch.pubdataCommitments[1:], logOutput.blobHashes);
-        } else if (pubdataSource == uint8(PubdataSource.Calldata)) {
-            // In this scenario pubdataCommitments is actual pubdata consisting of l2 to l1 logs, l2 to l1 message, compressed smart contract bytecode, and compressed state diffs
-            if (_newBatch.pubdataCommitments.length > BLOB_SIZE_BYTES) {
-                revert InvalidPubdataLength();
-            }
-            bytes32 pubdataHash = keccak256(_newBatch.pubdataCommitments[1:_newBatch.pubdataCommitments.length - 32]);
-            if (logOutput.pubdataHash != pubdataHash) {
-                revert InvalidPubdataHash(pubdataHash, logOutput.pubdataHash);
-            }
-            blobCommitments[0] = bytes32(
-                _newBatch.pubdataCommitments[_newBatch.pubdataCommitments.length - 32:_newBatch
-                    .pubdataCommitments
-                    .length]
-            );
-        }
->>>>>>> 7b488e67
 
         if (_previousBatch.batchHash != logOutput.previousBatchHash) {
             revert HashMismatch(logOutput.previousBatchHash, _previousBatch.batchHash);
@@ -222,19 +172,6 @@
                     revert InvalidLogSender(logSender, logKey);
                 }
                 logOutput.l2LogsTreeRoot = logValue;
-<<<<<<< HEAD
-=======
-            } else if (logKey == uint256(SystemLogKey.TOTAL_L2_TO_L1_PUBDATA_KEY)) {
-                if (logSender != L2_TO_L1_MESSENGER_SYSTEM_CONTRACT_ADDR) {
-                    revert InvalidLogSender(logSender, logKey);
-                }
-                logOutput.pubdataHash = logValue;
-            } else if (logKey == uint256(SystemLogKey.STATE_DIFF_HASH_KEY)) {
-                if (logSender != L2_TO_L1_MESSENGER_SYSTEM_CONTRACT_ADDR) {
-                    revert InvalidLogSender(logSender, logKey);
-                }
-                logOutput.stateDiffHash = logValue;
->>>>>>> 7b488e67
             } else if (logKey == uint256(SystemLogKey.PACKED_BATCH_AND_L2_BLOCK_TIMESTAMP_KEY)) {
                 if (logSender != L2_SYSTEM_CONTEXT_SYSTEM_CONTRACT_ADDR) {
                     revert InvalidLogSender(logSender, logKey);
@@ -255,28 +192,12 @@
                     revert InvalidLogSender(logSender, logKey);
                 }
                 logOutput.numberOfLayer1Txs = uint256(logValue);
-<<<<<<< HEAD
             } else if (logKey == uint256(SystemLogKey.USED_L2_DA_VALIDATOR_ADDRESS_KEY)) {
                 require(logSender == L2_TO_L1_MESSENGER_SYSTEM_CONTRACT_ADDR, "vk");
                 require(s.l2DAValidator == address(uint160(uint256(logValue))), "lo");
             } else if (logKey == uint256(SystemLogKey.L2_DA_VALIDATOR_OUTPUT_HASH_KEY)) {
                 require(logSender == L2_TO_L1_MESSENGER_SYSTEM_CONTRACT_ADDR, "lp2");
                 logOutput.l2DAValidatorOutputHash = logValue;
-=======
-            } else if (
-                logKey >= uint256(SystemLogKey.BLOB_ONE_HASH_KEY) && logKey <= uint256(SystemLogKey.BLOB_SIX_HASH_KEY)
-            ) {
-                if (logSender != L2_PUBDATA_CHUNK_PUBLISHER_ADDR) {
-                    revert InvalidLogSender(logSender, logKey);
-                }
-                uint8 blobNumber = uint8(logKey) - uint8(SystemLogKey.BLOB_ONE_HASH_KEY);
-
-                if (blobNumber >= MAX_NUMBER_OF_BLOBS) {
-                    revert TooManyBlobs();
-                }
-
-                logOutput.blobHashes[blobNumber] = logValue;
->>>>>>> 7b488e67
             } else if (logKey == uint256(SystemLogKey.EXPECTED_SYSTEM_CONTRACT_UPGRADE_TX_HASH_KEY)) {
                 if (logSender != L2_BOOTLOADER_ADDRESS) {
                     revert InvalidLogSender(logSender, logKey);
@@ -295,20 +216,10 @@
         // Without the protocol upgrade we expect 8 logs: 2^8 - 1 = 255
         // With the protocol upgrade we expect 9 logs: 2^9 - 1 = 511
         if (_expectedSystemContractUpgradeTxHash == bytes32(0)) {
-<<<<<<< HEAD
             // require(processedLogs == 255, "b7");
         } else {
             // FIXME: do restore this code to the one that was before
             require(_checkBit(processedLogs, uint8(SystemLogKey.EXPECTED_SYSTEM_CONTRACT_UPGRADE_TX_HASH_KEY)), "b8");
-=======
-            if (processedLogs != 8191) {
-                revert MissingSystemLogs(8191, processedLogs);
-            }
-        } else {
-            if (processedLogs != 16383) {
-                revert MissingSystemLogs(16383, processedLogs);
-            }
->>>>>>> 7b488e67
         }
     }
 
@@ -461,54 +372,21 @@
         bytes32 _priorityOperationsHash
     ) internal view {
         uint256 currentBatchNumber = _storedBatch.batchNumber;
-<<<<<<< HEAD
-        require(currentBatchNumber == s.totalBatchesExecuted + _executedBatchIdx + 1, "k"); // Execute batches in order
-        require(
-            _hashStoredBatchInfo(_storedBatch) == s.storedBatchHashes[currentBatchNumber],
-            "exe10" // executing batch should be committed
-        );
-        require(_priorityOperationsHash == _storedBatch.priorityOperationsHash, "x"); // priority operations hash does not match with expected
-    }
-=======
         if (currentBatchNumber != s.totalBatchesExecuted + _executedBatchIdx + 1) {
             revert NonSequentialBatch();
         }
         if (_hashStoredBatchInfo(_storedBatch) != s.storedBatchHashes[currentBatchNumber]) {
             revert BatchHashMismatch(s.storedBatchHashes[currentBatchNumber], _hashStoredBatchInfo(_storedBatch));
         }
->>>>>>> 7b488e67
-
-    /// @dev Executes one batch
-    /// @dev 1. Processes all pending operations (Complete priority requests)
-    /// @dev 2. Finalizes batch on Ethereum
-    /// @dev _executedBatchIdx is an index in the array of the batches that we want to execute together
-    function _executeOneBatch(StoredBatchInfo memory _storedBatch, uint256 _executedBatchIdx) internal {
-        bytes32 priorityOperationsHash = _collectOperationsFromPriorityQueue(_storedBatch.numberOfLayer1Txs);
-<<<<<<< HEAD
-        _checkBatchData(_storedBatch, _executedBatchIdx, priorityOperationsHash);
-
-        uint256 currentBatchNumber = _storedBatch.batchNumber;
-=======
         if (priorityOperationsHash != _storedBatch.priorityOperationsHash) {
             revert PriorityOperationsRollingHashMismatch();
         }
->>>>>>> 7b488e67
-
-        // Save root hash of L2 -> L1 logs tree
-        s.l2LogsRootHashes[currentBatchNumber] = _storedBatch.l2LogsTreeRoot;
-
-        // Once the batch is executed, we include its message to the message root.
-        IMessageRoot messageRootContract = IBridgehub(s.bridgehub).messageRoot();
-        messageRootContract.addChainBatchRoot(s.chainId, currentBatchNumber, _storedBatch.l2LogsTreeRoot);
-
-        // IBridgehub bridgehub = IBridgehub(s.bridgehub);
-        // bridgehub.messageRoot().addChainBatchRoot(
-        //     s.chainId,
-        //     _storedBatch.l2LogsTreeRoot,
-        //     block.chainid != bridgehub.L1_CHAIN_ID()
-        // );
-    }
-
+    }
+
+    /// @notice Executes one batch
+    /// @dev 1. Processes all pending operations (Complete priority requests)
+    /// @dev 2. Finalizes batch
+    /// @dev _executedBatchIdx is an index in the array of the batches that we want to execute together
     function _executeOneBatch(
         StoredBatchInfo memory _storedBatch,
         PriorityOpsBatchInfo calldata _priorityOpsData,
@@ -677,19 +555,13 @@
         _revertBatches(_newLastBatch);
     }
 
-<<<<<<< HEAD
     function _revertBatches(uint256 _newLastBatch) internal chainOnCurrentBridgehub {
-        require(s.totalBatchesCommitted > _newLastBatch, "v1"); // The last committed batch is less than new last batch
-        require(_newLastBatch >= s.totalBatchesExecuted, "v2"); // Already executed batches cannot be reverted
-=======
-    function _revertBatches(uint256 _newLastBatch) internal {
         if (s.totalBatchesCommitted <= _newLastBatch) {
             revert RevertedBatchNotAfterNewLastBatch();
         }
         if (_newLastBatch < s.totalBatchesExecuted) {
             revert CantRevertExecutedBatch();
         }
->>>>>>> 7b488e67
 
         if (_newLastBatch < s.totalBatchesVerified) {
             s.totalBatchesVerified = _newLastBatch;
@@ -777,14 +649,9 @@
     ) internal pure returns (bytes32[] memory blobAuxOutputWords) {
         // These invariants should be checked by the caller of this function, but we double check
         // just in case.
-<<<<<<< HEAD
-        require(_blobCommitments.length == TOTAL_BLOBS_IN_COMMITMENT, "b10");
-        require(_blobHashes.length == TOTAL_BLOBS_IN_COMMITMENT, "b11");
-=======
         if (_blobCommitments.length != MAX_NUMBER_OF_BLOBS || _blobHashes.length != MAX_NUMBER_OF_BLOBS) {
             revert InvalidNumberOfBlobs(MAX_NUMBER_OF_BLOBS, _blobCommitments.length, _blobHashes.length);
         }
->>>>>>> 7b488e67
 
         // for each blob we have:
         // linear hash (hash of preimage from system logs) and
@@ -816,105 +683,4 @@
     function _setBit(uint256 _bitMap, uint8 _index) internal pure returns (uint256) {
         return _bitMap | (1 << _index);
     }
-<<<<<<< HEAD
-=======
-
-    /// @notice Calls the point evaluation precompile and verifies the output
-    /// Verify p(z) = y given commitment that corresponds to the polynomial p(x) and a KZG proof.
-    /// Also verify that the provided commitment matches the provided versioned_hash.
-    ///
-    function _pointEvaluationPrecompile(
-        bytes32 _versionedHash,
-        bytes32 _openingPoint,
-        bytes calldata _openingValueCommitmentProof
-    ) internal view {
-        bytes memory precompileInput = abi.encodePacked(_versionedHash, _openingPoint, _openingValueCommitmentProof);
-
-        (bool success, bytes memory data) = POINT_EVALUATION_PRECOMPILE_ADDR.staticcall(precompileInput);
-
-        // We verify that the point evaluation precompile call was successful by testing the latter 32 bytes of the
-        // response is equal to BLS_MODULUS as defined in https://eips.ethereum.org/EIPS/eip-4844#point-evaluation-precompile
-        if (!success) {
-            revert PointEvalCallFailed(precompileInput);
-        }
-        (, uint256 result) = abi.decode(data, (uint256, uint256));
-        if (result != BLS_MODULUS) {
-            revert PointEvalFailed(abi.encode(result));
-        }
-    }
-
-    /// @dev Verifies that the blobs contain the correct data by calling the point evaluation precompile. For the precompile we need:
-    /// versioned hash || opening point || opening value || commitment || proof
-    /// the _pubdataCommitments will contain the last 4 values, the versioned hash is pulled from the BLOBHASH opcode
-    /// pubdataCommitments is a list of: opening point (16 bytes) || claimed value (32 bytes) || commitment (48 bytes) || proof (48 bytes)) = 144 bytes
-    function _verifyBlobInformation(
-        bytes calldata _pubdataCommitments,
-        bytes32[] memory _blobHashes
-    ) internal view returns (bytes32[] memory blobCommitments) {
-        uint256 versionedHashIndex = 0;
-
-        if (_pubdataCommitments.length == 0) {
-            revert PubdataCommitmentsEmpty();
-        }
-        if (_pubdataCommitments.length > PUBDATA_COMMITMENT_SIZE * MAX_NUMBER_OF_BLOBS) {
-            revert PubdataCommitmentsTooBig();
-        }
-        if (_pubdataCommitments.length % PUBDATA_COMMITMENT_SIZE != 0) {
-            revert InvalidPubdataCommitmentsSize();
-        }
-        blobCommitments = new bytes32[](MAX_NUMBER_OF_BLOBS);
-
-        // We disable this check because calldata array length is cheap.
-        // solhint-disable-next-line gas-length-in-loops
-        for (uint256 i = 0; i < _pubdataCommitments.length; i += PUBDATA_COMMITMENT_SIZE) {
-            bytes32 blobVersionedHash = _getBlobVersionedHash(versionedHashIndex);
-
-            if (blobVersionedHash == bytes32(0)) {
-                revert EmptyBlobVersionHash(versionedHashIndex);
-            }
-
-            // First 16 bytes is the opening point. While we get the point as 16 bytes, the point evaluation precompile
-            // requires it to be 32 bytes. The blob commitment must use the opening point as 16 bytes though.
-            bytes32 openingPoint = bytes32(
-                uint256(uint128(bytes16(_pubdataCommitments[i:i + PUBDATA_COMMITMENT_CLAIMED_VALUE_OFFSET])))
-            );
-
-            _pointEvaluationPrecompile(
-                blobVersionedHash,
-                openingPoint,
-                _pubdataCommitments[i + PUBDATA_COMMITMENT_CLAIMED_VALUE_OFFSET:i + PUBDATA_COMMITMENT_SIZE]
-            );
-
-            // Take the hash of the versioned hash || opening point || claimed value
-            blobCommitments[versionedHashIndex] = keccak256(
-                abi.encodePacked(blobVersionedHash, _pubdataCommitments[i:i + PUBDATA_COMMITMENT_COMMITMENT_OFFSET])
-            );
-            ++versionedHashIndex;
-        }
-
-        // This check is required because we want to ensure that there aren't any extra blobs trying to be published.
-        // Calling the BLOBHASH opcode with an index > # blobs - 1 yields bytes32(0)
-        bytes32 versionedHash = _getBlobVersionedHash(versionedHashIndex);
-        if (versionedHash != bytes32(0)) {
-            revert NonEmptyBlobVersionHash(versionedHashIndex);
-        }
-
-        // We verify that for each set of blobHash/blobCommitment are either both empty
-        // or there are values for both.
-        for (uint256 i = 0; i < MAX_NUMBER_OF_BLOBS; ++i) {
-            if (
-                (_blobHashes[i] == bytes32(0) && blobCommitments[i] != bytes32(0)) ||
-                (_blobHashes[i] != bytes32(0) && blobCommitments[i] == bytes32(0))
-            ) {
-                revert BlobHashCommitmentError(i, _blobHashes[i] == bytes32(0), blobCommitments[i] == bytes32(0));
-            }
-        }
-    }
-
-    function _getBlobVersionedHash(uint256 _index) internal view virtual returns (bytes32 versionedHash) {
-        assembly {
-            versionedHash := blobhash(_index)
-        }
-    }
->>>>>>> 7b488e67
 }