--- conflicted
+++ resolved
@@ -2,12 +2,7 @@
 
 pragma solidity 0.8.24;
 
-<<<<<<< HEAD
-// solhint-disable reason-string, gas-custom-errors
-import {SafeCast} from "@openzeppelin/contracts/utils/math/SafeCast.sol";
-=======
 import {SafeCast} from "@openzeppelin/contracts-v4/utils/math/SafeCast.sol";
->>>>>>> 874bc6ba
 
 import {ZkSyncHyperchainBase} from "../state-transition/chain-deps/facets/ZkSyncHyperchainBase.sol";
 import {VerifierParams} from "../state-transition/chain-interfaces/IVerifier.sol";
@@ -251,17 +246,6 @@
     /// @param _factoryDeps The list of factory deps
     /// @param _expectedHashes The list of expected bytecode hashes
     function _verifyFactoryDeps(bytes[] calldata _factoryDeps, uint256[] calldata _expectedHashes) private pure {
-<<<<<<< HEAD
-        require(_factoryDeps.length == _expectedHashes.length, "Wrong number of factory deps");
-        require(_factoryDeps.length <= MAX_NEW_FACTORY_DEPS, "Factory deps can be at most 32");
-        uint256 length = _factoryDeps.length;
-
-        for (uint256 i = 0; i < length; ++i) {
-            require(
-                L2ContractHelper.hashL2Bytecode(_factoryDeps[i]) == bytes32(_expectedHashes[i]),
-                "Wrong factory dep hash"
-            );
-=======
         if (_factoryDeps.length != _expectedHashes.length) {
             revert UnexpectedNumberOfFactoryDeps();
         }
@@ -275,7 +259,6 @@
             if (bytecodeHash != bytes32(_expectedHashes[i])) {
                 revert L2BytecodeHashMismatch(bytecodeHash, bytes32(_expectedHashes[i]));
             }
->>>>>>> 874bc6ba
         }
     }
 
