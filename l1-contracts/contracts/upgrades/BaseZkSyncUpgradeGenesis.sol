--- conflicted
+++ resolved
@@ -5,12 +5,9 @@
 import {SafeCast} from "@openzeppelin/contracts/utils/math/SafeCast.sol";
 
 import {BaseZkSyncUpgrade} from "./BaseZkSyncUpgrade.sol";
-<<<<<<< HEAD
-import {ProtocolVersionShouldBeGreater, ProtocolVersionDeltaTooLarge, PreviousUpgradeNotFinalized, PreviousUpgradeBatchNotCleared} from "./ZkSyncUpgradeErrors.sol";
-=======
+import {ProtocolVersionShouldBeGreater, ProtocolVersionDeltaTooLarge, PreviousUpgradeNotFinalized, PreviousUpgradeBatchNotCleared, ProtocolMajorVersionNotZero} from "./ZkSyncUpgradeErrors.sol";
 import {MAX_ALLOWED_MINOR_VERSION_DELTA} from "../common/Config.sol";
 import {SemVer} from "../common/libraries/SemVer.sol";
->>>>>>> 8a70bbbc
 
 /// @author Matter Labs
 /// @custom:security-contact security@matterlabs.dev
@@ -22,41 +19,26 @@
         uint256 _newProtocolVersion
     ) internal override returns (uint32 newMinorVersion, bool patchOnly) {
         uint256 previousProtocolVersion = s.protocolVersion;
-<<<<<<< HEAD
         if (
             // IMPORTANT Genesis Upgrade difference: Note this is the only thing change > to >=
             _newProtocolVersion < previousProtocolVersion
         ) {
             revert ProtocolVersionShouldBeGreater(previousProtocolVersion, _newProtocolVersion);
         }
-        uint256 protocolDiff = _newProtocolVersion - previousProtocolVersion;
-        if (protocolDiff > MAX_ALLOWED_PROTOCOL_VERSION_DELTA) {
-            revert ProtocolVersionDeltaTooLarge(protocolDiff, MAX_ALLOWED_PROTOCOL_VERSION_DELTA);
-        }
-
-        // If the previous upgrade had an L2 system upgrade transaction, we require that it is finalized.
-        if (s.l2SystemContractsUpgradeTxHash != bytes32(0)) {
-            revert PreviousUpgradeNotFinalized();
-        }
-
-        if (s.l2SystemContractsUpgradeBatchNumber != 0) {
-            revert PreviousUpgradeBatchNotCleared();
-=======
-        // IMPORTANT Genesis Upgrade difference: Note this is the only thing change > to >=
-        require(
-            _newProtocolVersion >= previousProtocolVersion,
-            "New protocol version is not greater than the current one"
-        );
         // slither-disable-next-line unused-return
         (uint32 previousMajorVersion, uint32 previousMinorVersion, ) = SemVer.unpackSemVer(
             SafeCast.toUint96(previousProtocolVersion)
-        );
-        require(previousMajorVersion == 0, "Implementation requires that the major version is 0 at all times");
+
+        if (previousMajorVersion != 0) {
+            revert ProtocolMajorVersionNotZero();
+        }
 
         uint32 newMajorVersion;
         // slither-disable-next-line unused-return
         (newMajorVersion, newMinorVersion, ) = SemVer.unpackSemVer(SafeCast.toUint96(_newProtocolVersion));
-        require(newMajorVersion == 0, "Major must always be 0");
+        if (newMajorVersion != 0) {
+            revert ProtocolMajorVersionNotZero();
+        }
 
         // Since `_newProtocolVersion > previousProtocolVersion`, and both old and new major version is 0,
         // the difference between minor versions is >= 0.
@@ -66,7 +48,9 @@
         patchOnly = false;
 
         // While this is implicitly enforced by other checks above, we still double check just in case
-        require(minorDelta <= MAX_ALLOWED_MINOR_VERSION_DELTA, "Too big protocol version difference");
+        if (minorDelta > MAX_ALLOWED_MINOR_VERSION_DELTA) {
+            revert ProtocolVersionDeltaTooLarge();
+        }
 
         // If the minor version changes also, we need to ensure that the previous upgrade has been finalized.
         // In case the minor version does not change, we permit to keep the old upgrade transaction in the system, but it
@@ -74,12 +58,12 @@
         if (!patchOnly) {
             // If the previous upgrade had an L2 system upgrade transaction, we require that it is finalized.
             // Note it is important to keep this check, as otherwise hyperchains might skip upgrades by overwriting
-            require(s.l2SystemContractsUpgradeTxHash == bytes32(0), "Previous upgrade has not been finalized");
-            require(
-                s.l2SystemContractsUpgradeBatchNumber == 0,
-                "The batch number of the previous upgrade has not been cleaned"
-            );
->>>>>>> 8a70bbbc
+            if (s.l2SystemContractsUpgradeTxHash != bytes32(0)) {
+                revert PreviousUpgradeNotFinalized();
+            }
+            if (s.l2SystemContractsUpgradeBatchNumber != 0) {
+                revert PreviousUpgradeBatchNotCleared();
+            }
         }
 
         s.protocolVersion = _newProtocolVersion;
