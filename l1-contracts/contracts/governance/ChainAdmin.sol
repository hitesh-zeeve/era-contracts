// SPDX-License-Identifier: MIT

pragma solidity 0.8.24;

// solhint-disable gas-length-in-loops

import {ZeroAddress, NoCallsProvided, OnlySelfAllowed, RestrictionWasNotPresent, RestrictionWasAlreadyPresent} from "../common/L1ContractErrors.sol";
import {IChainAdmin} from "./IChainAdmin.sol";
import {Restriction} from "./restriction/Restriction.sol";
import {RestrictionValidator} from "./restriction/RestrictionValidator.sol";
import {Call} from "./Common.sol";

import {EnumerableSet} from "@openzeppelin/contracts-v4/utils/structs/EnumerableSet.sol";
import {ReentrancyGuard} from "../common/ReentrancyGuard.sol";

/// @author Matter Labs
/// @custom:security-contact security@matterlabs.dev
/// @notice The contract is designed to hold the `admin` role in ZKSync Chain (State Transition) contracts.
/// @dev Note, that it does not implement any form of access control by default, but instead utilizes 
/// so called "restrictions": contracts that implement the `IRestriction` interface and ensure that 
/// particular restrictions are ensured for the contract, including access control, security invariants, etc.
contract ChainAdmin is IChainAdmin, ReentrancyGuard {
    using EnumerableSet for EnumerableSet.AddressSet;

    /// @notice Ensures that only the `ChainAdmin` contract itself can call the function.
    /// @dev All functions that require access-control should use `onlySelf` modifier, while the access control logic
    /// should be implemented in the restriction contracts.
    modifier onlySelf() {
        if (msg.sender != address(this)) {
            revert OnlySelfAllowed();
        }
        _;
    }

    constructor(address[] memory _initialRestrictions) reentrancyGuardInitializer {
        unchecked {
            for (uint256 i = 0; i < _initialRestrictions.length; ++i) {
                _addRestriction(_initialRestrictions[i]);
            }
        }
    }

    /// @notice Mapping of protocol versions to their expected upgrade timestamps.
    /// @dev Needed for the offchain node administration to know when to start building batches with the new protocol version.
    mapping(uint256 protocolVersion => uint256 upgradeTimestamp) public protocolVersionToUpgradeTimestamp;

    /// @notice The set of active restrictions.
    EnumerableSet.AddressSet internal activeRestrictions;

    /// @notice Returns the list of active restrictions.
    function getRestrictions() public view returns (address[] memory) {
        return activeRestrictions.values();
    }

    /// @inheritdoc IChainAdmin
    function isRestrictionActive(address _restriction) external view returns (bool) {
        return activeRestrictions.contains(_restriction);
    }

    /// @inheritdoc IChainAdmin
    function addRestriction(address _restriction) external onlySelf {
        _addRestriction(_restriction);
    }

    /// @inheritdoc IChainAdmin
    function removeRestriction(address _restriction) external onlySelf {
        if (!activeRestrictions.remove(_restriction)) {
            revert RestrictionWasNotPresent(_restriction);
        }
        emit RestrictionRemoved(_restriction);
    }

    /// @notice Set the expected upgrade timestamp for a specific protocol version.
    /// @param _protocolVersion The ZKsync chain protocol version.
    /// @param _upgradeTimestamp The timestamp at which the chain node should expect the upgrade to happen.
    function setUpgradeTimestamp(uint256 _protocolVersion, uint256 _upgradeTimestamp) external onlySelf {
        protocolVersionToUpgradeTimestamp[_protocolVersion] = _upgradeTimestamp;
        emit UpdateUpgradeTimestamp(_protocolVersion, _upgradeTimestamp);
    }

    /// @notice Execute multiple calls as part of contract administration.
    /// @param _calls Array of Call structures defining target, value, and data for each call.
    /// @param _requireSuccess If true, reverts transaction on any call failure.
    /// @dev Intended for batch processing of contract interactions, managing gas efficiency and atomicity of operations.
    /// @dev Note, that this function lacks access control. It is expected that the access control is implemented in a separate restriction contract.
    /// @dev Even though all the validation from external modules is executed via `staticcall`, the function
    /// is marked as `nonReentrant` to prevent reentrancy attacks in case the staticcall restriction is lifted in the future.
    function multicall(Call[] calldata _calls, bool _requireSuccess) external payable nonReentrant {
        if (_calls.length == 0) {
            revert NoCallsProvided();
        }
        for (uint256 i = 0; i < _calls.length; ++i) {
            _validateCall(_calls[i]);

            // slither-disable-next-line arbitrary-send-eth
            (bool success, bytes memory returnData) = _calls[i].target.call{value: _calls[i].value}(_calls[i].data);
            if (_requireSuccess && !success) {
                // Propagate an error if the call fails.
                assembly {
                    revert(add(returnData, 0x20), mload(returnData))
                }
            }
            emit CallExecuted(_calls[i], success, returnData);
        }
    }

    /// @dev Contract might receive/hold ETH as part of the maintenance process.
    receive() external payable {}

    /// @notice Function that ensures that the current admin can perform the call.
    /// @dev Reverts in case the call can not be performed. Successfully executes otherwise.
    function _validateCall(Call calldata _call) internal view {
        address[] memory restrictions = getRestrictions();

        unchecked {
            for (uint256 i = 0; i < restrictions.length; ++i) {
                Restriction(restrictions[i]).validateCall(_call, msg.sender);
            }
        }
    }

    /// @notice Adds a new restriction to the active restrictions set.
    /// @param _restriction The address of the restriction contract to be added.
    function _addRestriction(address _restriction) internal {
<<<<<<< HEAD
        RestrictionValidator.validateRestriction(_restriction);
        
=======
        if (_restriction == address(0)) {
            revert ZeroAddress();
        }
>>>>>>> 0fb6ebf7
        if (!activeRestrictions.add(_restriction)) {
            revert RestrictionWasAlreadyPresent(_restriction);
        }
        emit RestrictionAdded(_restriction);
    }
}<|MERGE_RESOLUTION|>--- conflicted
+++ resolved
@@ -122,14 +122,8 @@
     /// @notice Adds a new restriction to the active restrictions set.
     /// @param _restriction The address of the restriction contract to be added.
     function _addRestriction(address _restriction) internal {
-<<<<<<< HEAD
         RestrictionValidator.validateRestriction(_restriction);
         
-=======
-        if (_restriction == address(0)) {
-            revert ZeroAddress();
-        }
->>>>>>> 0fb6ebf7
         if (!activeRestrictions.add(_restriction)) {
             revert RestrictionWasAlreadyPresent(_restriction);
         }
