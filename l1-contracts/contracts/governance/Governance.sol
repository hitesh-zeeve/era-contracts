// SPDX-License-Identifier: MIT

pragma solidity 0.8.24;

<<<<<<< HEAD
// solhint-disable gas-custom-errors

import {Ownable2Step} from "@openzeppelin/contracts/access/Ownable2Step.sol";
=======
import {Ownable2Step} from "@openzeppelin/contracts-v4/access/Ownable2Step.sol";
>>>>>>> 874bc6ba
import {IGovernance} from "./IGovernance.sol";
import {ZeroAddress, Unauthorized, OperationMustBeReady, OperationMustBePending, OperationExists, InvalidDelay, PreviousOperationNotExecuted} from "../common/L1ContractErrors.sol";

/// @author Matter Labs
/// @custom:security-contact security@matterlabs.dev
/// @dev Contract design is inspired by OpenZeppelin TimelockController and in-house Diamond Proxy upgrade mechanism.
/// @notice This contract manages operations (calls with preconditions) for governance tasks.
/// The contract allows for operations to be scheduled, executed, and canceled with
/// appropriate permissions and delays. It is used for managing and coordinating upgrades
/// and changes in all ZKsync hyperchain governed contracts.
///
/// Operations can be proposed as either fully transparent upgrades with on-chain data,
/// or "shadow" upgrades where upgrade data is not published on-chain before execution. Proposed operations
/// are subject to a delay before they can be executed, but they can be executed instantly
/// with the security council’s permission.
contract Governance is IGovernance, Ownable2Step {
    /// @notice A constant representing the timestamp for completed operations.
    uint256 internal constant EXECUTED_PROPOSAL_TIMESTAMP = uint256(1);

    /// @notice The address of the security council.
    /// @dev It is supposed to be multisig contract.
    address public securityCouncil;

    /// @notice A mapping to store timestamps when each operation will be ready for execution.
    /// @dev - 0 means the operation is not created.
    /// @dev - 1 (EXECUTED_PROPOSAL_TIMESTAMP) means the operation is already executed.
    /// @dev - any other value means timestamp in seconds when the operation will be ready for execution.
    mapping(bytes32 operationId => uint256 executionTimestamp) public timestamps;

    /// @notice The minimum delay in seconds for operations to be ready for execution.
    uint256 public minDelay;

    /// @notice Initializes the contract with the admin address, security council address, and minimum delay.
    /// @param _admin The address to be assigned as the admin of the contract.
    /// @param _securityCouncil The address to be assigned as the security council of the contract.
    /// @param _minDelay The initial minimum delay (in seconds) to be set for operations.
    /// @dev We allow for a zero address for _securityCouncil because it can be set later
    constructor(address _admin, address _securityCouncil, uint256 _minDelay) {
        if (_admin == address(0)) {
            revert ZeroAddress();
        }

        _transferOwnership(_admin);

        securityCouncil = _securityCouncil;
        emit ChangeSecurityCouncil(address(0), _securityCouncil);

        minDelay = _minDelay;
        emit ChangeMinDelay(0, _minDelay);
    }

    /*//////////////////////////////////////////////////////////////
                            MODIFIERS
    //////////////////////////////////////////////////////////////*/

    /// @notice Checks that the message sender is contract itself.
    modifier onlySelf() {
<<<<<<< HEAD
        // solhint-disable-next-line reason-string
        require(msg.sender == address(this), "Only governance contract itself is allowed to call this function");
=======
        if (msg.sender != address(this)) {
            revert Unauthorized(msg.sender);
        }
>>>>>>> 874bc6ba
        _;
    }

    /// @notice Checks that the message sender is an active security council.
    modifier onlySecurityCouncil() {
<<<<<<< HEAD
        // solhint-disable-next-line reason-string
        require(msg.sender == securityCouncil, "Only security council is allowed to call this function");
=======
        if (msg.sender != securityCouncil) {
            revert Unauthorized(msg.sender);
        }
>>>>>>> 874bc6ba
        _;
    }

    /// @notice Checks that the message sender is an active owner or an active security council.
    modifier onlyOwnerOrSecurityCouncil() {
<<<<<<< HEAD
        // solhint-disable-next-line reason-string
        require(
            msg.sender == owner() || msg.sender == securityCouncil,
            "Only the owner and security council are allowed to call this function"
        );
=======
        if (msg.sender != owner() && msg.sender != securityCouncil) {
            revert Unauthorized(msg.sender);
        }
>>>>>>> 874bc6ba
        _;
    }

    /*//////////////////////////////////////////////////////////////
                            OPERATION GETTERS
    //////////////////////////////////////////////////////////////*/

    /// @dev Returns whether an id corresponds to a registered operation. This
    /// includes Waiting, Ready, and Done operations.
    function isOperation(bytes32 _id) public view returns (bool) {
        return getOperationState(_id) != OperationState.Unset;
    }

    /// @dev Returns whether an operation is pending or not. Note that a "pending" operation may also be "ready".
    function isOperationPending(bytes32 _id) public view returns (bool) {
        OperationState state = getOperationState(_id);
        return state == OperationState.Waiting || state == OperationState.Ready;
    }

    /// @dev Returns whether an operation is ready for execution. Note that a "ready" operation is also "pending".
    function isOperationReady(bytes32 _id) public view returns (bool) {
        return getOperationState(_id) == OperationState.Ready;
    }

    /// @dev Returns whether an operation is done or not.
    function isOperationDone(bytes32 _id) public view returns (bool) {
        return getOperationState(_id) == OperationState.Done;
    }

    /// @dev Returns operation state.
    function getOperationState(bytes32 _id) public view returns (OperationState) {
        uint256 timestamp = timestamps[_id];
        if (timestamp == 0) {
            return OperationState.Unset;
        } else if (timestamp == EXECUTED_PROPOSAL_TIMESTAMP) {
            return OperationState.Done;
        } else if (timestamp > block.timestamp) {
            return OperationState.Waiting;
        } else {
            return OperationState.Ready;
        }
    }

    /*//////////////////////////////////////////////////////////////
                            SCHEDULING CALLS
    //////////////////////////////////////////////////////////////*/

    /// @notice Propose a fully transparent upgrade, providing upgrade data on-chain.
    /// @notice The owner will be able to execute the proposal either:
    /// - With a `delay` timelock on its own.
    /// - With security council instantly.
    /// @dev Only the current owner can propose an upgrade.
    /// @param _operation The operation parameters will be executed with the upgrade.
    /// @param _delay The delay time (in seconds) after which the proposed upgrade can be executed by the owner.
    function scheduleTransparent(Operation calldata _operation, uint256 _delay) external onlyOwner {
        bytes32 id = hashOperation(_operation);
        _schedule(id, _delay);
        emit TransparentOperationScheduled(id, _delay, _operation);
    }

    /// @notice Propose "shadow" upgrade, upgrade data is not publishing on-chain.
    /// @notice The owner will be able to execute the proposal either:
    /// - With a `delay` timelock on its own.
    /// - With security council instantly.
    /// @dev Only the current owner can propose an upgrade.
    /// @param _id The operation hash (see `hashOperation` function)
    /// @param _delay The delay time (in seconds) after which the proposed upgrade may be executed by the owner.
    function scheduleShadow(bytes32 _id, uint256 _delay) external onlyOwner {
        _schedule(_id, _delay);
        emit ShadowOperationScheduled(_id, _delay);
    }

    /*//////////////////////////////////////////////////////////////
                            CANCELING CALLS
    //////////////////////////////////////////////////////////////*/

    /// @dev Cancel the scheduled operation.
    /// @dev Only owner can call this function.
    /// @param _id Proposal id value (see `hashOperation`)
    function cancel(bytes32 _id) external onlyOwner {
        if (!isOperationPending(_id)) {
            revert OperationMustBePending();
        }
        delete timestamps[_id];
        emit OperationCancelled(_id);
    }

    /*//////////////////////////////////////////////////////////////
                            EXECUTING CALLS
    //////////////////////////////////////////////////////////////*/

    /// @notice Executes the scheduled operation after the delay passed.
    /// @dev Both the owner and security council may execute delayed operations.
    /// @param _operation The operation parameters will be executed with the upgrade.
    //  slither-disable-next-line reentrancy-eth
    function execute(Operation calldata _operation) external payable onlyOwnerOrSecurityCouncil {
        bytes32 id = hashOperation(_operation);
        // Check if the predecessor operation is completed.
        _checkPredecessorDone(_operation.predecessor);
        // Ensure that the operation is ready to proceed.
<<<<<<< HEAD
        // solhint-disable-next-line reason-string
        require(isOperationReady(id), "Operation must be ready before execution");
=======
        if (!isOperationReady(id)) {
            revert OperationMustBeReady();
        }
>>>>>>> 874bc6ba
        // Execute operation.
        // slither-disable-next-line reentrancy-eth
        _execute(_operation.calls);
        // Reconfirming that the operation is still ready after execution.
        // This is needed to avoid unexpected reentrancy attacks of re-executing the same operation.
<<<<<<< HEAD
        // solhint-disable-next-line reason-string
        require(isOperationReady(id), "Operation must be ready after execution");
=======
        if (!isOperationReady(id)) {
            revert OperationMustBeReady();
        }
>>>>>>> 874bc6ba
        // Set operation to be done
        timestamps[id] = EXECUTED_PROPOSAL_TIMESTAMP;
        emit OperationExecuted(id);
    }

    /// @notice Executes the scheduled operation with the security council instantly.
    /// @dev Only the security council may execute an operation instantly.
    /// @param _operation The operation parameters will be executed with the upgrade.
    //  slither-disable-next-line reentrancy-eth
    function executeInstant(Operation calldata _operation) external payable onlySecurityCouncil {
        bytes32 id = hashOperation(_operation);
        // Check if the predecessor operation is completed.
        _checkPredecessorDone(_operation.predecessor);
        // Ensure that the operation is in a pending state before proceeding.
<<<<<<< HEAD
        // solhint-disable-next-line reason-string
        require(isOperationPending(id), "Operation must be pending before execution");
=======
        if (!isOperationPending(id)) {
            revert OperationMustBePending();
        }
>>>>>>> 874bc6ba
        // Execute operation.
        // slither-disable-next-line reentrancy-eth
        _execute(_operation.calls);
        // Reconfirming that the operation is still pending before execution.
        // This is needed to avoid unexpected reentrancy attacks of re-executing the same operation.
<<<<<<< HEAD
        // solhint-disable-next-line reason-string
        require(isOperationPending(id), "Operation must be pending after execution");
=======
        if (!isOperationPending(id)) {
            revert OperationMustBePending();
        }
>>>>>>> 874bc6ba
        // Set operation to be done
        timestamps[id] = EXECUTED_PROPOSAL_TIMESTAMP;
        emit OperationExecuted(id);
    }

    /// @dev Returns the identifier of an operation.
    /// @param _operation The operation object to compute the identifier for.
    function hashOperation(Operation calldata _operation) public pure returns (bytes32) {
        return keccak256(abi.encode(_operation));
    }

    /*//////////////////////////////////////////////////////////////
                            HELPERS
    //////////////////////////////////////////////////////////////*/

    /// @dev Schedule an operation that is to become valid after a given delay.
    /// @param _id The operation hash (see `hashOperation` function)
    /// @param _delay The delay time (in seconds) after which the proposed upgrade can be executed by the owner.
    function _schedule(bytes32 _id, uint256 _delay) internal {
<<<<<<< HEAD
        // solhint-disable reason-string
        require(!isOperation(_id), "Operation with this proposal id already exists");
        require(_delay >= minDelay, "Proposed delay is less than minimum delay");
        // solhint-enable reason-string
=======
        if (isOperation(_id)) {
            revert OperationExists();
        }
        if (_delay < minDelay) {
            revert InvalidDelay();
        }
>>>>>>> 874bc6ba

        timestamps[_id] = block.timestamp + _delay;
    }

    /// @dev Execute an operation's calls.
    /// @param _calls The array of calls to be executed.
    function _execute(Call[] calldata _calls) internal {
<<<<<<< HEAD
=======
        // We disable this check because calldata array length is cheap.
>>>>>>> 874bc6ba
        // solhint-disable-next-line gas-length-in-loops
        for (uint256 i = 0; i < _calls.length; ++i) {
            // slither-disable-next-line arbitrary-send-eth
            (bool success, bytes memory returnData) = _calls[i].target.call{value: _calls[i].value}(_calls[i].data);
            if (!success) {
                // Propagate an error if the call fails.
                assembly {
                    revert(add(returnData, 0x20), mload(returnData))
                }
            }
        }
    }

    /// @notice Verifies if the predecessor operation is completed.
    /// @param _predecessorId The hash of the operation that should be completed.
    /// @dev Doesn't check the operation to be complete if the input is zero.
    function _checkPredecessorDone(bytes32 _predecessorId) internal view {
<<<<<<< HEAD
        // solhint-disable-next-line reason-string
        require(_predecessorId == bytes32(0) || isOperationDone(_predecessorId), "Predecessor operation not completed");
=======
        if (_predecessorId != bytes32(0) && !isOperationDone(_predecessorId)) {
            revert PreviousOperationNotExecuted();
        }
>>>>>>> 874bc6ba
    }

    /*//////////////////////////////////////////////////////////////
                            SELF UPGRADES
    //////////////////////////////////////////////////////////////*/

    /// @dev Changes the minimum timelock duration for future operations.
    /// @param _newDelay The new minimum delay time (in seconds) for future operations.
    function updateDelay(uint256 _newDelay) external onlySelf {
        emit ChangeMinDelay(minDelay, _newDelay);
        minDelay = _newDelay;
    }

    /// @dev Updates the address of the security council.
    /// @param _newSecurityCouncil The address of the new security council.
    function updateSecurityCouncil(address _newSecurityCouncil) external onlySelf {
        emit ChangeSecurityCouncil(securityCouncil, _newSecurityCouncil);
        securityCouncil = _newSecurityCouncil;
    }

    /// @dev Contract might receive/hold ETH as part of the maintenance process.
    receive() external payable {}
}<|MERGE_RESOLUTION|>--- conflicted
+++ resolved
@@ -2,13 +2,7 @@
 
 pragma solidity 0.8.24;
 
-<<<<<<< HEAD
-// solhint-disable gas-custom-errors
-
-import {Ownable2Step} from "@openzeppelin/contracts/access/Ownable2Step.sol";
-=======
 import {Ownable2Step} from "@openzeppelin/contracts-v4/access/Ownable2Step.sol";
->>>>>>> 874bc6ba
 import {IGovernance} from "./IGovernance.sol";
 import {ZeroAddress, Unauthorized, OperationMustBeReady, OperationMustBePending, OperationExists, InvalidDelay, PreviousOperationNotExecuted} from "../common/L1ContractErrors.sol";
 
@@ -66,43 +60,25 @@
 
     /// @notice Checks that the message sender is contract itself.
     modifier onlySelf() {
-<<<<<<< HEAD
-        // solhint-disable-next-line reason-string
-        require(msg.sender == address(this), "Only governance contract itself is allowed to call this function");
-=======
         if (msg.sender != address(this)) {
             revert Unauthorized(msg.sender);
         }
->>>>>>> 874bc6ba
         _;
     }
 
     /// @notice Checks that the message sender is an active security council.
     modifier onlySecurityCouncil() {
-<<<<<<< HEAD
-        // solhint-disable-next-line reason-string
-        require(msg.sender == securityCouncil, "Only security council is allowed to call this function");
-=======
         if (msg.sender != securityCouncil) {
             revert Unauthorized(msg.sender);
         }
->>>>>>> 874bc6ba
         _;
     }
 
     /// @notice Checks that the message sender is an active owner or an active security council.
     modifier onlyOwnerOrSecurityCouncil() {
-<<<<<<< HEAD
-        // solhint-disable-next-line reason-string
-        require(
-            msg.sender == owner() || msg.sender == securityCouncil,
-            "Only the owner and security council are allowed to call this function"
-        );
-=======
         if (msg.sender != owner() && msg.sender != securityCouncil) {
             revert Unauthorized(msg.sender);
         }
->>>>>>> 874bc6ba
         _;
     }
 
@@ -203,27 +179,17 @@
         // Check if the predecessor operation is completed.
         _checkPredecessorDone(_operation.predecessor);
         // Ensure that the operation is ready to proceed.
-<<<<<<< HEAD
-        // solhint-disable-next-line reason-string
-        require(isOperationReady(id), "Operation must be ready before execution");
-=======
         if (!isOperationReady(id)) {
             revert OperationMustBeReady();
         }
->>>>>>> 874bc6ba
         // Execute operation.
         // slither-disable-next-line reentrancy-eth
         _execute(_operation.calls);
         // Reconfirming that the operation is still ready after execution.
         // This is needed to avoid unexpected reentrancy attacks of re-executing the same operation.
-<<<<<<< HEAD
-        // solhint-disable-next-line reason-string
-        require(isOperationReady(id), "Operation must be ready after execution");
-=======
         if (!isOperationReady(id)) {
             revert OperationMustBeReady();
         }
->>>>>>> 874bc6ba
         // Set operation to be done
         timestamps[id] = EXECUTED_PROPOSAL_TIMESTAMP;
         emit OperationExecuted(id);
@@ -238,27 +204,17 @@
         // Check if the predecessor operation is completed.
         _checkPredecessorDone(_operation.predecessor);
         // Ensure that the operation is in a pending state before proceeding.
-<<<<<<< HEAD
-        // solhint-disable-next-line reason-string
-        require(isOperationPending(id), "Operation must be pending before execution");
-=======
         if (!isOperationPending(id)) {
             revert OperationMustBePending();
         }
->>>>>>> 874bc6ba
         // Execute operation.
         // slither-disable-next-line reentrancy-eth
         _execute(_operation.calls);
         // Reconfirming that the operation is still pending before execution.
         // This is needed to avoid unexpected reentrancy attacks of re-executing the same operation.
-<<<<<<< HEAD
-        // solhint-disable-next-line reason-string
-        require(isOperationPending(id), "Operation must be pending after execution");
-=======
         if (!isOperationPending(id)) {
             revert OperationMustBePending();
         }
->>>>>>> 874bc6ba
         // Set operation to be done
         timestamps[id] = EXECUTED_PROPOSAL_TIMESTAMP;
         emit OperationExecuted(id);
@@ -278,19 +234,12 @@
     /// @param _id The operation hash (see `hashOperation` function)
     /// @param _delay The delay time (in seconds) after which the proposed upgrade can be executed by the owner.
     function _schedule(bytes32 _id, uint256 _delay) internal {
-<<<<<<< HEAD
-        // solhint-disable reason-string
-        require(!isOperation(_id), "Operation with this proposal id already exists");
-        require(_delay >= minDelay, "Proposed delay is less than minimum delay");
-        // solhint-enable reason-string
-=======
         if (isOperation(_id)) {
             revert OperationExists();
         }
         if (_delay < minDelay) {
             revert InvalidDelay();
         }
->>>>>>> 874bc6ba
 
         timestamps[_id] = block.timestamp + _delay;
     }
@@ -298,10 +247,7 @@
     /// @dev Execute an operation's calls.
     /// @param _calls The array of calls to be executed.
     function _execute(Call[] calldata _calls) internal {
-<<<<<<< HEAD
-=======
         // We disable this check because calldata array length is cheap.
->>>>>>> 874bc6ba
         // solhint-disable-next-line gas-length-in-loops
         for (uint256 i = 0; i < _calls.length; ++i) {
             // slither-disable-next-line arbitrary-send-eth
@@ -319,14 +265,9 @@
     /// @param _predecessorId The hash of the operation that should be completed.
     /// @dev Doesn't check the operation to be complete if the input is zero.
     function _checkPredecessorDone(bytes32 _predecessorId) internal view {
-<<<<<<< HEAD
-        // solhint-disable-next-line reason-string
-        require(_predecessorId == bytes32(0) || isOperationDone(_predecessorId), "Predecessor operation not completed");
-=======
         if (_predecessorId != bytes32(0) && !isOperationDone(_predecessorId)) {
             revert PreviousOperationNotExecuted();
         }
->>>>>>> 874bc6ba
     }
 
     /*//////////////////////////////////////////////////////////////
