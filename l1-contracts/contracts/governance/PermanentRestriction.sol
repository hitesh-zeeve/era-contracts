--- conflicted
+++ resolved
@@ -2,20 +2,12 @@
 
 pragma solidity 0.8.24;
 
-<<<<<<< HEAD
 import {CallNotAllowed, RemovingPermanentRestriction, ZeroAddress, UnallowedImplementation, AlreadyWhitelisted, NotAllowed} from "../common/L1ContractErrors.sol";
-=======
-import {UnsupportedEncodingVersion, CallNotAllowed, ChainZeroAddress, NotAHyperchain, NotAnAdmin, RemovingPermanentRestriction, ZeroAddress, UnallowedImplementation, AlreadyWhitelisted, NotAllowed, NotBridgehub, InvalidSelector, InvalidAddress, NotEnoughGas} from "../common/L1ContractErrors.sol";
->>>>>>> 90303ae3
 
 import {L2TransactionRequestTwoBridgesOuter, BridgehubBurnCTMAssetData} from "../bridgehub/IBridgehub.sol";
 import {Ownable2StepUpgradeable} from "@openzeppelin/contracts-upgradeable-v4/access/Ownable2StepUpgradeable.sol";
 import {L2ContractHelper} from "../common/libraries/L2ContractHelper.sol";
-<<<<<<< HEAD
 import {NEW_ENCODING_VERSION, IAssetRouterBase} from "../bridge/asset-router/IAssetRouterBase.sol";
-=======
-import {NEW_ENCODING_VERSION} from "../bridge/asset-router/IAssetRouterBase.sol";
->>>>>>> 90303ae3
 
 import {Call} from "./Common.sol";
 import {Restriction} from "./restriction/Restriction.sol";
@@ -39,11 +31,7 @@
 /// properties are preserved forever.
 /// @dev To be deployed as a transparent upgradable proxy, owned by a trusted decentralized governance.
 /// @dev Once of the instances of such contract is to ensure that a ZkSyncHyperchain is a rollup forever.
-<<<<<<< HEAD
 contract PermanentRestriction is Restriction, IPermanentRestriction, Ownable2StepUpgradeable {
-=======
-contract PermanentRestriction is IRestriction, IPermanentRestriction, Ownable2StepUpgradeable {
->>>>>>> 90303ae3
     /// @notice The address of the Bridgehub contract.
     IBridgehub public immutable BRIDGE_HUB;
 
@@ -70,13 +58,10 @@
         L2_ADMIN_FACTORY = _l2AdminFactory;
     }
 
-<<<<<<< HEAD
     /// @notice The intialization function for the proxy contract.
     /// @param _initialOwner The initial owner of the permanent restriction.
     /// @dev Expected to be delegatecalled by the `TransparentUpgradableProxy`
     /// upon initialization.
-=======
->>>>>>> 90303ae3
     function initialize(address _initialOwner) external initializer {
         // solhint-disable-next-line gas-custom-errors, reason-string
         if (_initialOwner == address(0)) {
@@ -134,11 +119,7 @@
         emit AllowL2Admin(expectedAddress);
     }
 
-<<<<<<< HEAD
     /// @inheritdoc Restriction
-=======
-    /// @inheritdoc IRestriction
->>>>>>> 90303ae3
     function validateCall(
         Call calldata _call,
         address // _invoker
@@ -153,21 +134,11 @@
     /// @dev Note that we do not need to validate the migration to the L1 layer as the admin
     /// is not changed in this case.
     function _validateMigrationToL2(Call calldata _call) internal view {
-<<<<<<< HEAD
         (address admin, bool isMigration) = _getNewAdminFromMigration(_call);
         if(isMigration) {
             if(!allowedL2Admins[admin]) {
                 revert NotAllowed(admin);
             }
-=======
-        _ensureEnoughGas();
-        try this.tryGetNewAdminFromMigration(_call) returns (address admin) {
-            if (!allowedL2Admins[admin]) {
-                revert NotAllowed(admin);
-            }
-        } catch {
-            // It was not the migration call, so we do nothing
->>>>>>> 90303ae3
         }
     }
 
@@ -243,20 +214,6 @@
     /// @notice Checks if the `msg.sender` is an admin of a certain ZkSyncHyperchain.
     /// @param _chain The address of the chain.
     function _isAdminOfAChain(address _chain) internal view returns (bool) {
-<<<<<<< HEAD
-=======
-        _ensureEnoughGas();
-        (bool success, ) = address(this).staticcall(abi.encodeCall(this.tryCompareAdminOfAChain, (_chain, msg.sender)));
-        return success;
-    }
-
-    /// @notice Tries to compare the admin of a chain with the potential admin.
-    /// @param _chain The address of the chain.
-    /// @param _potentialAdmin The address of the potential admin.
-    /// @dev This function reverts if the `_chain` is not a ZkSyncHyperchain or the `_potentialAdmin` is not the
-    /// admin of the chain.
-    function tryCompareAdminOfAChain(address _chain, address _potentialAdmin) external view {
->>>>>>> 90303ae3
         if (_chain == address(0)) {
             return false;
         }
@@ -267,7 +224,6 @@
         // - Query the Bridgehub for the Hyperchain with the given `chainId`.
         // - We compare the corresponding addresses
 
-<<<<<<< HEAD
         // Note, that we do use assembly here to ensure that the function does not panic in case of
         // either incorrect `_chain` address or in case the returndata is too large
 
@@ -277,27 +233,12 @@
             // It is not a hyperchain, so we can return `false` here.
             return false;
         } 
-=======
-        // Note, that we do not use an explicit call here to ensure that the function does not panic in case of
-        // incorrect `_chain` address.
-        (bool success, bytes memory data) = _chain.staticcall(abi.encodeWithSelector(IGetters.getChainId.selector));
-        if (!success || data.length < 32) {
-            revert NotAHyperchain(_chain);
-        }
-
-        // Can not fail
-        uint256 chainId = abi.decode(data, (uint256));
->>>>>>> 90303ae3
 
         // Note, that here it is important to use the legacy `getHyperchain` function, so that the contract
         // is compatible with the legacy ones.
         if (BRIDGE_HUB.getHyperchain(chainId) != _chain) {
-<<<<<<< HEAD
             // It is not a hyperchain, so we can return `false` here.
             return false;
-=======
-            revert NotAHyperchain(_chain);
->>>>>>> 90303ae3
         }
 
         // Now, the chain is known to be a hyperchain, so it must implement the corresponding interface
@@ -414,57 +355,4 @@
 
         return (l2Admin, true);
     }
-
-    /// @notice Tries to get the new admin from the migration.
-    /// @param _call The call data.
-    /// @dev This function reverts if the provided call was not a migration call.
-    function tryGetNewAdminFromMigration(Call calldata _call) external view returns (address) {
-        if (_call.target != address(BRIDGE_HUB)) {
-            revert NotBridgehub(_call.target);
-        }
-
-        if (bytes4(_call.data[:4]) != IBridgehub.requestL2TransactionTwoBridges.selector) {
-            revert InvalidSelector(bytes4(_call.data[:4]));
-        }
-
-        address sharedBridge = BRIDGE_HUB.sharedBridge();
-
-        L2TransactionRequestTwoBridgesOuter memory request = abi.decode(
-            _call.data[4:],
-            (L2TransactionRequestTwoBridgesOuter)
-        );
-
-        if (request.secondBridgeAddress != sharedBridge) {
-            revert InvalidAddress(sharedBridge, request.secondBridgeAddress);
-        }
-
-        bytes memory secondBridgeData = request.secondBridgeCalldata;
-        if (secondBridgeData[0] != NEW_ENCODING_VERSION) {
-            revert UnsupportedEncodingVersion();
-        }
-        bytes memory encodedData = new bytes(secondBridgeData.length - 1);
-        assembly {
-            mcopy(add(encodedData, 0x20), add(secondBridgeData, 0x21), mload(encodedData))
-        }
-
-        (bytes32 chainAssetId, bytes memory bridgehubData) = abi.decode(encodedData, (bytes32, bytes));
-        // We will just check that the chainAssetId is a valid chainAssetId.
-        // For now, for simplicity, we do not check that the admin is exactly the admin
-        // of this chain.
-        address ctmAddress = BRIDGE_HUB.ctmAssetIdToAddress(chainAssetId);
-        if (ctmAddress == address(0)) {
-            revert ZeroAddress();
-        }
-
-        BridgehubBurnCTMAssetData memory burnData = abi.decode(bridgehubData, (BridgehubBurnCTMAssetData));
-        (address l2Admin, ) = abi.decode(burnData.ctmData, (address, bytes));
-
-        return l2Admin;
-    }
-
-    function _ensureEnoughGas() internal view {
-        if (gasleft() < MIN_GAS_FOR_FALLABLE_CALL) {
-            revert NotEnoughGas();
-        }
-    }
 }