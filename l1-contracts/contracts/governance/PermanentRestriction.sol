--- conflicted
+++ resolved
@@ -19,19 +19,11 @@
 
 import {IPermanentRestriction} from "./IPermanentRestriction.sol";
 
-<<<<<<< HEAD
-/// @dev We use try-catch to test whether some of the conditions should be checked.
-/// To avoid attacks based on the 63/64 gas limitations, we ensure that each such call
-/// has at least this amount.
-uint256 constant MIN_GAS_FOR_FALLABLE_CALL = 5_000_000;
-
 /// @dev The value up to which the nonces of the L2AdminDeployer could be used. This is needed
 /// to limit the impact of the birthday paradox attack, where an attack could craft a malicious
 /// address on L1.
 uint256 constant MAX_ALLOWED_NONCE = (1 << 48);
 
-=======
->>>>>>> 502ee80e
 /// @title PermanentRestriction contract
 /// @author Matter Labs
 /// @custom:security-contact security@matterlabs.dev
