// SPDX-License-Identifier: MIT

pragma solidity 0.8.24;

// solhint-disable reason-string, gas-custom-errors

import {Ownable2StepUpgradeable} from "@openzeppelin/contracts-upgradeable/access/Ownable2StepUpgradeable.sol";
import {PausableUpgradeable} from "@openzeppelin/contracts-upgradeable/security/PausableUpgradeable.sol";

import {IERC20} from "@openzeppelin/contracts/token/ERC20/IERC20.sol";
import {SafeERC20} from "@openzeppelin/contracts/token/ERC20/utils/SafeERC20.sol";

import {IL1ERC20Bridge} from "./interfaces/IL1ERC20Bridge.sol";
import {IL1SharedBridge} from "./interfaces/IL1SharedBridge.sol";
import {IL2Bridge} from "./interfaces/IL2Bridge.sol";
import {IL2BridgeLegacy} from "./interfaces/IL2BridgeLegacy.sol";
import {IL1AssetHandler} from "./interfaces/IL1AssetHandler.sol";
import {IL1NativeTokenVault} from "./interfaces/IL1NativeTokenVault.sol";

import {IMailbox} from "../state-transition/chain-interfaces/IMailbox.sol";
import {L2Message, TxStatus} from "../common/Messaging.sol";
import {UnsafeBytes} from "../common/libraries/UnsafeBytes.sol";
import {ReentrancyGuard} from "../common/ReentrancyGuard.sol";
import {AddressAliasHelper} from "../vendor/AddressAliasHelper.sol";
import {NATIVE_TOKEN_VAULT_VIRTUAL_ADDRESS, TWO_BRIDGES_MAGIC_VALUE, ETH_TOKEN_ADDRESS} from "../common/Config.sol";
import {IBridgehub, L2TransactionRequestTwoBridgesInner, L2TransactionRequestDirect} from "../bridgehub/IBridgehub.sol";
import {L2_BASE_TOKEN_SYSTEM_CONTRACT_ADDR} from "../common/L2ContractAddresses.sol";

/// @author Matter Labs
/// @custom:security-contact security@matterlabs.dev
/// @dev Bridges assets between L1 and hyperchains, supporting both ETH and ERC20 tokens.
/// @dev Designed for use with a proxy for upgradability.
contract L1SharedBridge is IL1SharedBridge, ReentrancyGuard, Ownable2StepUpgradeable, PausableUpgradeable {
    using SafeERC20 for IERC20;

    /// @dev The address of the WETH token on L1.
    address public immutable override L1_WETH_TOKEN;

    /// @dev Bridgehub smart contract that is used to operate with L2 via asynchronous L2 <-> L1 communication.
    IBridgehub public immutable override BRIDGE_HUB;

    /// @dev Era's chainID
    uint256 internal immutable ERA_CHAIN_ID;

    /// @dev The address of zkSync Era diamond proxy contract.
    address internal immutable ERA_DIAMOND_PROXY;

    /// @dev Stores the first batch number on the zkSync Era Diamond Proxy that was settled after Diamond proxy upgrade.
    /// This variable is used to differentiate between pre-upgrade and post-upgrade Eth withdrawals. Withdrawals from batches older
    /// than this value are considered to have been finalized prior to the upgrade and handled separately.
    uint256 internal eraPostDiamondUpgradeFirstBatch;

    /// @dev Stores the first batch number on the zkSync Era Diamond Proxy that was settled after L1ERC20 Bridge upgrade.
    /// This variable is used to differentiate between pre-upgrade and post-upgrade ERC20 withdrawals. Withdrawals from batches older
    /// than this value are considered to have been finalized prior to the upgrade and handled separately.
    uint256 internal eraPostLegacyBridgeUpgradeFirstBatch;

    /// @dev Stores the zkSync Era batch number that processes the last deposit tx initiated by the legacy bridge
    /// This variable (together with eraLegacyBridgeLastDepositTxNumber) is used to differentiate between pre-upgrade and post-upgrade deposits. Deposits processed in older batches
    /// than this value are considered to have been processed prior to the upgrade and handled separately.
    /// We use this both for Eth and erc20 token deposits, so we need to update the diamond and bridge simultaneously.
    uint256 internal eraLegacyBridgeLastDepositBatch;

    /// @dev The tx number in the _eraLegacyBridgeLastDepositBatch of the last deposit tx initiated by the legacy bridge
    /// This variable (together with eraLegacyBridgeLastDepositBatch) is used to differentiate between pre-upgrade and post-upgrade deposits. Deposits processed in older txs
    /// than this value are considered to have been processed prior to the upgrade and handled separately.
    /// We use this both for Eth and erc20 token deposits, so we need to update the diamond and bridge simultaneously.
    uint256 internal eraLegacyBridgeLastDepositTxNumber;

    /// @dev Legacy bridge smart contract that used to hold ERC20 tokens.
    IL1ERC20Bridge public override legacyBridge;

    /// @dev A mapping chainId => bridgeProxy. Used to store the bridge proxy's address, and to see if it has been deployed yet.
    mapping(uint256 chainId => address l2Bridge) public override l2BridgeAddress;

    /// @dev A mapping chainId => L2 deposit transaction hash => keccak256(abi.encode(account, tokenAddress, amount))
    /// @dev Tracks deposit transactions from L2 to enable users to claim their funds if a deposit fails.
    mapping(uint256 chainId => mapping(bytes32 l2DepositTxHash => bytes32 depositDataHash))
        public
        override depositHappened;

    /// @dev Tracks the processing status of L2 to L1 messages, indicating whether a message has already been finalized.
    mapping(uint256 chainId => mapping(uint256 l2BatchNumber => mapping(uint256 l2ToL1MessageNumber => bool isFinalized)))
        public isWithdrawalFinalized;

    /// @dev Indicates whether the hyperbridging is enabled for a given chain.
    // slither-disable-next-line uninitialized-state
    mapping(uint256 chainId => bool enabled) public hyperbridgingEnabled;

    /// @dev A mapping assetId => assetHandlerAddress
    mapping(bytes32 assetId => address assetHandlerAddress) public assetHandlerAddress;

    /// @dev A mapping assetId => the asset deployment tracker address
    mapping(bytes32 assetId => address assetDeploymentTracker) public assetDeploymentTracker;

    /// @dev Address of native token vault
    IL1NativeTokenVault public nativeTokenVault;

    /// @notice Checks that the message sender is the bridgehub.
    modifier onlyBridgehub() {
        require(msg.sender == address(BRIDGE_HUB), "ShB not BH");
        _;
    }

    /// @notice Checks that the message sender is the bridgehub.
    modifier onlyThis() {
        require(msg.sender == address(this), "ShB: only self");
        _;
    }

    /// @notice Checks that the message sender is the bridgehub or zkSync Era Diamond Proxy.
    modifier onlyBridgehubOrEra(uint256 _chainId) {
        require(
            msg.sender == address(BRIDGE_HUB) || (_chainId == ERA_CHAIN_ID && msg.sender == ERA_DIAMOND_PROXY),
            "L1SharedBridge: msg.value not equal to amount bridgehub or era chain"
        );
        _;
    }

    /// @notice Checks that the message sender is the legacy bridge.
    modifier onlyLegacyBridge() {
        require(msg.sender == address(legacyBridge), "ShB not legacy bridge");
        _;
    }

    /// @dev Contract is expected to be used as proxy implementation.
    /// @dev Initialize the implementation to prevent Parity hack.
    constructor(
        address _l1WethAddress,
        IBridgehub _bridgehub,
        uint256 _eraChainId,
        address _eraDiamondProxy
    ) reentrancyGuardInitializer {
        _disableInitializers();
        L1_WETH_TOKEN = _l1WethAddress;
        BRIDGE_HUB = _bridgehub;
        ERA_CHAIN_ID = _eraChainId;
        ERA_DIAMOND_PROXY = _eraDiamondProxy;
    }

    /// @dev Initializes a contract bridge for later use. Expected to be used in the proxy
    /// @param _owner Address which can change L2 token implementation and upgrade the bridge
    /// implementation. The owner is the Governor and separate from the ProxyAdmin from now on, so that the Governor can call the bridge.
    function initialize(
        address _owner,
        uint256 _eraPostDiamondUpgradeFirstBatch,
        uint256 _eraPostLegacyBridgeUpgradeFirstBatch,
        uint256 _eraLegacyBridgeLastDepositBatch,
        uint256 _eraLegacyBridgeLastDepositTxNumber
    ) external reentrancyGuardInitializer initializer {
        require(_owner != address(0), "ShB owner 0");
        _transferOwnership(_owner);
        if (eraPostDiamondUpgradeFirstBatch == 0) {
            eraPostDiamondUpgradeFirstBatch = _eraPostDiamondUpgradeFirstBatch;
            eraPostLegacyBridgeUpgradeFirstBatch = _eraPostLegacyBridgeUpgradeFirstBatch;
            eraLegacyBridgeLastDepositBatch = _eraLegacyBridgeLastDepositBatch;
            eraLegacyBridgeLastDepositTxNumber = _eraLegacyBridgeLastDepositTxNumber;
        }
    }

    /// @dev Sets the L1ERC20Bridge contract address. Should be called only once.
    function setL1Erc20Bridge(address _legacyBridge) external onlyOwner {
        require(address(legacyBridge) == address(0), "ShB: legacy bridge already set");
        require(_legacyBridge != address(0), "ShB: legacy bridge 0");
        legacyBridge = IL1ERC20Bridge(_legacyBridge);
    }

    /// @dev Sets the L1ERC20Bridge contract address. Should be called only once.
    function setNativeTokenVault(IL1NativeTokenVault _nativeTokenVault) external onlyOwner {
        require(address(nativeTokenVault) == address(0), "ShB: legacy bridge already set");
        require(address(_nativeTokenVault) != address(0), "ShB: legacy bridge 0");
        nativeTokenVault = _nativeTokenVault;
    }

    /// @dev Initializes the l2Bridge address by governance for a specific chain.
    function initializeChainGovernance(uint256 _chainId, address _l2BridgeAddress) external onlyOwner {
        l2BridgeAddress[_chainId] = _l2BridgeAddress;
    }

    /// @dev Used to set the assedAddress for a given assetId.
    function setAssetHandlerAddressInitial(bytes32 _additionalData, address _assetHandlerAddress) external {
        // ToDo: rename to vault address
        address sender = msg.sender == address(nativeTokenVault) ? NATIVE_TOKEN_VAULT_VIRTUAL_ADDRESS : msg.sender;
        bytes32 assetId = keccak256(abi.encode(uint256(block.chainid), sender, _additionalData)); /// todo make other asse
        assetHandlerAddress[assetId] = _assetHandlerAddress;
        assetDeploymentTracker[assetId] = sender;
        emit AssetHandlerRegisteredInitial(assetId, _assetHandlerAddress, _additionalData, sender);
    }

    function setAssetHandlerAddressOnCounterPart(
        uint256 _chainId,
        uint256 _mintValue,
        uint256 _l2TxGasLimit,
        uint256 _l2TxGasPerPubdataByte,
        address _refundRecipient,
        bytes32 _assetId,
        address _assetAddressOnCounterPart
    ) external payable onlyOwner returns (bytes32 l2TxHash) {
        require(msg.sender == assetDeploymentTracker[_assetId], "ShB: only ADT");
        bytes32 baseTokenAssetId = BRIDGE_HUB.baseTokenAssetId(_chainId);
        address baseToken = assetHandlerAddress[baseTokenAssetId];
        // slither-disable-next-line unused-return
        IL1AssetHandler(baseToken).bridgeBurn{value: msg.value}({
            _chainId: _chainId,
            _mintValue: 0,
            _assetId: baseTokenAssetId,
            _prevMsgSender: msg.sender,
            _data: abi.encode(_mintValue, address(0))
        });
        bytes memory l2Calldata = abi.encodeCall(
            IL2Bridge.setAssetHandlerAddress,
            (_assetId, _assetAddressOnCounterPart)
        );

        L2TransactionRequestDirect memory request = L2TransactionRequestDirect({
            chainId: _chainId,
            l2Contract: l2BridgeAddress[_chainId],
            mintValue: _mintValue, // l2 gas + l2 msg.Value the bridgehub will withdraw the mintValue from the base token bridge for gas
            l2Value: 0, // L2 msg.value, this contract doesn't support base token deposits or wrapping functionality, for direct deposits use bridgehub
            l2Calldata: l2Calldata,
            l2GasLimit: _l2TxGasLimit,
            l2GasPerPubdataByteLimit: _l2TxGasPerPubdataByte,
            factoryDeps: new bytes[](0),
            refundRecipient: _refundRecipient
        });
        l2TxHash = BRIDGE_HUB.requestL2TransactionDirect{value: msg.value}(request);
    }

    /// @notice Allows bridgehub to acquire mintValue for L1->L2 transactions.
    /// @dev If the corresponding L2 transaction fails, refunds are issued to a refund recipient on L2.
    function bridgehubDepositBaseToken(
        uint256 _chainId,
        bytes32 _assetId,
        address _prevMsgSender,
        uint256 _amount
    ) external payable virtual onlyBridgehubOrEra(_chainId) whenNotPaused {
        (address l1AssetHandler, bytes32 assetId) = _getAssetProperties(_assetId);
        _transferAllowanceToNTV(assetId, _amount, _prevMsgSender);
        // slither-disable-next-line unused-return
        IL1AssetHandler(l1AssetHandler).bridgeBurn{value: msg.value}({
            _chainId: _chainId,
            _mintValue: _amount,
            _assetId: assetId,
            _prevMsgSender: _prevMsgSender,
            _data: abi.encode(_amount - msg.value, address(0))
        });

        // Note that we don't save the deposited amount, as this is for the base token, which gets sent to the refundRecipient if the tx fails
        emit BridgehubDepositBaseTokenInitiated(_chainId, _prevMsgSender, _assetId, _amount);
        // ToDo We could use this data instead of the above
        // emit BridgehubMintData(bridgeMintData);
    }

    /// @dev For backwards compatibility we pad the l1Token to become a bytes32 assetId.
    /// @dev We deal with this case here. We also register the asset.
    function _getAssetProperties(bytes32 _assetId) internal returns (address l1AssetHandler, bytes32 assetId) {
        l1AssetHandler = assetHandlerAddress[_assetId];
        assetId = _assetId;
<<<<<<< HEAD
        // if the assetHandler is not registered, and the assetId is in fact an address, we register it in the NTV
=======
        // Check if no asset handler is set && if the passed id is the address
>>>>>>> b134a046
        if (l1AssetHandler == address(0) && (uint256(_assetId) <= type(uint160).max)) {
            l1AssetHandler = address(nativeTokenVault);
            assetId = keccak256(abi.encode(block.chainid, NATIVE_TOKEN_VAULT_VIRTUAL_ADDRESS, _assetId));
            nativeTokenVault.registerToken(address(uint160(uint256(_assetId))));
        }
    }

    function handleLegacyData(
        bytes calldata _data,
        address _prevMsgSender
    ) external onlyThis returns (bytes32, bytes memory) {
        (address _l1Token, uint256 _depositAmount, address _l2Receiver) = abi.decode(
            _data,
            (address, uint256, address)
        );
        bytes32 assetId = nativeTokenVault.getAssetId(_l1Token);
        if (nativeTokenVault.tokenAddress(assetId) == address(0)) {
            nativeTokenVault.registerToken(_l1Token);
        }
        _transferAllowanceToNTV(assetId, _depositAmount, _prevMsgSender);
        return (assetId, abi.encode(_depositAmount, _l2Receiver));
    }

    function _transferAllowanceToNTV(bytes32 _assetId, uint256 _amount, address _prevMsgSender) internal {
        // assetId might be padded token address, or it might be asset info (get token from NTV)
        address l1TokenAddress = nativeTokenVault.tokenAddress(_assetId);
        if (l1TokenAddress == address(0) || l1TokenAddress == ETH_TOKEN_ADDRESS) {
            return;
        }
        IERC20 l1Token = IERC20(l1TokenAddress);

        // do the transfer if allowance is bigger than amount
        if (l1Token.allowance(_prevMsgSender, address(this)) >= _amount) {
            // slither-disable-next-line arbitrary-send-erc20
            l1Token.safeTransferFrom(_prevMsgSender, address(this), _amount);
            l1Token.safeIncreaseAllowance(address(nativeTokenVault), _amount);
        }
    }

    /// @notice Initiates a deposit transaction within Bridgehub, used by `requestL2TransactionTwoBridges`.
    function bridgehubDeposit(
        uint256 _chainId,
        address _prevMsgSender,
        uint256 _l2Value,
        bytes calldata _data
    )
        external
        payable
        override
        onlyBridgehub
        whenNotPaused
        returns (L2TransactionRequestTwoBridgesInner memory request)
    {
        require(l2BridgeAddress[_chainId] != address(0), "ShB l2 bridge not deployed");
        bytes32 _assetId;
        bytes memory _assetData;
        bytes32 txDataHash;
        bool legacyDeposit = false;
        try this.handleLegacyData(_data, _prevMsgSender) returns (
            bytes32 _assetIdDecoded,
            bytes memory _assetDataDecoded
        ) {
            (_assetId, _assetData) = (_assetIdDecoded, _assetDataDecoded);
            legacyDeposit = true;
        } catch {
            (_assetId, _assetData) = abi.decode(_data, (bytes32, bytes));
        }

        require(BRIDGE_HUB.baseTokenAssetId(_chainId) != _assetId, "ShB: baseToken deposit not supported");

        (bytes memory bridgeMintCalldata, bytes32 assetId) = _burn({
            _chainId: _chainId,
            _l2Value: _l2Value,
            _assetId: _assetId,
            _prevMsgSender: _prevMsgSender,
            _assetData: _assetData
        });

        if (legacyDeposit) {
            (uint256 _depositAmount, ) = abi.decode(_assetData, (uint256, address));
            txDataHash = keccak256(abi.encode(assetId, abi.encode(_depositAmount, _prevMsgSender)));
        } else {
            txDataHash = keccak256(abi.encode(_prevMsgSender, assetId, _assetData));
        }

        request = _requestToBridge({
            _chainId: _chainId,
            _prevMsgSender: _prevMsgSender,
            _assetId: assetId,
            _bridgeMintCalldata: bridgeMintCalldata,
            _txDataHash: txDataHash
        });

        emit BridgehubDepositInitiated({
            chainId: _chainId,
            txDataHash: txDataHash,
            from: _prevMsgSender,
            assetId: assetId,
            bridgeMintCalldataHash: keccak256(bridgeMintCalldata)
        });
    }

    /// @dev send the burn message to the asset
    function _burn(
        uint256 _chainId,
        uint256 _l2Value,
        bytes32 _assetId,
        address _prevMsgSender,
        bytes memory _assetData
    ) internal returns (bytes memory bridgeMintCalldata, bytes32 assetId) {
        address l1AssetHandler;
        (l1AssetHandler, assetId) = _getAssetProperties(_assetId);
        bridgeMintCalldata = IL1AssetHandler(l1AssetHandler).bridgeBurn{value: msg.value}({
            _chainId: _chainId,
            _mintValue: _l2Value,
            _assetId: assetId,
            _prevMsgSender: _prevMsgSender,
            _data: _assetData
        });
    }

    /// @dev The request data that is passed to the bridgehub
    function _requestToBridge(
        uint256 _chainId,
        address _prevMsgSender,
        bytes32 _assetId,
        bytes memory _bridgeMintCalldata,
        bytes32 _txDataHash
    ) internal view returns (L2TransactionRequestTwoBridgesInner memory request) {
        // Request the finalization of the deposit on the L2 side
        bytes memory l2TxCalldata = _getDepositL2Calldata(_prevMsgSender, _assetId, _bridgeMintCalldata);

        request = L2TransactionRequestTwoBridgesInner({
            magicValue: TWO_BRIDGES_MAGIC_VALUE,
            l2Contract: l2BridgeAddress[_chainId],
            l2Calldata: l2TxCalldata,
            factoryDeps: new bytes[](0),
            txDataHash: _txDataHash
        });
    }

    /// @notice Confirms the acceptance of a transaction by the Mailbox, as part of the L2 transaction process within Bridgehub.
    /// This function is utilized by `requestL2TransactionTwoBridges` to validate the execution of a transaction.
    function bridgehubConfirmL2Transaction(
        uint256 _chainId,
        bytes32 _txDataHash,
        bytes32 _txHash
    ) external override onlyBridgehub whenNotPaused {
        require(depositHappened[_chainId][_txHash] == 0x00, "ShB tx hap");
        depositHappened[_chainId][_txHash] = _txDataHash;
        emit BridgehubDepositFinalized(_chainId, _txDataHash, _txHash);
    }

    /// @dev Generate a calldata for calling the deposit finalization on the L2 bridge contract
    function _getDepositL2Calldata(
        address _l1Sender,
        bytes32 _assetId,
        bytes memory _assetData
    ) internal view returns (bytes memory) {
        if (nativeTokenVault.tokenAddress(_assetId) == address(0)) {
            return abi.encodeCall(IL2Bridge.finalizeDeposit, (_assetId, _assetData));
        } else {
            (uint256 _amount, , address _l2Receiver, bytes memory _gettersData, address _parsedL1Token) = abi.decode(
                _assetData,
                (uint256, address, address, bytes, address)
            );
            return
                abi.encodeCall(
                    IL2BridgeLegacy.finalizeDeposit,
                    (_l1Sender, _l2Receiver, _parsedL1Token, _amount, _gettersData)
                );
        }
    }

    /// @dev Withdraw funds from the initiated deposit, that failed when finalizing on L2
    /// @param _depositSender The address of the deposit initiator
    /// @param _assetId The address of the deposited L1 ERC20 token
    /// @param _assetData The amount of the deposit that failed.
    /// @param _l2TxHash The L2 transaction hash of the failed deposit finalization
    /// @param _l2BatchNumber The L2 batch number where the deposit finalization was processed
    /// @param _l2MessageIndex The position in the L2 logs Merkle tree of the l2Log that was sent with the message
    /// @param _l2TxNumberInBatch The L2 transaction number in a batch, in which the log was sent
    /// @param _merkleProof The Merkle proof of the processing L1 -> L2 transaction with deposit finalization
    /// @dev Processes claims of failed deposit, whether they originated from the legacy bridge or the current system.
    function recoverFromFailedTransfer(
        uint256 _chainId,
        address _depositSender, // todo is this needed, or should it be part of transferData? AssetData I suppose
        bytes32 _assetId,
        bytes memory _assetData,
        bytes32 _l2TxHash,
        uint256 _l2BatchNumber,
        uint256 _l2MessageIndex,
        uint16 _l2TxNumberInBatch,
        bytes32[] calldata _merkleProof
    ) public nonReentrant whenNotPaused {
        {
            bool proofValid = BRIDGE_HUB.proveL1ToL2TransactionStatus({
                _chainId: _chainId,
                _l2TxHash: _l2TxHash,
                _l2BatchNumber: _l2BatchNumber,
                _l2MessageIndex: _l2MessageIndex,
                _l2TxNumberInBatch: _l2TxNumberInBatch,
                _merkleProof: _merkleProof,
                _status: TxStatus.Failure
            });
            require(proofValid, "yn");
        }

        require(!_isEraLegacyDeposit(_chainId, _l2BatchNumber, _l2TxNumberInBatch), "ShB: legacy cFD");
        {
            bytes32 dataHash = depositHappened[_chainId][_l2TxHash];
            bytes32 assetId;
            bytes32 txDataHash;
            if (uint256(_assetId) <= type(uint160).max) {
                // Claiming failed legacy deposit
                assetId = keccak256(abi.encode(block.chainid, NATIVE_TOKEN_VAULT_VIRTUAL_ADDRESS, _assetId));
                (uint256 _amount, ) = abi.decode(_assetData, (uint256, address));
                txDataHash = keccak256(abi.encode(_depositSender, uint160(uint256(_assetId)), _amount));
            } else {
                txDataHash = keccak256(abi.encode(_assetId, _assetData));
            }
            require(dataHash == txDataHash, "ShB: d.it not hap");
        }
        delete depositHappened[_chainId][_l2TxHash];

        IL1AssetHandler(assetHandlerAddress[_assetId]).recoverFromFailedTransfer(
            _chainId,
            _assetId,
            _depositSender,
            _assetData
        );

        emit ClaimedFailedDepositSharedBridge(_chainId, _depositSender, _assetId, keccak256(_assetData));
    }

    /// @dev Determines if an eth withdrawal was initiated on zkSync Era before the upgrade to the Shared Bridge.
    /// @param _chainId The chain ID of the transaction to check.
    /// @param _l2BatchNumber The L2 batch number for the withdrawal.
    /// @return Whether withdrawal was initiated on zkSync Era before diamond proxy upgrade.
    function _isEraLegacyEthWithdrawal(uint256 _chainId, uint256 _l2BatchNumber) internal view returns (bool) {
        require((_chainId != ERA_CHAIN_ID) || eraPostDiamondUpgradeFirstBatch != 0, "ShB: diamondUFB not set for Era");
        return (_chainId == ERA_CHAIN_ID) && (_l2BatchNumber < eraPostDiamondUpgradeFirstBatch);
    }

    /// @dev Determines if a token withdrawal was initiated on zkSync Era before the upgrade to the Shared Bridge.
    /// @param _chainId The chain ID of the transaction to check.
    /// @param _l2BatchNumber The L2 batch number for the withdrawal.
    /// @return Whether withdrawal was initiated on zkSync Era before Legacy Bridge upgrade.
    function _isEraLegacyTokenWithdrawal(uint256 _chainId, uint256 _l2BatchNumber) internal view returns (bool) {
        require(
            (_chainId != ERA_CHAIN_ID) || eraPostLegacyBridgeUpgradeFirstBatch != 0,
            "ShB: LegacyUFB not set for Era"
        );
        return (_chainId == ERA_CHAIN_ID) && (_l2BatchNumber < eraPostLegacyBridgeUpgradeFirstBatch);
    }

    /// @dev Determines if a deposit was initiated on zkSync Era before the upgrade to the Shared Bridge.
    /// @param _chainId The chain ID of the transaction to check.
    /// @param _l2BatchNumber The L2 batch number for the deposit where it was processed.
    /// @param _l2TxNumberInBatch The L2 transaction number in the batch, in which the deposit was processed.
    /// @return Whether deposit was initiated on zkSync Era before Shared Bridge upgrade.
    function _isEraLegacyDeposit(
        uint256 _chainId,
        uint256 _l2BatchNumber,
        uint256 _l2TxNumberInBatch
    ) internal view returns (bool) {
        require(
            (_chainId != ERA_CHAIN_ID) || (eraLegacyBridgeLastDepositBatch != 0),
            "ShB: last deposit time not set for Era"
        );
        return
            (_chainId == ERA_CHAIN_ID) &&
            (_l2BatchNumber < eraLegacyBridgeLastDepositBatch ||
                (_l2TxNumberInBatch < eraLegacyBridgeLastDepositTxNumber &&
                    _l2BatchNumber == eraLegacyBridgeLastDepositBatch));
    }

    /// @notice Finalize the withdrawal and release funds
    /// @param _chainId The chain ID of the transaction to check
    /// @param _l2BatchNumber The L2 batch number where the withdrawal was processed
    /// @param _l2MessageIndex The position in the L2 logs Merkle tree of the l2Log that was sent with the message
    /// @param _l2TxNumberInBatch The L2 transaction number in the batch, in which the log was sent
    /// @param _message The L2 withdraw data, stored in an L2 -> L1 message
    /// @param _merkleProof The Merkle proof of the inclusion L2 -> L1 message about withdrawal initialization
    function finalizeWithdrawal(
        uint256 _chainId,
        uint256 _l2BatchNumber,
        uint256 _l2MessageIndex,
        uint16 _l2TxNumberInBatch,
        bytes calldata _message,
        bytes32[] calldata _merkleProof
    ) external override {
        _finalizeWithdrawal({
            _chainId: _chainId,
            _l2BatchNumber: _l2BatchNumber,
            _l2MessageIndex: _l2MessageIndex,
            _l2TxNumberInBatch: _l2TxNumberInBatch,
            _message: _message,
            _merkleProof: _merkleProof
        });
    }

    struct MessageParams {
        uint256 l2BatchNumber;
        uint256 l2MessageIndex;
        uint16 l2TxNumberInBatch;
    }

    /// @dev Internal function that handles the logic for finalizing withdrawals,
    /// serving both the current bridge system and the legacy ERC20 bridge.
    function _finalizeWithdrawal(
        uint256 _chainId,
        uint256 _l2BatchNumber,
        uint256 _l2MessageIndex,
        uint16 _l2TxNumberInBatch,
        bytes calldata _message,
        bytes32[] calldata _merkleProof
    ) internal nonReentrant whenNotPaused returns (bytes32 assetId, uint256 amount) {
        // ToDo: unused function param
        require(!isWithdrawalFinalized[_chainId][_l2BatchNumber][_l2MessageIndex], "Withdrawal is already finalized");
        isWithdrawalFinalized[_chainId][_l2BatchNumber][_l2MessageIndex] = true;

        // Handling special case for withdrawal from zkSync Era initiated before Shared Bridge.
        require(!_isEraLegacyEthWithdrawal(_chainId, _l2BatchNumber), "ShB: legacy eth withdrawal");
        require(!_isEraLegacyTokenWithdrawal(_chainId, _l2BatchNumber), "ShB: legacy token withdrawal");
        bytes memory transferData;
        {
            MessageParams memory messageParams = MessageParams({
                l2BatchNumber: _l2BatchNumber,
                l2MessageIndex: _l2MessageIndex,
                l2TxNumberInBatch: _l2TxNumberInBatch
            });
            (assetId, transferData) = _checkWithdrawal(_chainId, messageParams, _message, _merkleProof);
        }
        address l1AssetHandler = assetHandlerAddress[assetId];
        address l1Receiver = IL1AssetHandler(l1AssetHandler).bridgeMint(_chainId, assetId, transferData);

        emit WithdrawalFinalizedSharedBridge(_chainId, l1Receiver, assetId, keccak256(transferData));
    }

    /// @dev Verifies the validity of a withdrawal message from L2 and returns details of the withdrawal.
    function _checkWithdrawal(
        uint256 _chainId,
        MessageParams memory _messageParams,
        bytes calldata _message,
        bytes32[] calldata _merkleProof
    ) internal view returns (bytes32 assetId, bytes memory transferData) {
        (assetId, transferData) = _parseL2WithdrawalMessage(_chainId, _message);
        L2Message memory l2ToL1Message;
        {
            bool baseTokenWithdrawal = (assetId == BRIDGE_HUB.baseTokenAssetId(_chainId));
            address l2Sender = baseTokenWithdrawal ? L2_BASE_TOKEN_SYSTEM_CONTRACT_ADDR : l2BridgeAddress[_chainId];

            l2ToL1Message = L2Message({
                txNumberInBatch: _messageParams.l2TxNumberInBatch,
                sender: l2Sender,
                data: _message
            });
        }

        bool success = BRIDGE_HUB.proveL2MessageInclusion({
            _chainId: _chainId,
            _batchNumber: _messageParams.l2BatchNumber,
            _index: _messageParams.l2MessageIndex,
            _message: l2ToL1Message,
            _proof: _merkleProof
        });
        require(success, "ShB withd w proof"); // withdrawal wrong proof
    }

    function _parseL2WithdrawalMessage(
        uint256 _chainId,
        bytes memory _l2ToL1message
    ) internal view returns (bytes32 assetId, bytes memory transferData) {
        // We check that the message is long enough to read the data.
        // Please note that there are two versions of the message:
        // 1. The message that is sent by `withdraw(address _l1Receiver)`
        // It should be equal to the length of the bytes4 function signature + address l1Receiver + uint256 amount = 4 + 20 + 32 = 56 (bytes).
        // 2. The message that is encoded by `getL1WithdrawMessage(bytes32 _assetId, bytes memory _bridgeMintData)`
        // No length is assume. The assetId is decoded and the mintData is passed to respective assetHandler

        // So the data is expected to be at least 56 bytes long.
        require(_l2ToL1message.length >= 56, "ShB wrong msg len"); // wrong message length
        uint256 amount;
        address l1Receiver;
        // uint256 l1ReceiverBytes;
        // address parsedL1Receiver;

        (uint32 functionSignature, uint256 offset) = UnsafeBytes.readUint32(_l2ToL1message, 0);
        if (bytes4(functionSignature) == IMailbox.finalizeEthWithdrawal.selector) {
            // this message is a base token withdrawal
            (l1Receiver, offset) = UnsafeBytes.readAddress(_l2ToL1message, offset);
            (amount, offset) = UnsafeBytes.readUint256(_l2ToL1message, offset);
            assetId = nativeTokenVault.getAssetId(BRIDGE_HUB.baseToken(_chainId));
            transferData = abi.encode(amount, l1Receiver);
        } else if (bytes4(functionSignature) == IL1ERC20Bridge.finalizeWithdrawal.selector) {
            // We use the IL1ERC20Bridge for backward compatibility with old withdrawals.

            // this message is a token withdrawal
            (assetId, offset) = UnsafeBytes.readBytes32(_l2ToL1message, offset);
            transferData = UnsafeBytes.readRemainingBytes(_l2ToL1message, offset);
        } else if (bytes4(functionSignature) == this.finalizeWithdrawal.selector) {
            //todo
        } else {
            revert("ShB Incorrect message function selector");
        }
    }

    /*//////////////////////////////////////////////////////////////
            SHARED BRIDGE TOKEN BRIDGING LEGACY FUNCTIONS
    //////////////////////////////////////////////////////////////*/

    /// @dev Withdraw funds from the initiated deposit, that failed when finalizing on L2
    /// @param _depositSender The address of the deposit initiator
    /// @param _l1Asset The address of the deposited L1 ERC20 token
    /// @param _amount The amount of the deposit that failed.
    /// @param _l2TxHash The L2 transaction hash of the failed deposit finalization
    /// @param _l2BatchNumber The L2 batch number where the deposit finalization was processed
    /// @param _l2MessageIndex The position in the L2 logs Merkle tree of the l2Log that was sent with the message
    /// @param _l2TxNumberInBatch The L2 transaction number in a batch, in which the log was sent
    /// @param _merkleProof The Merkle proof of the processing L1 -> L2 transaction with deposit finalization
    function claimFailedDeposit(
        uint256 _chainId,
        address _depositSender,
        address _l1Asset,
        uint256 _amount,
        bytes32 _l2TxHash,
        uint256 _l2BatchNumber,
        uint256 _l2MessageIndex,
        uint16 _l2TxNumberInBatch,
        bytes32[] calldata _merkleProof
    ) external override {
        bytes32 assetId = nativeTokenVault.getAssetId(_l1Asset);
        bytes memory transferData = abi.encode(_amount, _depositSender); // todo
        recoverFromFailedTransfer({
            _chainId: _chainId,
            _depositSender: _depositSender,
            _assetId: assetId,
            _assetData: transferData,
            _l2TxHash: _l2TxHash,
            _l2BatchNumber: _l2BatchNumber,
            _l2MessageIndex: _l2MessageIndex,
            _l2TxNumberInBatch: _l2TxNumberInBatch,
            _merkleProof: _merkleProof
        });
    }

    /*//////////////////////////////////////////////////////////////
                    ERA ERC20 LEGACY FUNCTIONS
    //////////////////////////////////////////////////////////////*/

    /// @notice Initiates a deposit by locking funds on the contract and sending the request
    /// of processing an L2 transaction where tokens would be minted.
    /// @dev If the token is bridged for the first time, the L2 token contract will be deployed. Note however, that the
    /// newly-deployed token does not support any custom logic, i.e. rebase tokens' functionality is not supported.
    /// @param _l2Receiver The account address that should receive funds on L2
    /// @param _l1Asset The L1 token address which is deposited
    /// @param _amount The total amount of tokens to be bridged
    /// @param _l2TxGasLimit The L2 gas limit to be used in the corresponding L2 transaction
    /// @param _l2TxGasPerPubdataByte The gasPerPubdataByteLimit to be used in the corresponding L2 transaction
    /// @param _refundRecipient The address on L2 that will receive the refund for the transaction.
    /// @dev If the L2 deposit finalization transaction fails, the `_refundRecipient` will receive the `_l2Value`.
    /// Please note, the contract may change the refund recipient's address to eliminate sending funds to addresses
    /// out of control.
    /// - If `_refundRecipient` is a contract on L1, the refund will be sent to the aliased `_refundRecipient`.
    /// - If `_refundRecipient` is set to `address(0)` and the sender has NO deployed bytecode on L1, the refund will
    /// be sent to the `msg.sender` address.
    /// - If `_refundRecipient` is set to `address(0)` and the sender has deployed bytecode on L1, the refund will be
    /// sent to the aliased `msg.sender` address.
    /// @dev The address aliasing of L1 contracts as refund recipient on L2 is necessary to guarantee that the funds
    /// are controllable through the Mailbox, since the Mailbox applies address aliasing to the from address for the
    /// L2 tx if the L1 msg.sender is a contract. Without address aliasing for L1 contracts as refund recipients they
    /// would not be able to make proper L2 tx requests through the Mailbox to use or withdraw the funds from L2, and
    /// the funds would be lost.
    /// @return l2TxHash The L2 transaction hash of deposit finalization.
    function depositLegacyErc20Bridge(
        address _prevMsgSender,
        address _l2Receiver,
        address _l1Asset,
        uint256 _amount,
        uint256 _l2TxGasLimit,
        uint256 _l2TxGasPerPubdataByte,
        address _refundRecipient
    ) external payable override onlyLegacyBridge nonReentrant whenNotPaused returns (bytes32 l2TxHash) {
        require(l2BridgeAddress[ERA_CHAIN_ID] != address(0), "ShB b. n dep");
        require(_l1Asset != L1_WETH_TOKEN, "ShB: WETH deposit not supported 2");

        bytes32 _assetId;
        bytes memory bridgeMintCalldata;

        {
            // Inner call to encode data to decrease local var numbers
            _assetId = nativeTokenVault.getAssetId(_l1Asset);
            if (nativeTokenVault.tokenAddress(_assetId) == address(0)) {
                nativeTokenVault.registerToken(_l1Asset);
            }
            _transferAllowanceToNTV(_assetId, _amount, _prevMsgSender);

            // solhint-disable-next-line func-named-parameters
            bridgeMintCalldata = abi.encode(
                _amount,
                _prevMsgSender,
                _l2Receiver,
                nativeTokenVault.getERC20Getters(_l1Asset),
                _l1Asset
            );
        }

        {
            bytes memory l2TxCalldata = _getDepositL2Calldata(_prevMsgSender, _assetId, bridgeMintCalldata);

            // If the refund recipient is not specified, the refund will be sent to the sender of the transaction.
            // Otherwise, the refund will be sent to the specified address.
            // If the recipient is a contract on L1, the address alias will be applied.
            address refundRecipient = AddressAliasHelper.actualRefundRecipient(_refundRecipient, _prevMsgSender);

            L2TransactionRequestDirect memory request = L2TransactionRequestDirect({
                chainId: ERA_CHAIN_ID,
                l2Contract: l2BridgeAddress[ERA_CHAIN_ID],
                mintValue: msg.value, // l2 gas + l2 msg.Value the bridgehub will withdraw the mintValue from the base token bridge for gas
                l2Value: 0, // L2 msg.value, this contract doesn't support base token deposits or wrapping functionality, for direct deposits use bridgehub
                l2Calldata: l2TxCalldata,
                l2GasLimit: _l2TxGasLimit,
                l2GasPerPubdataByteLimit: _l2TxGasPerPubdataByte,
                factoryDeps: new bytes[](0),
                refundRecipient: refundRecipient
            });
            l2TxHash = BRIDGE_HUB.requestL2TransactionDirect{value: msg.value}(request);
        }

        // Save the deposited amount to claim funds on L1 if the deposit failed on L2
        depositHappened[ERA_CHAIN_ID][l2TxHash] = keccak256(abi.encode(_assetId, abi.encode(_amount, _prevMsgSender))); // Tx Data Hash

        emit LegacyDepositInitiated({
            chainId: ERA_CHAIN_ID,
            l2DepositTxHash: l2TxHash,
            from: _prevMsgSender,
            to: _l2Receiver,
            l1Asset: _l1Asset,
            amount: _amount
        });
    }

    /// @notice Finalizes the withdrawal for transactions initiated via the legacy ERC20 bridge.
    /// @param _l2BatchNumber The L2 batch number where the withdrawal was processed
    /// @param _l2MessageIndex The position in the L2 logs Merkle tree of the l2Log that was sent with the message
    /// @param _l2TxNumberInBatch The L2 transaction number in the batch, in which the log was sent
    /// @param _message The L2 withdraw data, stored in an L2 -> L1 message
    /// @param _merkleProof The Merkle proof of the inclusion L2 -> L1 message about withdrawal initialization
    ///
    /// @return l1Receiver The address on L1 that will receive the withdrawn funds
    /// @return l1Asset The address of the L1 token being withdrawn
    /// @return amount The amount of the token being withdrawn
    function finalizeWithdrawalLegacyErc20Bridge(
        uint256 _l2BatchNumber,
        uint256 _l2MessageIndex,
        uint16 _l2TxNumberInBatch,
        bytes calldata _message,
        bytes32[] calldata _merkleProof
    ) external override onlyLegacyBridge returns (address l1Receiver, address l1Asset, uint256 amount) {
        // ToDo: unused function param
        bytes32 assetId;
        (assetId, amount) = _finalizeWithdrawal({
            _chainId: ERA_CHAIN_ID,
            _l2BatchNumber: _l2BatchNumber,
            _l2MessageIndex: _l2MessageIndex,
            _l2TxNumberInBatch: _l2TxNumberInBatch,
            _message: _message,
            _merkleProof: _merkleProof
        });
        l1Asset = nativeTokenVault.tokenAddress(assetId);
    }

    /// @notice Withdraw funds from the initiated deposit, that failed when finalizing on zkSync Era chain.
    /// This function is specifically designed for maintaining backward-compatibility with legacy `claimFailedDeposit`
    /// method in `L1ERC20Bridge`.
    ///
    /// @param _depositSender The address of the deposit initiator
    /// @param _l1Asset The address of the deposited L1 ERC20 token
    /// @param _amount The amount of the deposit that failed.
    /// @param _l2TxHash The L2 transaction hash of the failed deposit finalization
    /// @param _l2BatchNumber The L2 batch number where the deposit finalization was processed
    /// @param _l2MessageIndex The position in the L2 logs Merkle tree of the l2Log that was sent with the message
    /// @param _l2TxNumberInBatch The L2 transaction number in a batch, in which the log was sent
    /// @param _merkleProof The Merkle proof of the processing L1 -> L2 transaction with deposit finalization
    function claimFailedDepositLegacyErc20Bridge(
        address _depositSender,
        address _l1Asset,
        uint256 _amount,
        bytes32 _l2TxHash,
        uint256 _l2BatchNumber,
        uint256 _l2MessageIndex,
        uint16 _l2TxNumberInBatch,
        bytes32[] calldata _merkleProof
    ) external override onlyLegacyBridge {
        bytes32 assetId = nativeTokenVault.getAssetIdFromLegacy(_l1Asset);
        bytes memory transferData = abi.encode(_amount, _depositSender); //todo
        recoverFromFailedTransfer({
            _chainId: ERA_CHAIN_ID,
            _depositSender: _depositSender,
            _assetId: assetId,
            _assetData: transferData,
            _l2TxHash: _l2TxHash,
            _l2BatchNumber: _l2BatchNumber,
            _l2MessageIndex: _l2MessageIndex,
            _l2TxNumberInBatch: _l2TxNumberInBatch,
            _merkleProof: _merkleProof
        });
    }

    /*//////////////////////////////////////////////////////////////
                            PAUSE
    //////////////////////////////////////////////////////////////*/

    /// @notice Pauses all functions marked with the `whenNotPaused` modifier.
    function pause() external onlyOwner {
        _pause();
    }

    /// @notice Unpauses the contract, allowing all functions marked with the `whenNotPaused` modifier to be called again.
    function unpause() external onlyOwner {
        _unpause();
    }
}<|MERGE_RESOLUTION|>--- conflicted
+++ resolved
@@ -256,11 +256,7 @@
     function _getAssetProperties(bytes32 _assetId) internal returns (address l1AssetHandler, bytes32 assetId) {
         l1AssetHandler = assetHandlerAddress[_assetId];
         assetId = _assetId;
-<<<<<<< HEAD
-        // if the assetHandler is not registered, and the assetId is in fact an address, we register it in the NTV
-=======
         // Check if no asset handler is set && if the passed id is the address
->>>>>>> b134a046
         if (l1AssetHandler == address(0) && (uint256(_assetId) <= type(uint160).max)) {
             l1AssetHandler = address(nativeTokenVault);
             assetId = keccak256(abi.encode(block.chainid, NATIVE_TOKEN_VAULT_VIRTUAL_ADDRESS, _assetId));
