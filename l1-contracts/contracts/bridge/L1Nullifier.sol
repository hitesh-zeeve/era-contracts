// SPDX-License-Identifier: MIT

pragma solidity 0.8.24;

import {Ownable2StepUpgradeable} from "@openzeppelin/contracts-upgradeable-v4/access/Ownable2StepUpgradeable.sol";
import {PausableUpgradeable} from "@openzeppelin/contracts-upgradeable-v4/security/PausableUpgradeable.sol";

import {IERC20} from "@openzeppelin/contracts-v4/token/ERC20/IERC20.sol";
import {SafeERC20} from "@openzeppelin/contracts-v4/token/ERC20/utils/SafeERC20.sol";

import {NEW_ENCODING_VERSION, LEGACY_ENCODING_VERSION} from "./asset-router/IAssetRouterBase.sol";
import {IL1NativeTokenVault} from "./ntv/IL1NativeTokenVault.sol";

import {IL1ERC20Bridge} from "./interfaces/IL1ERC20Bridge.sol";
import {IL1AssetRouter} from "./asset-router/IL1AssetRouter.sol";
import {IAssetRouterBase} from "./asset-router/IAssetRouterBase.sol";

import {IL1Nullifier, FinalizeL1DepositParams} from "./interfaces/IL1Nullifier.sol";

import {IGetters} from "../state-transition/chain-interfaces/IGetters.sol";
import {IMailbox} from "../state-transition/chain-interfaces/IMailbox.sol";
import {L2Message, TxStatus} from "../common/Messaging.sol";
import {UnsafeBytes} from "../common/libraries/UnsafeBytes.sol";
import {ReentrancyGuard} from "../common/ReentrancyGuard.sol";
import {ETH_TOKEN_ADDRESS} from "../common/Config.sol";
import {DataEncoding} from "../common/libraries/DataEncoding.sol";

import {IBridgehub} from "../bridgehub/IBridgehub.sol";
import {L2_BASE_TOKEN_SYSTEM_CONTRACT_ADDR, L2_ASSET_ROUTER_ADDR} from "../common/L2ContractAddresses.sol";
import {DataEncoding} from "../common/libraries/DataEncoding.sol";
import {Unauthorized, SharedBridgeKey, DepositExists, AddressAlreadySet, InvalidProof, DepositDoesNotExist, SharedBridgeValueNotSet, WithdrawalAlreadyFinalized, L2WithdrawalMessageWrongLength, InvalidSelector, SharedBridgeValueNotSet, ZeroAddress} from "../common/L1ContractErrors.sol";
import {WrongL2Sender, NativeTokenVaultAlreadySet, EthTransferFailed, WrongMsgLength} from "./L1BridgeContractErrors.sol";

/// @author Matter Labs
/// @custom:security-contact security@matterlabs.dev
/// @dev Bridges assets between L1 and ZK chain, supporting both ETH and ERC20 tokens.
/// @dev Designed for use with a proxy for upgradability.
contract L1Nullifier is IL1Nullifier, ReentrancyGuard, Ownable2StepUpgradeable, PausableUpgradeable {
    using SafeERC20 for IERC20;

    /// @dev Bridgehub smart contract that is used to operate with L2 via asynchronous L2 <-> L1 communication.
    IBridgehub public immutable override BRIDGE_HUB;

    /// @dev Era's chainID
    uint256 internal immutable ERA_CHAIN_ID;

    /// @dev The address of ZKsync Era diamond proxy contract.
    address internal immutable ERA_DIAMOND_PROXY;

    /// @dev Stores the first batch number on the ZKsync Era Diamond Proxy that was settled after Diamond proxy upgrade.
    /// This variable is used to differentiate between pre-upgrade and post-upgrade Eth withdrawals. Withdrawals from batches older
    /// than this value are considered to have been finalized prior to the upgrade and handled separately.
    uint256 internal eraPostDiamondUpgradeFirstBatch;

    /// @dev Stores the first batch number on the ZKsync Era Diamond Proxy that was settled after L1ERC20 Bridge upgrade.
    /// This variable is used to differentiate between pre-upgrade and post-upgrade ERC20 withdrawals. Withdrawals from batches older
    /// than this value are considered to have been finalized prior to the upgrade and handled separately.
    uint256 internal eraPostLegacyBridgeUpgradeFirstBatch;

    /// @dev Stores the ZKsync Era batch number that processes the last deposit tx initiated by the legacy bridge
    /// This variable (together with eraLegacyBridgeLastDepositTxNumber) is used to differentiate between pre-upgrade and post-upgrade deposits. Deposits processed in older batches
    /// than this value are considered to have been processed prior to the upgrade and handled separately.
    /// We use this both for Eth and erc20 token deposits, so we need to update the diamond and bridge simultaneously.
    uint256 internal eraLegacyBridgeLastDepositBatch;

    /// @dev The tx number in the _eraLegacyBridgeLastDepositBatch that comes *right after* the last deposit tx initiated by the legacy bridge.
    /// This variable (together with eraLegacyBridgeLastDepositBatch) is used to differentiate between pre-upgrade and post-upgrade deposits. Deposits processed in older txs
    /// than this value are considered to have been processed prior to the upgrade and handled separately.
    /// We use this both for Eth and erc20 token deposits, so we need to update the diamond and bridge simultaneously.
    uint256 internal eraLegacyBridgeLastDepositTxNumber;

    /// @dev Legacy bridge smart contract that used to hold ERC20 tokens.
    IL1ERC20Bridge public override legacyBridge;

    /// @dev A mapping chainId => bridgeProxy. Used to store the bridge proxy's address, and to see if it has been deployed yet.
    // slither-disable-next-line uninitialized-state
    mapping(uint256 chainId => address l2Bridge) public __DEPRECATED_l2BridgeAddress;

    /// @dev A mapping chainId => L2 deposit transaction hash => dataHash
    // keccak256(abi.encode(account, tokenAddress, amount)) for legacy transfers
    // keccak256(abi.encode(_originalCaller, assetId, transferData)) for new transfers
    /// @dev Tracks deposit transactions to L2 to enable users to claim their funds if a deposit fails.
    mapping(uint256 chainId => mapping(bytes32 l2DepositTxHash => bytes32 depositDataHash))
        public
        override depositHappened;

    /// @dev Tracks the processing status of L2 to L1 messages, indicating whether a message has already been finalized.
    mapping(uint256 chainId => mapping(uint256 l2BatchNumber => mapping(uint256 l2ToL1MessageNumber => bool isFinalized)))
        public isWithdrawalFinalized;

    /// @notice Deprecated. Kept for backwards compatibility.
    /// @dev Indicates whether the hyperbridging is enabled for a given chain.
    // slither-disable-next-line uninitialized-state
    mapping(uint256 chainId => bool enabled) private __DEPRECATED_hyperbridgingEnabled;

    /// @dev Maps token balances for each chain to prevent unauthorized spending across ZK chain.
    /// This serves as a security measure until hyperbridging is implemented.
    /// NOTE: this function may be removed in the future, don't rely on it!
    mapping(uint256 chainId => mapping(address l1Token => uint256 balance)) public __DEPRECATED_chainBalance;

    /// @dev Admin has the ability to register new chains within the shared bridge.
    address public __DEPRECATED_admin;

    /// @dev The pending admin, i.e. the candidate to the admin role.
    address public __DEPRECATED_pendingAdmin;

    /// @dev Address of L1 asset router.
    IL1AssetRouter public l1AssetRouter;

    /// @dev Address of native token vault.
    IL1NativeTokenVault public l1NativeTokenVault;

    /// @notice Checks that the message sender is the asset router..
    modifier onlyAssetRouter() {
        if (msg.sender != address(l1AssetRouter)) {
            revert Unauthorized(msg.sender);
        }
        _;
    }

    /// @notice Checks that the message sender is the native token vault.
    modifier onlyL1NTV() {
        if (msg.sender != address(l1NativeTokenVault)) {
            revert Unauthorized(msg.sender);
        }
        _;
    }

    /// @notice Checks that the message sender is the legacy bridge.
    modifier onlyLegacyBridge() {
        if (msg.sender != address(legacyBridge)) {
            revert Unauthorized(msg.sender);
        }
        _;
    }

    /// @dev Contract is expected to be used as proxy implementation.
    /// @dev Initialize the implementation to prevent Parity hack.
    constructor(IBridgehub _bridgehub, uint256 _eraChainId, address _eraDiamondProxy) reentrancyGuardInitializer {
        _disableInitializers();
        BRIDGE_HUB = _bridgehub;
        ERA_CHAIN_ID = _eraChainId;
        ERA_DIAMOND_PROXY = _eraDiamondProxy;
    }

    /// @dev Initializes a contract bridge for later use. Expected to be used in the proxy.
    /// @dev Used for testing purposes only, as the contract has been initialized on mainnet.
    /// @param _owner The address which can change L2 token implementation and upgrade the bridge implementation.
    /// The owner is the Governor and separate from the ProxyAdmin from now on, so that the Governor can call the bridge.
    /// @param _eraPostDiamondUpgradeFirstBatch The first batch number on the ZKsync Era Diamond Proxy that was settled after diamond proxy upgrade.
    /// @param _eraPostLegacyBridgeUpgradeFirstBatch The first batch number on the ZKsync Era Diamond Proxy that was settled after legacy bridge upgrade.
    /// @param _eraLegacyBridgeLastDepositBatch The the ZKsync Era batch number that processes the last deposit tx initiated by the legacy bridge.
    /// @param _eraLegacyBridgeLastDepositTxNumber The tx number in the _eraLegacyBridgeLastDepositBatch of the last deposit tx initiated by the legacy bridge.
    function initialize(
        address _owner,
        uint256 _eraPostDiamondUpgradeFirstBatch,
        uint256 _eraPostLegacyBridgeUpgradeFirstBatch,
        uint256 _eraLegacyBridgeLastDepositBatch,
        uint256 _eraLegacyBridgeLastDepositTxNumber
    ) external reentrancyGuardInitializer initializer {
        if (_owner == address(0)) {
            revert ZeroAddress();
        }
        _transferOwnership(_owner);
        if (eraPostDiamondUpgradeFirstBatch == 0) {
            eraPostDiamondUpgradeFirstBatch = _eraPostDiamondUpgradeFirstBatch;
            eraPostLegacyBridgeUpgradeFirstBatch = _eraPostLegacyBridgeUpgradeFirstBatch;
            eraLegacyBridgeLastDepositBatch = _eraLegacyBridgeLastDepositBatch;
            eraLegacyBridgeLastDepositTxNumber = _eraLegacyBridgeLastDepositTxNumber;
        }
    }

    /// @notice Transfers tokens from shared bridge to native token vault.
    /// @dev This function is part of the upgrade process used to transfer liquidity.
    /// @param _token The address of the token to be transferred to NTV.
    function transferTokenToNTV(address _token) external onlyL1NTV {
        address ntvAddress = address(l1NativeTokenVault);
        if (ETH_TOKEN_ADDRESS == _token) {
            uint256 amount = address(this).balance;
            bool callSuccess;
            // Low-level assembly call, to avoid any memory copying (save gas)
            assembly {
                callSuccess := call(gas(), ntvAddress, amount, 0, 0, 0, 0)
            }
            if (!callSuccess) {
                revert EthTransferFailed();
            }
        } else {
            IERC20(_token).safeTransfer(ntvAddress, IERC20(_token).balanceOf(address(this)));
        }
    }

    /// @notice Clears chain balance for specific token.
    /// @dev This function is part of the upgrade process used to nullify chain balances once they are credited to NTV.
    /// @param _chainId The ID of the ZK chain.
    /// @param _token The address of the token which was previously deposit to shared bridge.
    function nullifyChainBalanceByNTV(uint256 _chainId, address _token) external onlyL1NTV {
        __DEPRECATED_chainBalance[_chainId][_token] = 0;
    }

    /// @notice Legacy function used for migration, do not use!
    /// @param _chainId The chain id on which the bridge is deployed.
    // slither-disable-next-line uninitialized-state-variables
    function l2BridgeAddress(uint256 _chainId) external view returns (address) {
        // slither-disable-next-line uninitialized-state-variables
        return __DEPRECATED_l2BridgeAddress[_chainId];
    }

    /// @notice Legacy function used for migration, do not use!
    /// @param _chainId The chain id we want to get the balance for.
    /// @param _token The address of the token.
    // slither-disable-next-line uninitialized-state-variables
    function chainBalance(uint256 _chainId, address _token) external view returns (uint256) {
        // slither-disable-next-line uninitialized-state-variables
        return __DEPRECATED_chainBalance[_chainId][_token];
    }

    /// @notice Sets the L1ERC20Bridge contract address.
    /// @dev Should be called only once by the owner.
    /// @param _legacyBridge The address of the legacy bridge.
    function setL1Erc20Bridge(IL1ERC20Bridge _legacyBridge) external onlyOwner {
        if (address(legacyBridge) != address(0)) {
            revert AddressAlreadySet(address(legacyBridge));
        }
        if (address(_legacyBridge) == address(0)) {
            revert ZeroAddress();
        }
        legacyBridge = _legacyBridge;
    }

    /// @notice Sets the nativeTokenVault contract address.
    /// @dev Should be called only once by the owner.
    /// @param _l1NativeTokenVault The address of the native token vault.
    function setL1NativeTokenVault(IL1NativeTokenVault _l1NativeTokenVault) external onlyOwner {
        if (address(l1NativeTokenVault) != address(0)) {
            revert NativeTokenVaultAlreadySet();
        }
        if (address(_l1NativeTokenVault) == address(0)) {
            revert ZeroAddress();
        }
        l1NativeTokenVault = _l1NativeTokenVault;
    }

    /// @notice Sets the L1 asset router contract address.
    /// @dev Should be called only once by the owner.
    /// @param _l1AssetRouter The address of the asset router.
    function setL1AssetRouter(address _l1AssetRouter) external onlyOwner {
        if (address(l1AssetRouter) != address(0)) {
            revert AddressAlreadySet(address(_l1AssetRouter));
        }
        if (_l1AssetRouter == address(0)) {
            revert ZeroAddress();
        }
        l1AssetRouter = IL1AssetRouter(_l1AssetRouter);
    }

    /// @notice Confirms the acceptance of a transaction by the Mailbox, as part of the L2 transaction process within Bridgehub.
    /// This function is utilized by `requestL2TransactionTwoBridges` to validate the execution of a transaction.
    /// @param _chainId The chain ID of the ZK chain to which confirm the deposit.
    /// @param _txDataHash The keccak256 hash of 0x01 || abi.encode(bytes32, bytes) to identify deposits.
    /// @param _txHash The hash of the L1->L2 transaction to confirm the deposit.
    function bridgehubConfirmL2TransactionForwarded(
        uint256 _chainId,
        bytes32 _txDataHash,
        bytes32 _txHash
    ) external override onlyAssetRouter whenNotPaused {
        if (depositHappened[_chainId][_txHash] != 0x00) {
            revert DepositExists();
        }
        depositHappened[_chainId][_txHash] = _txDataHash;
        emit BridgehubDepositFinalized(_chainId, _txDataHash, _txHash);
    }

    /// @dev Calls the library `encodeTxDataHash`. Used as a wrapped for try / catch case.
    /// @dev Encodes the transaction data hash using either the latest encoding standard or the legacy standard.
    /// @param _encodingVersion EncodingVersion.
    /// @param _originalCaller The address of the entity that initiated the deposit.
    /// @param _assetId The unique identifier of the deposited L1 token.
    /// @param _transferData The encoded transfer data, which includes both the deposit amount and the address of the L2 receiver.
    /// @return txDataHash The resulting encoded transaction data hash.
    function encodeTxDataHash(
        bytes1 _encodingVersion,
        address _originalCaller,
        bytes32 _assetId,
        bytes calldata _transferData
    ) external view returns (bytes32 txDataHash) {
        txDataHash = DataEncoding.encodeTxDataHash({
            _encodingVersion: _encodingVersion,
            _originalCaller: _originalCaller,
            _assetId: _assetId,
            _nativeTokenVault: address(l1NativeTokenVault),
            _transferData: _transferData
        });
    }

    /// @inheritdoc IL1Nullifier
    function bridgeRecoverFailedTransfer(
        uint256 _chainId,
        address _depositSender,
        bytes32 _assetId,
        bytes memory _assetData,
        bytes32 _l2TxHash,
        uint256 _l2BatchNumber,
        uint256 _l2MessageIndex,
        uint16 _l2TxNumberInBatch,
        bytes32[] calldata _merkleProof
    ) public nonReentrant {
        _verifyAndClearFailedTransfer({
            _checkedInLegacyBridge: false,
            _chainId: _chainId,
            _depositSender: _depositSender,
            _assetId: _assetId,
            _assetData: _assetData,
            _l2TxHash: _l2TxHash,
            _l2BatchNumber: _l2BatchNumber,
            _l2MessageIndex: _l2MessageIndex,
            _l2TxNumberInBatch: _l2TxNumberInBatch,
            _merkleProof: _merkleProof
        });

        l1AssetRouter.bridgeRecoverFailedTransfer(_chainId, _depositSender, _assetId, _assetData);
    }

    /// @dev Withdraw funds from the initiated deposit, that failed when finalizing on L2.
    /// @param _chainId The ZK chain id to which deposit was initiated.
    /// @param _depositSender The address of the entity that initiated the deposit.
    /// @param _assetId The unique identifier of the deposited L1 token.
    /// @param _assetData The encoded data, which is used by the asset handler to determine L2 recipient and amount. Might include extra information.
    /// @param _l2TxHash The L2 transaction hash of the failed deposit finalization.
    /// @param _l2BatchNumber The L2 batch number where the deposit finalization was processed.
    /// @param _l2MessageIndex The position in the L2 logs Merkle tree of the l2Log that was sent with the message.
    /// @param _l2TxNumberInBatch The L2 transaction number in a batch, in which the log was sent.
    /// @param _merkleProof The Merkle proof of the processing L1 -> L2 transaction with deposit finalization.
    /// @dev Processes claims of failed deposit, whether they originated from the legacy bridge or the current system.
    function _verifyAndClearFailedTransfer(
        bool _checkedInLegacyBridge,
        uint256 _chainId,
        address _depositSender,
        bytes32 _assetId,
        bytes memory _assetData,
        bytes32 _l2TxHash,
        uint256 _l2BatchNumber,
        uint256 _l2MessageIndex,
        uint16 _l2TxNumberInBatch,
        bytes32[] calldata _merkleProof
    ) internal whenNotPaused {
        {
            bool proofValid = BRIDGE_HUB.proveL1ToL2TransactionStatus({
                _chainId: _chainId,
                _l2TxHash: _l2TxHash,
                _l2BatchNumber: _l2BatchNumber,
                _l2MessageIndex: _l2MessageIndex,
                _l2TxNumberInBatch: _l2TxNumberInBatch,
                _merkleProof: _merkleProof,
                _status: TxStatus.Failure
            });
            if (!proofValid) {
                revert InvalidProof();
            }
        }

        bool notCheckedInLegacyBridgeOrWeCanCheckDeposit;
        {
            // Deposits that happened before the upgrade cannot be checked here, they have to be claimed and checked in the legacyBridge
            bool weCanCheckDepositHere = !_isPreSharedBridgeDepositOnEra(_chainId, _l2BatchNumber, _l2TxNumberInBatch);
            // Double claims are not possible, as depositHappened is checked here for all except legacy deposits (which have to happen through the legacy bridge)
            // Funds claimed before the update will still be recorded in the legacy bridge
            // Note we double check NEW deposits if they are called from the legacy bridge
            notCheckedInLegacyBridgeOrWeCanCheckDeposit = (!_checkedInLegacyBridge) || weCanCheckDepositHere;
        }

        if (notCheckedInLegacyBridgeOrWeCanCheckDeposit) {
            bytes32 dataHash = depositHappened[_chainId][_l2TxHash];
            // Determine if the given dataHash matches the calculated legacy transaction hash.
            bool isLegacyTxDataHash = _isLegacyTxDataHash(_depositSender, _assetId, _assetData, dataHash);
            // If the dataHash matches the legacy transaction hash, skip the next step.
            // Otherwise, perform the check using the new transaction data hash encoding.
            if (!isLegacyTxDataHash) {
                bytes32 txDataHash = DataEncoding.encodeTxDataHash({
                    _encodingVersion: NEW_ENCODING_VERSION,
                    _originalCaller: _depositSender,
                    _assetId: _assetId,
                    _nativeTokenVault: address(l1NativeTokenVault),
                    _transferData: _assetData
                });
                if (dataHash != txDataHash) {
                    revert DepositDoesNotExist();
                }
            }
        }
        delete depositHappened[_chainId][_l2TxHash];
    }

    /// @notice Finalize the withdrawal and release funds.
    /// @param _finalizeWithdrawalParams The structure that holds all necessary data to finalize withdrawal
    /// @dev We have both the legacy finalizeWithdrawal and the new finalizeDeposit functions,
    /// finalizeDeposit uses the new format. On the L2 we have finalizeDeposit with new and old formats both.
    function finalizeDeposit(FinalizeL1DepositParams memory _finalizeWithdrawalParams) public {
        _finalizeDeposit(_finalizeWithdrawalParams);
    }

    /// @notice Internal function that handles the logic for finalizing withdrawals, supporting both the current bridge system and the legacy ERC20 bridge.
    /// @param _finalizeWithdrawalParams The structure that holds all necessary data to finalize withdrawal
    function _finalizeDeposit(
        FinalizeL1DepositParams memory _finalizeWithdrawalParams
    ) internal nonReentrant whenNotPaused {
        uint256 chainId = _finalizeWithdrawalParams.chainId;
        uint256 l2BatchNumber = _finalizeWithdrawalParams.l2BatchNumber;
        uint256 l2MessageIndex = _finalizeWithdrawalParams.l2MessageIndex;
        if (isWithdrawalFinalized[chainId][l2BatchNumber][l2MessageIndex]) {
            revert WithdrawalAlreadyFinalized();
        }
        isWithdrawalFinalized[chainId][l2BatchNumber][l2MessageIndex] = true;

        (bytes32 assetId, bytes memory transferData) = _verifyWithdrawal(_finalizeWithdrawalParams);

        // Handling special case for withdrawal from ZKsync Era initiated before Shared Bridge.
        if (_isPreSharedBridgeEraEthWithdrawal(chainId, l2BatchNumber)) {
            // Checks that the withdrawal wasn't finalized already.
            bool alreadyFinalized = IGetters(ERA_DIAMOND_PROXY).isEthWithdrawalFinalized(l2BatchNumber, l2MessageIndex);
            if (alreadyFinalized) {
                revert WithdrawalAlreadyFinalized();
            }
        }
        if (_isPreSharedBridgeEraTokenWithdrawal(chainId, l2BatchNumber)) {
            if (legacyBridge.isWithdrawalFinalized(l2BatchNumber, l2MessageIndex)) {
                revert WithdrawalAlreadyFinalized();
            }
        }

        l1AssetRouter.finalizeDeposit(chainId, assetId, transferData);
    }

    /// @dev Determines if an eth withdrawal was initiated on ZKsync Era before the upgrade to the Shared Bridge.
    /// @param _chainId The chain ID of the transaction to check.
    /// @param _l2BatchNumber The L2 batch number for the withdrawal.
    /// @return Whether withdrawal was initiated on ZKsync Era before diamond proxy upgrade.
    function _isPreSharedBridgeEraEthWithdrawal(uint256 _chainId, uint256 _l2BatchNumber) internal view returns (bool) {
        if ((_chainId == ERA_CHAIN_ID) && eraPostDiamondUpgradeFirstBatch == 0) {
            revert SharedBridgeValueNotSet(SharedBridgeKey.PostUpgradeFirstBatch);
        }
        return (_chainId == ERA_CHAIN_ID) && (_l2BatchNumber < eraPostDiamondUpgradeFirstBatch);
    }

    /// @dev Determines if a token withdrawal was initiated on ZKsync Era before the upgrade to the Shared Bridge.
    /// @param _chainId The chain ID of the transaction to check.
    /// @param _l2BatchNumber The L2 batch number for the withdrawal.
    /// @return Whether withdrawal was initiated on ZKsync Era before Legacy Bridge upgrade.
    function _isPreSharedBridgeEraTokenWithdrawal(
        uint256 _chainId,
        uint256 _l2BatchNumber
    ) internal view returns (bool) {
        if ((_chainId == ERA_CHAIN_ID) && eraPostLegacyBridgeUpgradeFirstBatch == 0) {
            revert SharedBridgeValueNotSet(SharedBridgeKey.LegacyBridgeFirstBatch);
        }
        return (_chainId == ERA_CHAIN_ID) && (_l2BatchNumber < eraPostLegacyBridgeUpgradeFirstBatch);
    }

    /// @dev Determines if the provided data for a failed deposit corresponds to a legacy failed deposit.
    /// @param _depositSender The address of the entity that initiated the deposit.
    /// @param _assetId The unique identifier of the deposited L1 token.
    /// @param _transferData The encoded transfer data, which includes both the deposit amount and the address of the L2 receiver.
    /// @param _expectedTxDataHash The nullifier data hash stored for the failed deposit.
    /// @return isLegacyTxDataHash True if the transaction is legacy, false otherwise.
    function _isLegacyTxDataHash(
        address _depositSender,
        bytes32 _assetId,
        bytes memory _transferData,
        bytes32 _expectedTxDataHash
    ) internal view returns (bool isLegacyTxDataHash) {
        try this.encodeTxDataHash(LEGACY_ENCODING_VERSION, _depositSender, _assetId, _transferData) returns (
            bytes32 txDataHash
        ) {
            return txDataHash == _expectedTxDataHash;
        } catch {
            return false;
        }
    }

    /// @dev Determines if a deposit was initiated on ZKsync Era before the upgrade to the Shared Bridge.
    /// @param _chainId The chain ID of the transaction to check.
    /// @param _l2BatchNumber The L2 batch number for the deposit where it was processed.
    /// @param _l2TxNumberInBatch The L2 transaction number in the batch, in which the deposit was processed.
    /// @return Whether deposit was initiated on ZKsync Era before Shared Bridge upgrade.
    function _isPreSharedBridgeDepositOnEra(
        uint256 _chainId,
        uint256 _l2BatchNumber,
        uint256 _l2TxNumberInBatch
    ) internal view returns (bool) {
        if ((_chainId == ERA_CHAIN_ID) && (eraLegacyBridgeLastDepositBatch == 0)) {
            revert SharedBridgeValueNotSet(SharedBridgeKey.LegacyBridgeLastDepositBatch);
        }
        return
            (_chainId == ERA_CHAIN_ID) &&
            (_l2BatchNumber < eraLegacyBridgeLastDepositBatch ||
                (_l2TxNumberInBatch < eraLegacyBridgeLastDepositTxNumber &&
                    _l2BatchNumber == eraLegacyBridgeLastDepositBatch));
    }

    /// @notice Verifies the validity of a withdrawal message from L2 and returns withdrawal details.
    /// @param _finalizeWithdrawalParams The structure that holds all necessary data to finalize withdrawal
    /// @return assetId The ID of the bridged asset.
    /// @return transferData The transfer data used to finalize withdawal.
    function _verifyWithdrawal(
        FinalizeL1DepositParams memory _finalizeWithdrawalParams
    ) internal returns (bytes32 assetId, bytes memory transferData) {
        (assetId, transferData) = _parseL2WithdrawalMessage(
            _finalizeWithdrawalParams.chainId,
            _finalizeWithdrawalParams.message
        );
        L2Message memory l2ToL1Message;
        {
            address l2Sender = _finalizeWithdrawalParams.l2Sender;
            bool baseTokenWithdrawal = (assetId == BRIDGE_HUB.baseTokenAssetId(_finalizeWithdrawalParams.chainId));

            bool isL2SenderCorrect = l2Sender == L2_ASSET_ROUTER_ADDR ||
                l2Sender == L2_BASE_TOKEN_SYSTEM_CONTRACT_ADDR ||
                l2Sender == __DEPRECATED_l2BridgeAddress[_finalizeWithdrawalParams.chainId];
            if (!isL2SenderCorrect) {
                revert WrongL2Sender(l2Sender);
            }

            l2ToL1Message = L2Message({
                txNumberInBatch: _finalizeWithdrawalParams.l2TxNumberInBatch,
                sender: baseTokenWithdrawal ? L2_BASE_TOKEN_SYSTEM_CONTRACT_ADDR : l2Sender,
                data: _finalizeWithdrawalParams.message
            });
        }

        bool success = BRIDGE_HUB.proveL2MessageInclusion({
            _chainId: _finalizeWithdrawalParams.chainId,
            _batchNumber: _finalizeWithdrawalParams.l2BatchNumber,
            _index: _finalizeWithdrawalParams.l2MessageIndex,
            _message: l2ToL1Message,
            _proof: _finalizeWithdrawalParams.merkleProof
        });
        // withdrawal wrong proof
        if (!success) {
            revert InvalidProof();
        }
    }

    /// @notice Parses the withdrawal message and returns withdrawal details.
    /// @dev Currently, 3 different encoding versions are supported: legacy mailbox withdrawal, ERC20 bridge withdrawal,
    /// @dev and the latest version supported by shared bridge. Selectors are used for versioning.
    /// @param _chainId The ZK chain ID.
    /// @param _l2ToL1message The encoded L2 -> L1 message.
    /// @return assetId The ID of the bridged asset.
    /// @return transferData The transfer data used to finalize withdawal.
    function _parseL2WithdrawalMessage(
        uint256 _chainId,
        bytes memory _l2ToL1message
    ) internal returns (bytes32 assetId, bytes memory transferData) {
        // Please note that there are three versions of the message:
        // 1. The message that is sent from `L2BaseToken` to withdraw base token.
        // 2. The message that is sent from L2 Legacy Shared Bridge to withdraw ERC20 tokens or base token.
        // 3. The message that is sent from L2 Asset Router to withdraw ERC20 tokens or base token.

        uint256 amount;
        address l1Receiver;

        (uint32 functionSignature, uint256 offset) = UnsafeBytes.readUint32(_l2ToL1message, 0);
        if (bytes4(functionSignature) == IMailbox.finalizeEthWithdrawal.selector) {
            // The data is expected to be at least 56 bytes long.
            if (_l2ToL1message.length < 56) {
                revert L2WithdrawalMessageWrongLength(_l2ToL1message.length);
            }
            // this message is a base token withdrawal
            (l1Receiver, offset) = UnsafeBytes.readAddress(_l2ToL1message, offset);
            // slither-disable-next-line unused-return
            (amount, ) = UnsafeBytes.readUint256(_l2ToL1message, offset);
            assetId = BRIDGE_HUB.baseTokenAssetId(_chainId);
            address baseToken = BRIDGE_HUB.baseToken(_chainId);
            transferData = DataEncoding.encodeBridgeMintData({
                _originalCaller: address(0),
                _remoteReceiver: l1Receiver,
                _originToken: baseToken,
                _amount: amount,
                _erc20Metadata: new bytes(0)
            });
        } else if (bytes4(functionSignature) == IL1ERC20Bridge.finalizeWithdrawal.selector) {
            // this message is a token withdrawal

            // Check that the message length is correct.
            // It should be equal to the length of the function signature + address + address + uint256 = 4 + 20 + 20 + 32 =
            // 76 (bytes).
            if (_l2ToL1message.length != 76) {
                revert L2WithdrawalMessageWrongLength(_l2ToL1message.length);
            }
            (l1Receiver, offset) = UnsafeBytes.readAddress(_l2ToL1message, offset);
            // We use the IL1ERC20Bridge for backward compatibility with old withdrawals.
            address l1Token;
            (l1Token, offset) = UnsafeBytes.readAddress(_l2ToL1message, offset);
            // slither-disable-next-line unused-return
            (amount, ) = UnsafeBytes.readUint256(_l2ToL1message, offset);

            l1NativeTokenVault.ensureTokenIsRegistered(l1Token);
            assetId = DataEncoding.encodeNTVAssetId(block.chainid, l1Token);
            transferData = DataEncoding.encodeBridgeMintData({
                _originalCaller: address(0),
                _remoteReceiver: l1Receiver,
                _originToken: l1Token,
                _amount: amount,
                _erc20Metadata: new bytes(0)
            });
        } else if (bytes4(functionSignature) == IAssetRouterBase.finalizeDeposit.selector) {
<<<<<<< HEAD
            // The data is expected to be at least 36 bytes long to contain assetId.
            if (_l2ToL1message.length < 36) {
                revert WrongMsgLength(36, _l2ToL1message.length);
            }
=======
            // The data is expected to be at least 68 bytes long to contain assetId.
            require(_l2ToL1message.length >= 68, "L1N: wrong msg len"); // wrong message length
>>>>>>> 1982d826
            // slither-disable-next-line unused-return
            (, offset) = UnsafeBytes.readUint256(_l2ToL1message, offset); // originChainId, not used for L2->L1 txs
            (assetId, offset) = UnsafeBytes.readBytes32(_l2ToL1message, offset);
            transferData = UnsafeBytes.readRemainingBytes(_l2ToL1message, offset);
        } else {
            revert InvalidSelector(bytes4(functionSignature));
        }
    }

    /*//////////////////////////////////////////////////////////////
            SHARED BRIDGE TOKEN BRIDGING LEGACY FUNCTIONS
    //////////////////////////////////////////////////////////////*/

    /// @dev Withdraw funds from the initiated deposit, that failed when finalizing on L2.
    /// @param _depositSender The address of the deposit initiator.
    /// @param _l1Token The address of the deposited L1 ERC20 token.
    /// @param _amount The amount of the deposit that failed.
    /// @param _l2TxHash The L2 transaction hash of the failed deposit finalization.
    /// @param _l2BatchNumber The L2 batch number where the deposit finalization was processed.
    /// @param _l2MessageIndex The position in the L2 logs Merkle tree of the l2Log that was sent with the message.
    /// @param _l2TxNumberInBatch The L2 transaction number in a batch, in which the log was sent.
    /// @param _merkleProof The Merkle proof of the processing L1 -> L2 transaction with deposit finalization.
    function claimFailedDeposit(
        uint256 _chainId,
        address _depositSender,
        address _l1Token,
        uint256 _amount,
        bytes32 _l2TxHash,
        uint256 _l2BatchNumber,
        uint256 _l2MessageIndex,
        uint16 _l2TxNumberInBatch,
        bytes32[] calldata _merkleProof
    ) external {
        bytes32 assetId = l1NativeTokenVault.assetId(_l1Token);
        if (assetId == bytes32(0)) {
            assetId = DataEncoding.encodeNTVAssetId(block.chainid, _l1Token);
        }
        // For legacy deposits, the l2 receiver is not required to check tx data hash
        // bytes memory transferData = abi.encode(_amount, _depositSender);
        bytes memory assetData = abi.encode(_amount, address(0));

        _verifyAndClearFailedTransfer({
            _checkedInLegacyBridge: false,
            _depositSender: _depositSender,
            _chainId: _chainId,
            _assetId: assetId,
            _assetData: assetData,
            _l2TxHash: _l2TxHash,
            _l2BatchNumber: _l2BatchNumber,
            _l2MessageIndex: _l2MessageIndex,
            _l2TxNumberInBatch: _l2TxNumberInBatch,
            _merkleProof: _merkleProof
        });

        l1AssetRouter.bridgeRecoverFailedTransfer({
            _chainId: _chainId,
            _depositSender: _depositSender,
            _assetId: assetId,
            _assetData: assetData
        });
    }

    /*//////////////////////////////////////////////////////////////
                    ERA ERC20 LEGACY FUNCTIONS
    //////////////////////////////////////////////////////////////*/

    /// @notice Withdraw funds from the initiated deposit, that failed when finalizing on ZKsync Era chain.
    /// This function is specifically designed for maintaining backward-compatibility with legacy `claimFailedDeposit`
    /// method in `L1ERC20Bridge`.
    ///
    /// @param _depositSender The address of the deposit initiator.
    /// @param _l1Asset The address of the deposited L1 ERC20 token.
    /// @param _amount The amount of the deposit that failed.
    /// @param _l2TxHash The L2 transaction hash of the failed deposit finalization.
    /// @param _l2BatchNumber The L2 batch number where the deposit finalization was processed.
    /// @param _l2MessageIndex The position in the L2 logs Merkle tree of the l2Log that was sent with the message.
    /// @param _l2TxNumberInBatch The L2 transaction number in a batch, in which the log was sent.
    /// @param _merkleProof The Merkle proof of the processing L1 -> L2 transaction with deposit finalization.
    function claimFailedDepositLegacyErc20Bridge(
        address _depositSender,
        address _l1Asset,
        uint256 _amount,
        bytes32 _l2TxHash,
        uint256 _l2BatchNumber,
        uint256 _l2MessageIndex,
        uint16 _l2TxNumberInBatch,
        bytes32[] calldata _merkleProof
    ) external override onlyLegacyBridge {
        bytes memory assetData = abi.encode(_amount, _depositSender);
        /// the legacy bridge can only be used with L1 native tokens.
        bytes32 assetId = DataEncoding.encodeNTVAssetId(block.chainid, _l1Asset);

        _verifyAndClearFailedTransfer({
            _checkedInLegacyBridge: true,
            _depositSender: _depositSender,
            _chainId: ERA_CHAIN_ID,
            _assetId: assetId,
            _assetData: assetData,
            _l2TxHash: _l2TxHash,
            _l2BatchNumber: _l2BatchNumber,
            _l2MessageIndex: _l2MessageIndex,
            _l2TxNumberInBatch: _l2TxNumberInBatch,
            _merkleProof: _merkleProof
        });

        l1AssetRouter.bridgeRecoverFailedTransfer({
            _chainId: ERA_CHAIN_ID,
            _depositSender: _depositSender,
            _assetId: assetId,
            _assetData: assetData
        });
    }

    /*//////////////////////////////////////////////////////////////
                            PAUSE
    //////////////////////////////////////////////////////////////*/

    /// @notice Pauses all functions marked with the `whenNotPaused` modifier.
    function pause() external onlyOwner {
        _pause();
    }

    /// @notice Unpauses the contract, allowing all functions marked with the `whenNotPaused` modifier to be called again.
    function unpause() external onlyOwner {
        _unpause();
    }

    /*//////////////////////////////////////////////////////////////
                            LEGACY INTERFACE
    //////////////////////////////////////////////////////////////*/

<<<<<<< HEAD
    /// @notice Legacy function to finalize withdrawal via the same
    /// interface as the old L1SharedBridge.
    /// @dev Note, that we need to keep this interface, since the `L2AssetRouter`
    /// will continue returning the previous address as the `l1SharedBridge`. The value
    /// returned by it is used in the SDK for finalizing withdrawals.
    /// @param _chainId The chain ID of the transaction to check
    /// @param _l2BatchNumber The L2 batch number where the withdrawal was processed
    /// @param _l2MessageIndex The position in the L2 logs Merkle tree of the l2Log that was sent with the message
    /// @param _l2TxNumberInBatch The L2 transaction number in the batch, in which the log was sent
    /// @param _message The L2 withdraw data, stored in an L2 -> L1 message
    /// @param _merkleProof The Merkle proof of the inclusion L2 -> L1 message about withdrawal initialization
=======
    /// @inheritdoc IL1Nullifier
>>>>>>> 1982d826
    function finalizeWithdrawal(
        uint256 _chainId,
        uint256 _l2BatchNumber,
        uint256 _l2MessageIndex,
        uint16 _l2TxNumberInBatch,
        bytes calldata _message,
        bytes32[] calldata _merkleProof
    ) external override {
        /// @dev We use a deprecated field to support L2->L1 legacy withdrawals, which were started
        /// by the legacy bridge.
        address legacyL2Bridge = __DEPRECATED_l2BridgeAddress[_chainId];
        FinalizeL1DepositParams memory finalizeWithdrawalParams = FinalizeL1DepositParams({
            chainId: _chainId,
            l2BatchNumber: _l2BatchNumber,
            l2MessageIndex: _l2MessageIndex,
            l2Sender: legacyL2Bridge == address(0) ? L2_ASSET_ROUTER_ADDR : legacyL2Bridge,
            l2TxNumberInBatch: _l2TxNumberInBatch,
            message: _message,
            merkleProof: _merkleProof
        });
        finalizeDeposit(finalizeWithdrawalParams);
    }
}<|MERGE_RESOLUTION|>--- conflicted
+++ resolved
@@ -604,15 +604,10 @@
                 _erc20Metadata: new bytes(0)
             });
         } else if (bytes4(functionSignature) == IAssetRouterBase.finalizeDeposit.selector) {
-<<<<<<< HEAD
-            // The data is expected to be at least 36 bytes long to contain assetId.
-            if (_l2ToL1message.length < 36) {
-                revert WrongMsgLength(36, _l2ToL1message.length);
-            }
-=======
             // The data is expected to be at least 68 bytes long to contain assetId.
-            require(_l2ToL1message.length >= 68, "L1N: wrong msg len"); // wrong message length
->>>>>>> 1982d826
+            if (_l2ToL1message.length < 68) {
+                revert WrongMsgLength(68, _l2ToL1message.length);
+            }
             // slither-disable-next-line unused-return
             (, offset) = UnsafeBytes.readUint256(_l2ToL1message, offset); // originChainId, not used for L2->L1 txs
             (assetId, offset) = UnsafeBytes.readBytes32(_l2ToL1message, offset);
@@ -744,21 +739,7 @@
                             LEGACY INTERFACE
     //////////////////////////////////////////////////////////////*/
 
-<<<<<<< HEAD
-    /// @notice Legacy function to finalize withdrawal via the same
-    /// interface as the old L1SharedBridge.
-    /// @dev Note, that we need to keep this interface, since the `L2AssetRouter`
-    /// will continue returning the previous address as the `l1SharedBridge`. The value
-    /// returned by it is used in the SDK for finalizing withdrawals.
-    /// @param _chainId The chain ID of the transaction to check
-    /// @param _l2BatchNumber The L2 batch number where the withdrawal was processed
-    /// @param _l2MessageIndex The position in the L2 logs Merkle tree of the l2Log that was sent with the message
-    /// @param _l2TxNumberInBatch The L2 transaction number in the batch, in which the log was sent
-    /// @param _message The L2 withdraw data, stored in an L2 -> L1 message
-    /// @param _merkleProof The Merkle proof of the inclusion L2 -> L1 message about withdrawal initialization
-=======
     /// @inheritdoc IL1Nullifier
->>>>>>> 1982d826
     function finalizeWithdrawal(
         uint256 _chainId,
         uint256 _l2BatchNumber,
