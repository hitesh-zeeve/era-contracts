// SPDX-License-Identifier: MIT

pragma solidity ^0.8.20;

import {IAssetRouterBase} from "./IAssetRouterBase.sol";

/// @author Matter Labs
/// @custom:security-contact security@matterlabs.dev
interface IL2AssetRouter is IAssetRouterBase {
    event WithdrawalInitiatedAssetRouter(
        uint256 chainId,
        address indexed l2Sender,
        bytes32 indexed assetId,
        bytes assetData
    );

    function withdraw(bytes32 _assetId, bytes calldata _transferData) external returns (bytes32);

<<<<<<< HEAD
    function L1_ASSET_ROUTER() external view returns (address);
=======
    function withdrawToken(address _l2NativeToken, bytes memory _assetData) external returns (bytes32);

    function l1AssetRouter() external view returns (address);
>>>>>>> 1982d826

    function withdrawLegacyBridge(address _l1Receiver, address _l2Token, uint256 _amount, address _sender) external;

    function finalizeDepositLegacyBridge(
        address _l1Sender,
        address _l2Receiver,
        address _l1Token,
        uint256 _amount,
        bytes calldata _data
    ) external;

    /// @dev Used to set the assetHandlerAddress for a given assetId.
    /// @dev Will be used by ZK Gateway
    function setAssetHandlerAddress(uint256 _originChainId, bytes32 _assetId, address _assetAddress) external;

    /// @notice Function that allows native token vault to register itself as the asset handler for
    /// a legacy asset.
    /// @param _assetId The assetId of the legacy token.
    function setLegacyTokenAssetHandler(bytes32 _assetId) external;
}<|MERGE_RESOLUTION|>--- conflicted
+++ resolved
@@ -16,13 +16,7 @@
 
     function withdraw(bytes32 _assetId, bytes calldata _transferData) external returns (bytes32);
 
-<<<<<<< HEAD
     function L1_ASSET_ROUTER() external view returns (address);
-=======
-    function withdrawToken(address _l2NativeToken, bytes memory _assetData) external returns (bytes32);
-
-    function l1AssetRouter() external view returns (address);
->>>>>>> 1982d826
 
     function withdrawLegacyBridge(address _l1Receiver, address _l2Token, uint256 _amount, address _sender) external;
 
@@ -42,4 +36,6 @@
     /// a legacy asset.
     /// @param _assetId The assetId of the legacy token.
     function setLegacyTokenAssetHandler(bytes32 _assetId) external;
+
+    function withdrawToken(address _l2NativeToken, bytes memory _assetData) external returns (bytes32);
 }