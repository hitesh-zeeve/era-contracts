// SPDX-License-Identifier: MIT

pragma solidity 0.8.24;

import {EnumerableMap} from "@openzeppelin/contracts-v4/utils/structs/EnumerableMap.sol";

import {Ownable2StepUpgradeable} from "@openzeppelin/contracts-upgradeable-v4/access/Ownable2StepUpgradeable.sol";
import {PausableUpgradeable} from "@openzeppelin/contracts-upgradeable-v4/security/PausableUpgradeable.sol";

import {IBridgehub, L2TransactionRequestDirect, L2TransactionRequestTwoBridgesOuter, L2TransactionRequestTwoBridgesInner, BridgehubMintCTMAssetData, BridgehubBurnCTMAssetData} from "./IBridgehub.sol";
import {IAssetRouterBase} from "../bridge/asset-router/IAssetRouterBase.sol";
import {IL1AssetRouter} from "../bridge/asset-router/IL1AssetRouter.sol";
import {IL1BaseTokenAssetHandler} from "../bridge/interfaces/IL1BaseTokenAssetHandler.sol";
import {IChainTypeManager} from "../state-transition/IChainTypeManager.sol";
import {ReentrancyGuard} from "../common/ReentrancyGuard.sol";
import {DataEncoding} from "../common/libraries/DataEncoding.sol";
import {IZKChain} from "../state-transition/chain-interfaces/IZKChain.sol";

import {ETH_TOKEN_ADDRESS, TWO_BRIDGES_MAGIC_VALUE, BRIDGEHUB_MIN_SECOND_BRIDGE_ADDRESS, SETTLEMENT_LAYER_RELAY_SENDER, L1_SETTLEMENT_LAYER_VIRTUAL_ADDRESS} from "../common/Config.sol";
import {BridgehubL2TransactionRequest, L2Message, L2Log, TxStatus} from "../common/Messaging.sol";
import {AddressAliasHelper} from "../vendor/AddressAliasHelper.sol";
import {IMessageRoot} from "./IMessageRoot.sol";
import {ICTMDeploymentTracker} from "./ICTMDeploymentTracker.sol";
<<<<<<< HEAD
import {NotL1, NotRelayedSender, NotAssetRouter, TokenNotSet, ChainIdAlreadyPresent, ChainNotPresentInCTM, SecondBridgeAddressTooLow, NotInGatewayMode, SLNotWhitelisted, IncorrectChainAssetId, NotCurrentSL, HyperchainNotRegistered, IncorrectSender, AlreadyCurrentSL, ChainNotLegacy} from "./L1BridgehubErrors.sol";
import {NoCTMForAssetId, MigrationPaused, AssetIdAlreadyRegistered, CTMNotRegistered, ChainIdNotRegistered, ZKChainLimitReached, CTMAlreadyRegistered, CTMNotRegistered, ZeroChainId, ChainIdTooBig, BridgeHubAlreadyRegistered, MsgValueMismatch, ZeroAddress, Unauthorized, SharedBridgeNotSet, WrongMagicValue, ChainIdAlreadyExists, ChainIdMismatch, ChainIdCantBeCurrentChain, EmptyAssetId, AssetIdNotSupported, IncorrectBridgeHubAddress, AssetHandlerNotRegistered} from "../common/L1ContractErrors.sol";
=======
import {SettlementLayersMustSettleOnL1, MigrationPaused, AssetIdAlreadyRegistered, ChainAlreadyLive, ChainNotLegacy, CTMNotRegistered, ChainIdNotRegistered, AssetHandlerNotRegistered, ZKChainLimitReached, CTMAlreadyRegistered, CTMNotRegistered, ZeroChainId, ChainIdTooBig, BridgeHubAlreadyRegistered, AddressTooLow, MsgValueMismatch, ZeroAddress, Unauthorized, SharedBridgeNotSet, WrongMagicValue, ChainIdAlreadyExists, ChainIdMismatch, ChainIdCantBeCurrentChain, EmptyAssetId, AssetIdNotSupported, IncorrectBridgeHubAddress} from "../common/L1ContractErrors.sol";

import {AssetHandlerModifiers} from "../bridge/interfaces/AssetHandlerModifiers.sol";
>>>>>>> 1982d826

/// @author Matter Labs
/// @custom:security-contact security@matterlabs.dev
/// @dev The Bridgehub contract serves as the primary entry point for L1->L2 communication,
/// facilitating interactions between end user and bridges.
/// It also manages state transition managers, base tokens, and chain registrations.
/// Bridgehub is also an IL1AssetHandler for the chains themselves, which is used to migrate the chains
/// between different settlement layers (for example from L1 to Gateway).
contract Bridgehub is IBridgehub, ReentrancyGuard, Ownable2StepUpgradeable, PausableUpgradeable, AssetHandlerModifiers {
    using EnumerableMap for EnumerableMap.UintToAddressMap;

    /// @notice the asset id of Eth. This is only used on L1.
    bytes32 internal immutable ETH_TOKEN_ASSET_ID;

    /// @notice The chain id of L1. This contract can be deployed on multiple layers, but this value is still equal to the
    /// L1 that is at the most base layer.
    uint256 public immutable L1_CHAIN_ID;

    /// @notice The total number of ZK chains can be created/connected to this CTM.
    /// This is the temporary security measure.
    uint256 public immutable MAX_NUMBER_OF_ZK_CHAINS;

    /// @notice all the ether and ERC20 tokens are held by NativeVaultToken managed by the asset router.
    address public assetRouter;

    /// @notice ChainTypeManagers that are registered, and ZKchains that use these CTMs can use this bridgehub as settlement layer.
    mapping(address chainTypeManager => bool) public chainTypeManagerIsRegistered;

    /// @notice we store registered tokens (for arbitrary base token)
    mapping(address baseToken => bool) public __DEPRECATED_tokenIsRegistered;

    /// @notice chainID => ChainTypeManager contract address, CTM that is managing rules for a given ZKchain.
    mapping(uint256 chainId => address) public chainTypeManager;

    /// @notice chainID => baseToken contract address, token that is used as 'base token' by a given child chain.
    // slither-disable-next-line uninitialized-state
    mapping(uint256 chainId => address) public __DEPRECATED_baseToken;

    /// @dev used to manage non critical updates
    address public admin;

    /// @dev used to accept the admin role
    address private pendingAdmin;

    /// @notice The map from chainId => zkChain contract
    EnumerableMap.UintToAddressMap internal zkChainMap;

    /// @notice The contract that stores the cross-chain message root for each chain and the aggregated root.
    /// @dev Note that the message root does not contain messages from the chain it is deployed on. It may
    /// be added later on if needed.
    IMessageRoot public override messageRoot;

    /// @notice Mapping from chain id to encoding of the base token used for deposits / withdrawals
    mapping(uint256 chainId => bytes32) public baseTokenAssetId;

    /// @notice The deployment tracker for the state transition managers.
    /// @dev The L1 address of the ctm deployer is provided.
    ICTMDeploymentTracker public l1CtmDeployer;

    /// @dev asset info used to identify chains in the Shared Bridge
    mapping(bytes32 ctmAssetId => address ctmAddress) public ctmAssetIdToAddress;

    /// @dev ctmAddress to ctmAssetId
    mapping(address ctmAddress => bytes32 ctmAssetId) public ctmAssetIdFromAddress;

    /// @dev used to indicate the currently active settlement layer for a given chainId
    mapping(uint256 chainId => uint256 activeSettlementLayerChainId) public settlementLayer;

    /// @notice shows whether the given chain can be used as a settlement layer.
    /// @dev the Gateway will be one of the possible settlement layers. The L1 is also a settlement layer.
    /// @dev Sync layer chain is expected to have .. as the base token.
    mapping(uint256 chainId => bool isWhitelistedSettlementLayer) public whitelistedSettlementLayers;

    /// @notice we store registered assetIds (for arbitrary base token)
    mapping(bytes32 baseTokenAssetId => bool) public assetIdIsRegistered;

    /// @notice used to pause the migrations of chains. Used for upgrades.
    bool public migrationPaused;

    modifier onlyOwnerOrAdmin() {
        if (msg.sender != admin && msg.sender != owner()) {
            revert Unauthorized(msg.sender);
        }
        _;
    }

    modifier onlyL1() {
        if (L1_CHAIN_ID != block.chainid) {
            revert NotL1(L1_CHAIN_ID, block.chainid);
        }
        _;
    }

    modifier onlySettlementLayerRelayedSender() {
        /// There is no sender for the wrapping, we use a virtual address.
        if (msg.sender != SETTLEMENT_LAYER_RELAY_SENDER) {
            revert NotRelayedSender(msg.sender, SETTLEMENT_LAYER_RELAY_SENDER);
        }
        _;
    }

    modifier onlyAssetRouter() {
        if (msg.sender != assetRouter) {
            revert NotAssetRouter(msg.sender, assetRouter);
        }
        _;
    }

    modifier whenMigrationsNotPaused() {
        if (migrationPaused) {
            revert MigrationPaused();
        }
        _;
    }

    /// @notice to avoid parity hack
    constructor(uint256 _l1ChainId, address _owner, uint256 _maxNumberOfZKChains) reentrancyGuardInitializer {
        _disableInitializers();
        L1_CHAIN_ID = _l1ChainId;
        MAX_NUMBER_OF_ZK_CHAINS = _maxNumberOfZKChains;

        // Note that this assumes that the bridgehub only accepts transactions on chains with ETH base token only.
        // This is indeed true, since the only methods where this immutable is used are the ones with `onlyL1` modifier.
        // We will change this with interop.
        ETH_TOKEN_ASSET_ID = DataEncoding.encodeNTVAssetId(L1_CHAIN_ID, ETH_TOKEN_ADDRESS);
        _transferOwnership(_owner);
        _initializeInner();
    }

    /// @notice used to initialize the contract
    /// @notice this contract is also deployed on L2 as a system contract there the owner and the related functions will not be used
    /// @param _owner the owner of the contract
    function initialize(address _owner) external reentrancyGuardInitializer onlyL1 {
        _transferOwnership(_owner);
        _initializeInner();
    }

    /// @notice Used to initialize the contract on L1
    function initializeV2() external initializer onlyL1 {
        _initializeInner();
    }

    /// @notice Initializes the contract
    function _initializeInner() internal {
        assetIdIsRegistered[ETH_TOKEN_ASSET_ID] = true;
        whitelistedSettlementLayers[L1_CHAIN_ID] = true;
    }

    //// Initialization and registration

    /// @inheritdoc IBridgehub
    /// @dev Please note, if the owner wants to enforce the admin change it must execute both `setPendingAdmin` and
    /// `acceptAdmin` atomically. Otherwise `admin` can set different pending admin and so fail to accept the admin rights.
    function setPendingAdmin(address _newPendingAdmin) external onlyOwnerOrAdmin {
        if (_newPendingAdmin == address(0)) {
            revert ZeroAddress();
        }
        // Save previous value into the stack to put it into the event later
        address oldPendingAdmin = pendingAdmin;
        // Change pending admin
        pendingAdmin = _newPendingAdmin;
        emit NewPendingAdmin(oldPendingAdmin, _newPendingAdmin);
    }

    /// @inheritdoc IBridgehub
    function acceptAdmin() external {
        address currentPendingAdmin = pendingAdmin;
        // Only proposed by current admin address can claim the admin rights
        if (msg.sender != currentPendingAdmin) {
            revert Unauthorized(msg.sender);
        }

        address previousAdmin = admin;
        admin = currentPendingAdmin;
        delete pendingAdmin;

        emit NewPendingAdmin(currentPendingAdmin, address(0));
        emit NewAdmin(previousAdmin, currentPendingAdmin);
    }

    /// @notice To set the addresses of some of the ecosystem contracts, only Owner. Not done in initialize, as
    /// the order of deployment is Bridgehub, other contracts, and then we call this.
    /// @param _assetRouter the shared bridge address
    /// @param _l1CtmDeployer the ctm deployment tracker address. Note, that the address of the L1 CTM deployer is provided.
    /// @param _messageRoot the message root address
    function setAddresses(
        address _assetRouter,
        ICTMDeploymentTracker _l1CtmDeployer,
        IMessageRoot _messageRoot
    ) external onlyOwner {
        assetRouter = _assetRouter;
        l1CtmDeployer = _l1CtmDeployer;
        messageRoot = _messageRoot;
    }

    /// @notice Used to set the legacy chain data for the upgrade.
    /// @param _chainId The chainId of the legacy chain we are migrating.
    function registerLegacyChain(uint256 _chainId) external override {
        address ctm = chainTypeManager[_chainId];
        if (ctm == address(0)) {
            revert ChainNotLegacy();
        }
        if (zkChainMap.contains(_chainId)) {
            revert ChainIdAlreadyPresent();
        }

        // From now on, since `zkChainMap` did not contain the chain, we assume
        // that the chain is a legacy chain in the process of migration, i.e.
        // its stored `baseTokenAssetId`, etc.

        address token = __DEPRECATED_baseToken[_chainId];
        require(token != address(0), "BH: token not set");

        bytes32 assetId = DataEncoding.encodeNTVAssetId(block.chainid, token);

        baseTokenAssetId[_chainId] = assetId;
        assetIdIsRegistered[assetId] = true;

        address chainAddress = IChainTypeManager(ctm).getZKChainLegacy(_chainId);
        if (chainAddress == address(0)) {
            revert ChainNotPresentInCTM();
        }
        _registerNewZKChain(_chainId, chainAddress, false);
        messageRoot.addNewChain(_chainId);
        settlementLayer[_chainId] = block.chainid;
    }

    //// Registry

    /// @notice Chain Type Manager can be any contract with the appropriate interface/functionality
    /// @param _chainTypeManager the state transition manager address to be added
    function addChainTypeManager(address _chainTypeManager) external onlyOwner {
        if (_chainTypeManager == address(0)) {
            revert ZeroAddress();
        }
        if (chainTypeManagerIsRegistered[_chainTypeManager]) {
            revert CTMAlreadyRegistered();
        }
        chainTypeManagerIsRegistered[_chainTypeManager] = true;

        emit ChainTypeManagerAdded(_chainTypeManager);
    }

    /// @notice Chain Type Manager can be any contract with the appropriate interface/functionality
    /// @notice this stops new Chains from using the CTM, old chains are not affected
    /// @param _chainTypeManager the state transition manager address to be removed
    function removeChainTypeManager(address _chainTypeManager) external onlyOwner {
        if (_chainTypeManager == address(0)) {
            revert ZeroAddress();
        }
        if (!chainTypeManagerIsRegistered[_chainTypeManager]) {
            revert CTMNotRegistered();
        }
        chainTypeManagerIsRegistered[_chainTypeManager] = false;

        emit ChainTypeManagerRemoved(_chainTypeManager);
    }

    /// @notice asset id can represent any token contract with the appropriate interface/functionality
    /// @param _baseTokenAssetId asset id of base token to be registered
    function addTokenAssetId(bytes32 _baseTokenAssetId) external onlyOwnerOrAdmin {
        if (assetIdIsRegistered[_baseTokenAssetId]) {
            revert AssetIdAlreadyRegistered();
        }
        assetIdIsRegistered[_baseTokenAssetId] = true;

        emit BaseTokenAssetIdRegistered(_baseTokenAssetId);
    }

    /// @notice Used to register a chain as a settlement layer.
    /// @param _newSettlementLayerChainId the chainId of the chain
    /// @param _isWhitelisted whether the chain is a whitelisted settlement layer
    function registerSettlementLayer(
        uint256 _newSettlementLayerChainId,
        bool _isWhitelisted
    ) external onlyOwner onlyL1 {
        if (settlementLayer[_newSettlementLayerChainId] != block.chainid) {
            revert SettlementLayersMustSettleOnL1();
        }
        whitelistedSettlementLayers[_newSettlementLayerChainId] = _isWhitelisted;
        emit SettlementLayerRegistered(_newSettlementLayerChainId, _isWhitelisted);
    }

    /// @dev Used to set the assetAddress for a given assetInfo.
    /// @param _additionalData the additional data to identify the asset
    /// @param _assetAddress the asset handler address
    function setCTMAssetAddress(bytes32 _additionalData, address _assetAddress) external {
        // It is a simplified version of the logic used by the AssetRouter to manage asset handlers.
        // CTM's assetId is `keccak256(abi.encode(L1_CHAIN_ID, l1CtmDeployer, ctmAddress))`.
        // And the l1CtmDeployer is considered the deployment tracker for the CTM asset.
        //
        // The l1CtmDeployer will call this method to set the asset handler address for the assetId.
        // If the chain is not the same as L1, we assume that it is done via L1->L2 communication and so we unalias the sender.
        //
        // For simpler handling we allow anyone to call this method. It is okay, since during bridging operations
        // it is double checked that `assetId` is indeed derived from the `l1CtmDeployer`.
        // TODO(EVM-703): This logic should be revised once interchain communication is implemented.

        address sender = L1_CHAIN_ID == block.chainid ? msg.sender : AddressAliasHelper.undoL1ToL2Alias(msg.sender);
        // This method can be accessed by l1CtmDeployer only
        if (sender != address(l1CtmDeployer)) {
            revert Unauthorized(sender);
        }
        if (!chainTypeManagerIsRegistered[_assetAddress]) {
            revert CTMNotRegistered();
        }

        bytes32 ctmAssetId = keccak256(abi.encode(L1_CHAIN_ID, sender, _additionalData));
        ctmAssetIdToAddress[ctmAssetId] = _assetAddress;
        ctmAssetIdFromAddress[_assetAddress] = ctmAssetId;
        emit AssetRegistered(ctmAssetId, _assetAddress, _additionalData, msg.sender);
    }

    /*//////////////////////////////////////////////////////////////
                          Chain Registration
    //////////////////////////////////////////////////////////////*/

    /// @notice register new chain. New chains can be only registered on Bridgehub deployed on L1. Later they can be moved to any other layer.
    /// @notice for Eth the baseToken address is 1
    /// @param _chainId the chainId of the chain
    /// @param _chainTypeManager the state transition manager address
    /// @param _baseTokenAssetId the base token asset id of the chain
    /// @param _salt the salt for the chainId, currently not used
    /// @param _admin the admin of the chain
    /// @param _initData the fixed initialization data for the chain
    /// @param _factoryDeps the factory dependencies for the chain's deployment
    function createNewChain(
        uint256 _chainId,
        address _chainTypeManager,
        bytes32 _baseTokenAssetId,
        // solhint-disable-next-line no-unused-vars
        uint256 _salt,
        address _admin,
        bytes calldata _initData,
        bytes[] calldata _factoryDeps
    ) external onlyOwnerOrAdmin nonReentrant whenNotPaused onlyL1 returns (uint256) {
        _validateChainParams({_chainId: _chainId, _assetId: _baseTokenAssetId, _chainTypeManager: _chainTypeManager});

        chainTypeManager[_chainId] = _chainTypeManager;

        baseTokenAssetId[_chainId] = _baseTokenAssetId;
        settlementLayer[_chainId] = block.chainid;

        address chainAddress = IChainTypeManager(_chainTypeManager).createNewChain({
            _chainId: _chainId,
            _baseTokenAssetId: _baseTokenAssetId,
            _admin: _admin,
            _initData: _initData,
            _factoryDeps: _factoryDeps
        });
        _registerNewZKChain(_chainId, chainAddress, true);
        messageRoot.addNewChain(_chainId);

        emit NewChain(_chainId, _chainTypeManager, _admin);
        return _chainId;
    }

    /// @notice This internal function is used to register a new zkChain in the system.
    /// @param _chainId The chain ID of the ZK chain
    /// @param _zkChain The address of the ZK chain's DiamondProxy contract.
    /// @param _checkMaxNumberOfZKChains Whether to check that the limit for the number
    /// of chains has not been crossed.
    /// @dev Providing `_checkMaxNumberOfZKChains = false` may be preferable in cases
    /// where we want to guarantee that a chain can be added. These include:
    /// - Migration of a chain from the mapping in the old CTM
    /// - Migration of a chain to a new settlement layer
    function _registerNewZKChain(uint256 _chainId, address _zkChain, bool _checkMaxNumberOfZKChains) internal {
        // slither-disable-next-line unused-return
        zkChainMap.set(_chainId, _zkChain);
        if (_checkMaxNumberOfZKChains && zkChainMap.length() > MAX_NUMBER_OF_ZK_CHAINS) {
            revert ZKChainLimitReached();
        }
    }

    /*//////////////////////////////////////////////////////////////
                             Getters
    //////////////////////////////////////////////////////////////*/

    /// @notice baseToken function, which takes chainId as input, reads assetHandler from AR, and tokenAddress from AH
    function baseToken(uint256 _chainId) public view returns (address) {
        bytes32 baseTokenAssetId = baseTokenAssetId[_chainId];
        address assetHandlerAddress = IAssetRouterBase(assetRouter).assetHandlerAddress(baseTokenAssetId);

        // It is possible that the asset handler is not deployed for a chain on the current layer.
        // In this case we throw an error.
        if (assetHandlerAddress == address(0)) {
            revert AssetHandlerNotRegistered(baseTokenAssetId);
        }
        return IL1BaseTokenAssetHandler(assetHandlerAddress).tokenAddress(baseTokenAssetId);
    }

    /// @notice Returns all the registered zkChain addresses
    function getAllZKChains() public view override returns (address[] memory chainAddresses) {
        uint256[] memory keys = zkChainMap.keys();
        chainAddresses = new address[](keys.length);
        uint256 keysLength = keys.length;
        for (uint256 i = 0; i < keysLength; ++i) {
            chainAddresses[i] = zkChainMap.get(keys[i]);
        }
    }

    /// @notice Returns all the registered zkChain chainIDs
    function getAllZKChainChainIDs() public view override returns (uint256[] memory) {
        return zkChainMap.keys();
    }

    /// @notice Returns the address of the ZK chain with the corresponding chainID
    /// @param _chainId the chainId of the chain
    /// @return chainAddress the address of the ZK chain
    function getZKChain(uint256 _chainId) public view override returns (address chainAddress) {
        // slither-disable-next-line unused-return
        (, chainAddress) = zkChainMap.tryGet(_chainId);
    }

    function ctmAssetIdFromChainId(uint256 _chainId) public view override returns (bytes32) {
        address ctmAddress = chainTypeManager[_chainId];
        if (ctmAddress == address(0)) {
            revert ChainIdNotRegistered(_chainId);
        }
        return ctmAssetIdFromAddress[ctmAddress];
    }

    /*//////////////////////////////////////////////////////////////
                        Mailbox forwarder
    //////////////////////////////////////////////////////////////*/

    /// @notice the mailbox is called directly after the assetRouter received the deposit
    /// this assumes that either ether is the base token or
    /// the msg.sender has approved mintValue allowance for the nativeTokenVault.
    /// This means this is not ideal for contract calls, as the contract would have to handle token allowance of the base Token.
    /// In case allowance is provided to the Asset Router, then it will be transferred to NTV.
    function requestL2TransactionDirect(
        L2TransactionRequestDirect calldata _request
    ) external payable override nonReentrant whenNotPaused onlyL1 returns (bytes32 canonicalTxHash) {
        // Note: If the ZK chain with corresponding `chainId` is not yet created,
        // the transaction will revert on `bridgehubRequestL2Transaction` as call to zero address.
        {
            bytes32 tokenAssetId = baseTokenAssetId[_request.chainId];
            if (tokenAssetId == ETH_TOKEN_ASSET_ID) {
                if (msg.value != _request.mintValue) {
                    revert MsgValueMismatch(_request.mintValue, msg.value);
                }
            } else {
                if (msg.value != 0) {
                    revert MsgValueMismatch(0, msg.value);
                }
            }

            // slither-disable-next-line arbitrary-send-eth
            IL1AssetRouter(assetRouter).bridgehubDepositBaseToken{value: msg.value}(
                _request.chainId,
                tokenAssetId,
                msg.sender,
                _request.mintValue
            );
        }

        canonicalTxHash = _sendRequest(
            _request.chainId,
            _request.refundRecipient,
            BridgehubL2TransactionRequest({
                sender: msg.sender,
                contractL2: _request.l2Contract,
                mintValue: _request.mintValue,
                l2Value: _request.l2Value,
                l2Calldata: _request.l2Calldata,
                l2GasLimit: _request.l2GasLimit,
                l2GasPerPubdataByteLimit: _request.l2GasPerPubdataByteLimit,
                factoryDeps: _request.factoryDeps,
                refundRecipient: address(0)
            })
        );
    }

    /// @notice After depositing funds to the assetRouter, the secondBridge is called
    ///  to return the actual L2 message which is sent to the Mailbox.
    ///  This assumes that either ether is the base token or
    ///  the msg.sender has approved the nativeTokenVault with the mintValue,
    ///  and also the necessary approvals are given for the second bridge.
    ///  In case allowance is provided to the Shared Bridge, then it will be transferred to NTV.
    /// @notice The logic of this bridge is to allow easy depositing for bridges.
    /// Each contract that handles the users ERC20 tokens needs approvals from the user, this contract allows
    /// the user to approve for each token only its respective bridge
    /// @notice This function is great for contract calls to L2, the secondBridge can be any contract.
    /// @param _request the request for the L2 transaction
    function requestL2TransactionTwoBridges(
        L2TransactionRequestTwoBridgesOuter calldata _request
    ) external payable override nonReentrant whenNotPaused onlyL1 returns (bytes32 canonicalTxHash) {
        if (_request.secondBridgeAddress <= BRIDGEHUB_MIN_SECOND_BRIDGE_ADDRESS) {
            revert SecondBridgeAddressTooLow(_request.secondBridgeAddress, BRIDGEHUB_MIN_SECOND_BRIDGE_ADDRESS);
        }

        {
            bytes32 tokenAssetId = baseTokenAssetId[_request.chainId];
            uint256 baseTokenMsgValue;
            if (tokenAssetId == ETH_TOKEN_ASSET_ID) {
                if (msg.value != _request.mintValue + _request.secondBridgeValue) {
                    revert MsgValueMismatch(_request.mintValue + _request.secondBridgeValue, msg.value);
                }
                baseTokenMsgValue = _request.mintValue;
            } else {
                if (msg.value != _request.secondBridgeValue) {
                    revert MsgValueMismatch(_request.secondBridgeValue, msg.value);
                }
                baseTokenMsgValue = 0;
            }

            // slither-disable-next-line arbitrary-send-eth
            IL1AssetRouter(assetRouter).bridgehubDepositBaseToken{value: baseTokenMsgValue}(
                _request.chainId,
                tokenAssetId,
                msg.sender,
                _request.mintValue
            );
        }

        // slither-disable-next-line arbitrary-send-eth
        L2TransactionRequestTwoBridgesInner memory outputRequest = IL1AssetRouter(_request.secondBridgeAddress)
            .bridgehubDeposit{value: _request.secondBridgeValue}(
            _request.chainId,
            msg.sender,
            _request.l2Value,
            _request.secondBridgeCalldata
        );

        if (outputRequest.magicValue != TWO_BRIDGES_MAGIC_VALUE) {
            revert WrongMagicValue(uint256(TWO_BRIDGES_MAGIC_VALUE), uint256(outputRequest.magicValue));
        }

        canonicalTxHash = _sendRequest(
            _request.chainId,
            _request.refundRecipient,
            BridgehubL2TransactionRequest({
                sender: _request.secondBridgeAddress,
                contractL2: outputRequest.l2Contract,
                mintValue: _request.mintValue,
                l2Value: _request.l2Value,
                l2Calldata: outputRequest.l2Calldata,
                l2GasLimit: _request.l2GasLimit,
                l2GasPerPubdataByteLimit: _request.l2GasPerPubdataByteLimit,
                factoryDeps: outputRequest.factoryDeps,
                refundRecipient: address(0)
            })
        );

        IL1AssetRouter(_request.secondBridgeAddress).bridgehubConfirmL2Transaction(
            _request.chainId,
            outputRequest.txDataHash,
            canonicalTxHash
        );
    }

    /// @notice This function is used to send a request to the ZK chain.
    /// @param _chainId the chainId of the chain
    /// @param _refundRecipient the refund recipient
    /// @param _request the request
    /// @return canonicalTxHash the canonical transaction hash
    function _sendRequest(
        uint256 _chainId,
        address _refundRecipient,
        BridgehubL2TransactionRequest memory _request
    ) internal returns (bytes32 canonicalTxHash) {
        address refundRecipient = AddressAliasHelper.actualRefundRecipient(_refundRecipient, msg.sender);
        _request.refundRecipient = refundRecipient;
        address zkChain = zkChainMap.get(_chainId);

        canonicalTxHash = IZKChain(zkChain).bridgehubRequestL2Transaction(_request);
    }

    /// @notice Used to forward a transaction on the gateway to the chains mailbox (from L1).
    /// @param _chainId the chainId of the chain
    /// @param _canonicalTxHash the canonical transaction hash
    /// @param _expirationTimestamp the expiration timestamp for the transaction
    function forwardTransactionOnGateway(
        uint256 _chainId,
        bytes32 _canonicalTxHash,
        uint64 _expirationTimestamp
    ) external override onlySettlementLayerRelayedSender {
        if (L1_CHAIN_ID == block.chainid) {
            revert NotInGatewayMode();
        }
        address zkChain = zkChainMap.get(_chainId);
        IZKChain(zkChain).bridgehubRequestL2TransactionOnGateway(_canonicalTxHash, _expirationTimestamp);
    }

    /// @notice forwards function call to Mailbox based on ChainId
    /// @param _chainId The chain ID of the ZK chain where to prove L2 message inclusion.
    /// @param _batchNumber The executed L2 batch number in which the message appeared
    /// @param _index The position in the L2 logs Merkle tree of the l2Log that was sent with the message
    /// @param _message Information about the sent message: sender address, the message itself, tx index in the L2 batch where the message was sent
    /// @param _proof Merkle proof for inclusion of L2 log that was sent with the message
    /// @return Whether the proof is valid
    function proveL2MessageInclusion(
        uint256 _chainId,
        uint256 _batchNumber,
        uint256 _index,
        L2Message calldata _message,
        bytes32[] calldata _proof
    ) external view override returns (bool) {
        address zkChain = zkChainMap.get(_chainId);
        return IZKChain(zkChain).proveL2MessageInclusion(_batchNumber, _index, _message, _proof);
    }

    /// @notice forwards function call to Mailbox based on ChainId
    /// @param _chainId The chain ID of the ZK chain where to prove L2 log inclusion.
    /// @param _batchNumber The executed L2 batch number in which the log appeared
    /// @param _index The position of the l2log in the L2 logs Merkle tree
    /// @param _log Information about the sent log
    /// @param _proof Merkle proof for inclusion of the L2 log
    /// @return Whether the proof is correct and L2 log is included in batch
    function proveL2LogInclusion(
        uint256 _chainId,
        uint256 _batchNumber,
        uint256 _index,
        L2Log calldata _log,
        bytes32[] calldata _proof
    ) external view override returns (bool) {
        address zkChain = zkChainMap.get(_chainId);
        return IZKChain(zkChain).proveL2LogInclusion(_batchNumber, _index, _log, _proof);
    }

    /// @notice forwards function call to Mailbox based on ChainId
    /// @param _chainId The chain ID of the ZK chain where to prove L1->L2 tx status.
    /// @param _l2TxHash The L2 canonical transaction hash
    /// @param _l2BatchNumber The L2 batch number where the transaction was processed
    /// @param _l2MessageIndex The position in the L2 logs Merkle tree of the l2Log that was sent with the message
    /// @param _l2TxNumberInBatch The L2 transaction number in the batch, in which the log was sent
    /// @param _merkleProof The Merkle proof of the processing L1 -> L2 transaction
    /// @param _status The execution status of the L1 -> L2 transaction (true - success & 0 - fail)
    /// @return Whether the proof is correct and the transaction was actually executed with provided status
    /// NOTE: It may return `false` for incorrect proof, but it doesn't mean that the L1 -> L2 transaction has an opposite status!
    function proveL1ToL2TransactionStatus(
        uint256 _chainId,
        bytes32 _l2TxHash,
        uint256 _l2BatchNumber,
        uint256 _l2MessageIndex,
        uint16 _l2TxNumberInBatch,
        bytes32[] calldata _merkleProof,
        TxStatus _status
    ) external view override returns (bool) {
        address zkChain = zkChainMap.get(_chainId);
        return
            IZKChain(zkChain).proveL1ToL2TransactionStatus({
                _l2TxHash: _l2TxHash,
                _l2BatchNumber: _l2BatchNumber,
                _l2MessageIndex: _l2MessageIndex,
                _l2TxNumberInBatch: _l2TxNumberInBatch,
                _merkleProof: _merkleProof,
                _status: _status
            });
    }

    /// @notice forwards function call to Mailbox based on ChainId
    function l2TransactionBaseCost(
        uint256 _chainId,
        uint256 _gasPrice,
        uint256 _l2GasLimit,
        uint256 _l2GasPerPubdataByteLimit
    ) external view returns (uint256) {
        address zkChain = zkChainMap.get(_chainId);
        return IZKChain(zkChain).l2TransactionBaseCost(_gasPrice, _l2GasLimit, _l2GasPerPubdataByteLimit);
    }

    /*//////////////////////////////////////////////////////////////
                        Chain migration
    //////////////////////////////////////////////////////////////*/

    /// @notice IL1AssetHandler interface, used to migrate (transfer) a chain to the settlement layer.
    /// @param _settlementChainId the chainId of the settlement chain, i.e. where the message and the migrating chain is sent.
    /// @param _assetId the assetId of the migrating chain's CTM
    /// @param _originalCaller the message sender initiated a set of calls that leads to bridge burn
    /// @param _data the data for the migration
    function bridgeBurn(
        uint256 _settlementChainId,
        uint256 _l2MsgValue,
        bytes32 _assetId,
        address _originalCaller,
        bytes calldata _data
<<<<<<< HEAD
    ) external payable override onlyAssetRouter whenMigrationsNotPaused returns (bytes memory bridgehubMintData) {
        if (!whitelistedSettlementLayers[_settlementChainId]) {
            revert SLNotWhitelisted();
        }
=======
    )
        external
        payable
        override
        requireZeroValue(_l2MsgValue + msg.value)
        onlyAssetRouter
        whenMigrationsNotPaused
        returns (bytes memory bridgehubMintData)
    {
        require(whitelistedSettlementLayers[_settlementChainId], "BH: SL not whitelisted");
>>>>>>> 1982d826

        BridgehubBurnCTMAssetData memory bridgehubData = abi.decode(_data, (BridgehubBurnCTMAssetData));
        if (_assetId != ctmAssetIdFromChainId(bridgehubData.chainId)) {
            revert IncorrectChainAssetId(_assetId, ctmAssetIdFromChainId(bridgehubData.chainId));
        }
        if (settlementLayer[bridgehubData.chainId] != block.chainid) {
            revert NotCurrentSL(settlementLayer[bridgehubData.chainId], block.chainid);
        }
        settlementLayer[bridgehubData.chainId] = _settlementChainId;

        if (whitelistedSettlementLayers[bridgehubData.chainId]) {
            revert SettlementLayersMustSettleOnL1();
        }

        address zkChain = zkChainMap.get(bridgehubData.chainId);
        if (zkChain == address(0)) {
            revert HyperchainNotRegistered();
        }
        if (_originalCaller != IZKChain(zkChain).getAdmin()) {
            revert IncorrectSender(_originalCaller, IZKChain(zkChain).getAdmin());
        }

        bytes memory ctmMintData = IChainTypeManager(chainTypeManager[bridgehubData.chainId]).forwardedBridgeBurn(
            bridgehubData.chainId,
            bridgehubData.ctmData
        );
        bytes memory chainMintData = IZKChain(zkChain).forwardedBridgeBurn(
            _settlementChainId == L1_CHAIN_ID
                ? L1_SETTLEMENT_LAYER_VIRTUAL_ADDRESS
                : zkChainMap.get(_settlementChainId),
            _originalCaller,
            bridgehubData.chainData
        );
        BridgehubMintCTMAssetData memory bridgeMintStruct = BridgehubMintCTMAssetData({
            chainId: bridgehubData.chainId,
            baseTokenAssetId: baseTokenAssetId[bridgehubData.chainId],
            ctmData: ctmMintData,
            chainData: chainMintData
        });
        bridgehubMintData = abi.encode(bridgeMintStruct);

        emit MigrationStarted(bridgehubData.chainId, _assetId, _settlementChainId);
    }

    /// @dev IL1AssetHandler interface, used to receive a chain on the settlement layer.
    /// @param _assetId the assetId of the chain's CTM
    /// @param _bridgehubMintData the data for the mint
    function bridgeMint(
        uint256, // originChainId
        bytes32 _assetId,
        bytes calldata _bridgehubMintData
    ) external payable override requireZeroValue(msg.value) onlyAssetRouter whenMigrationsNotPaused {
        BridgehubMintCTMAssetData memory bridgehubData = abi.decode(_bridgehubMintData, (BridgehubMintCTMAssetData));

        address ctm = ctmAssetIdToAddress[_assetId];
        if (ctm == address(0)) {
            revert NoCTMForAssetId(_assetId);
        }
        if (settlementLayer[bridgehubData.chainId] == block.chainid) {
            revert AlreadyCurrentSL(block.chainid);
        }

        settlementLayer[bridgehubData.chainId] = block.chainid;
        chainTypeManager[bridgehubData.chainId] = ctm;
        baseTokenAssetId[bridgehubData.chainId] = bridgehubData.baseTokenAssetId;
        // To keep `assetIdIsRegistered` consistent, we'll also automatically register the base token.
        // It is assumed that if the bridging happened, the token was approved on L1 already.
        assetIdIsRegistered[bridgehubData.baseTokenAssetId] = true;

        address zkChain = getZKChain(bridgehubData.chainId);
        bool contractAlreadyDeployed = zkChain != address(0);
        if (!contractAlreadyDeployed) {
            zkChain = IChainTypeManager(ctm).forwardedBridgeMint(bridgehubData.chainId, bridgehubData.ctmData);
            if (zkChain == address(0)) {
                revert ChainIdNotRegistered(bridgehubData.chainId);
            }
            // We want to allow any chain to be migrated,
            _registerNewZKChain(bridgehubData.chainId, zkChain, false);
            messageRoot.addNewChain(bridgehubData.chainId);
        }

        IZKChain(zkChain).forwardedBridgeMint(bridgehubData.chainData, contractAlreadyDeployed);

        emit MigrationFinalized(bridgehubData.chainId, _assetId, zkChain);
    }

    /// @dev IL1AssetHandler interface, used to undo a failed migration of a chain.
    // / @param _chainId the chainId of the chain
    /// @param _assetId the assetId of the chain's CTM
    /// @param _data the data for the recovery.
    function bridgeRecoverFailedTransfer(
        uint256,
        bytes32 _assetId,
        address _depositSender,
        bytes calldata _data
    ) external payable override requireZeroValue(msg.value) onlyAssetRouter onlyL1 {
        BridgehubBurnCTMAssetData memory bridgehubData = abi.decode(_data, (BridgehubBurnCTMAssetData));

        settlementLayer[bridgehubData.chainId] = block.chainid;

        IChainTypeManager(chainTypeManager[bridgehubData.chainId]).forwardedBridgeRecoverFailedTransfer({
            _chainId: bridgehubData.chainId,
            _assetInfo: _assetId,
            _depositSender: _depositSender,
            _ctmData: bridgehubData.ctmData
        });

        IZKChain(getZKChain(bridgehubData.chainId)).forwardedBridgeRecoverFailedTransfer({
            _chainId: bridgehubData.chainId,
            _assetInfo: _assetId,
            _originalCaller: _depositSender,
            _chainData: bridgehubData.chainData
        });
    }

    /// @dev Registers an already deployed chain with the bridgehub
    /// @param _chainId The chain Id of the chain
    /// @param _zkChain Address of the zkChain
    function registerAlreadyDeployedZKChain(uint256 _chainId, address _zkChain) external onlyOwner onlyL1 {
        if (_zkChain == address(0)) {
            revert ZeroAddress();
        }
        if (zkChainMap.contains(_chainId)) {
            revert ChainIdAlreadyExists();
        }
        if (IZKChain(_zkChain).getChainId() != _chainId) {
            revert ChainIdMismatch();
        }

        address ctm = IZKChain(_zkChain).getChainTypeManager();
        address chainAdmin = IZKChain(_zkChain).getAdmin();
        bytes32 chainBaseTokenAssetId = IZKChain(_zkChain).getBaseTokenAssetId();
        address bridgeHub = IZKChain(_zkChain).getBridgehub();

        if (bridgeHub != address(this)) {
            revert IncorrectBridgeHubAddress(bridgeHub);
        }

        _validateChainParams({_chainId: _chainId, _assetId: chainBaseTokenAssetId, _chainTypeManager: ctm});

        chainTypeManager[_chainId] = ctm;

        baseTokenAssetId[_chainId] = chainBaseTokenAssetId;
        settlementLayer[_chainId] = block.chainid;

        _registerNewZKChain(_chainId, _zkChain, true);
        messageRoot.addNewChain(_chainId);

        emit NewChain(_chainId, ctm, chainAdmin);
    }

    function _validateChainParams(uint256 _chainId, bytes32 _assetId, address _chainTypeManager) internal view {
        if (_chainId == 0) {
            revert ZeroChainId();
        }

        if (_chainId > type(uint48).max) {
            revert ChainIdTooBig();
        }

        if (_chainId == block.chainid) {
            revert ChainIdCantBeCurrentChain();
        }

        if (_chainTypeManager == address(0)) {
            revert ZeroAddress();
        }
        if (_assetId == bytes32(0)) {
            revert EmptyAssetId();
        }

        if (!chainTypeManagerIsRegistered[_chainTypeManager]) {
            revert CTMNotRegistered();
        }

        if (!assetIdIsRegistered[_assetId]) {
            revert AssetIdNotSupported(_assetId);
        }

        if (assetRouter == address(0)) {
            revert SharedBridgeNotSet();
        }
        if (chainTypeManager[_chainId] != address(0)) {
            revert BridgeHubAlreadyRegistered();
        }
    }

    /*//////////////////////////////////////////////////////////////
                            PAUSE
    //////////////////////////////////////////////////////////////*/

    /// @notice Pauses all functions marked with the `whenNotPaused` modifier.
    function pause() external onlyOwner {
        _pause();
    }

    /// @notice Unpauses the contract, allowing all functions marked with the `whenNotPaused` modifier to be called again.
    function unpause() external onlyOwner {
        _unpause();
    }

    /// @notice Pauses migration functions.
    function pauseMigration() external onlyOwner {
        migrationPaused = true;
    }

    /// @notice Unpauses migration functions.
    function unpauseMigration() external onlyOwner {
        migrationPaused = false;
    }

    /*//////////////////////////////////////////////////////////////
                            Legacy functions
    //////////////////////////////////////////////////////////////*/

    /// @notice return the ZK chain contract for a chainId
    function getHyperchain(uint256 _chainId) public view returns (address) {
        return getZKChain(_chainId);
    }

    /// @notice return the asset router
    function sharedBridge() public view returns (address) {
        return assetRouter;
    }
}<|MERGE_RESOLUTION|>--- conflicted
+++ resolved
@@ -21,14 +21,10 @@
 import {AddressAliasHelper} from "../vendor/AddressAliasHelper.sol";
 import {IMessageRoot} from "./IMessageRoot.sol";
 import {ICTMDeploymentTracker} from "./ICTMDeploymentTracker.sol";
-<<<<<<< HEAD
-import {NotL1, NotRelayedSender, NotAssetRouter, TokenNotSet, ChainIdAlreadyPresent, ChainNotPresentInCTM, SecondBridgeAddressTooLow, NotInGatewayMode, SLNotWhitelisted, IncorrectChainAssetId, NotCurrentSL, HyperchainNotRegistered, IncorrectSender, AlreadyCurrentSL, ChainNotLegacy} from "./L1BridgehubErrors.sol";
-import {NoCTMForAssetId, MigrationPaused, AssetIdAlreadyRegistered, CTMNotRegistered, ChainIdNotRegistered, ZKChainLimitReached, CTMAlreadyRegistered, CTMNotRegistered, ZeroChainId, ChainIdTooBig, BridgeHubAlreadyRegistered, MsgValueMismatch, ZeroAddress, Unauthorized, SharedBridgeNotSet, WrongMagicValue, ChainIdAlreadyExists, ChainIdMismatch, ChainIdCantBeCurrentChain, EmptyAssetId, AssetIdNotSupported, IncorrectBridgeHubAddress, AssetHandlerNotRegistered} from "../common/L1ContractErrors.sol";
-=======
-import {SettlementLayersMustSettleOnL1, MigrationPaused, AssetIdAlreadyRegistered, ChainAlreadyLive, ChainNotLegacy, CTMNotRegistered, ChainIdNotRegistered, AssetHandlerNotRegistered, ZKChainLimitReached, CTMAlreadyRegistered, CTMNotRegistered, ZeroChainId, ChainIdTooBig, BridgeHubAlreadyRegistered, AddressTooLow, MsgValueMismatch, ZeroAddress, Unauthorized, SharedBridgeNotSet, WrongMagicValue, ChainIdAlreadyExists, ChainIdMismatch, ChainIdCantBeCurrentChain, EmptyAssetId, AssetIdNotSupported, IncorrectBridgeHubAddress} from "../common/L1ContractErrors.sol";
+import {NotL1, NotRelayedSender, NotAssetRouter, ChainIdAlreadyPresent, ChainNotPresentInCTM, SecondBridgeAddressTooLow, NotInGatewayMode, SLNotWhitelisted, IncorrectChainAssetId, NotCurrentSL, HyperchainNotRegistered, IncorrectSender, AlreadyCurrentSL, ChainNotLegacy} from "./L1BridgehubErrors.sol";
+import {NoCTMForAssetId, SettlementLayersMustSettleOnL1, MigrationPaused, AssetIdAlreadyRegistered, CTMNotRegistered, ChainIdNotRegistered, AssetHandlerNotRegistered, ZKChainLimitReached, CTMAlreadyRegistered, CTMNotRegistered, ZeroChainId, ChainIdTooBig, BridgeHubAlreadyRegistered, MsgValueMismatch, ZeroAddress, Unauthorized, SharedBridgeNotSet, WrongMagicValue, ChainIdAlreadyExists, ChainIdMismatch, ChainIdCantBeCurrentChain, EmptyAssetId, AssetIdNotSupported, IncorrectBridgeHubAddress} from "../common/L1ContractErrors.sol";
 
 import {AssetHandlerModifiers} from "../bridge/interfaces/AssetHandlerModifiers.sol";
->>>>>>> 1982d826
 
 /// @author Matter Labs
 /// @custom:security-contact security@matterlabs.dev
@@ -707,12 +703,6 @@
         bytes32 _assetId,
         address _originalCaller,
         bytes calldata _data
-<<<<<<< HEAD
-    ) external payable override onlyAssetRouter whenMigrationsNotPaused returns (bytes memory bridgehubMintData) {
-        if (!whitelistedSettlementLayers[_settlementChainId]) {
-            revert SLNotWhitelisted();
-        }
-=======
     )
         external
         payable
@@ -722,8 +712,9 @@
         whenMigrationsNotPaused
         returns (bytes memory bridgehubMintData)
     {
-        require(whitelistedSettlementLayers[_settlementChainId], "BH: SL not whitelisted");
->>>>>>> 1982d826
+        if (!whitelistedSettlementLayers[_settlementChainId]) {
+            revert SLNotWhitelisted();
+        }
 
         BridgehubBurnCTMAssetData memory bridgehubData = abi.decode(_data, (BridgehubBurnCTMAssetData));
         if (_assetId != ctmAssetIdFromChainId(bridgehubData.chainId)) {
