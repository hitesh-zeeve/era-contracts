// SPDX-License-Identifier: MIT

pragma solidity 0.8.24;

// solhint-disable reason-string, gas-custom-errors

import {EnumerableMap} from "@openzeppelin/contracts-v4/utils/structs/EnumerableMap.sol";

import {Ownable2StepUpgradeable} from "@openzeppelin/contracts-upgradeable-v4/access/Ownable2StepUpgradeable.sol";
import {PausableUpgradeable} from "@openzeppelin/contracts-upgradeable-v4/security/PausableUpgradeable.sol";

import {IBridgehub, L2TransactionRequestDirect, L2TransactionRequestTwoBridgesOuter, L2TransactionRequestTwoBridgesInner} from "./IBridgehub.sol";
import {IL1AssetRouter} from "../bridge/interfaces/IL1AssetRouter.sol";
import {IL1BaseTokenAssetHandler} from "../bridge/interfaces/IL1BaseTokenAssetHandler.sol";
import {IStateTransitionManager} from "../state-transition/IStateTransitionManager.sol";
import {ReentrancyGuard} from "../common/ReentrancyGuard.sol";
import {DataEncoding} from "../common/libraries/DataEncoding.sol";
import {IZkSyncHyperchain} from "../state-transition/chain-interfaces/IZkSyncHyperchain.sol";

import {ETH_TOKEN_ADDRESS, TWO_BRIDGES_MAGIC_VALUE, BRIDGEHUB_MIN_SECOND_BRIDGE_ADDRESS, SETTLEMENT_LAYER_RELAY_SENDER} from "../common/Config.sol";
import {BridgehubL2TransactionRequest, L2Message, L2Log, TxStatus} from "../common/Messaging.sol";
import {AddressAliasHelper} from "../vendor/AddressAliasHelper.sol";
import {IMessageRoot} from "./IMessageRoot.sol";
import {ISTMDeploymentTracker} from "./ISTMDeploymentTracker.sol";
import {L2CanonicalTransaction} from "../common/Messaging.sol";
import {Unauthorized, STMAlreadyRegistered, STMNotRegistered, TokenAlreadyRegistered, TokenNotRegistered, ZeroChainId, ChainIdTooBig, SharedBridgeNotSet, BridgeHubAlreadyRegistered, AddressTooLow, MsgValueMismatch, WrongMagicValue, ZeroAddress} from "../common/L1ContractErrors.sol";

/// @author Matter Labs
/// @custom:security-contact security@matterlabs.dev
/// @dev The Bridgehub contract serves as the primary entry point for L1<->L2 communication,
/// facilitating interactions between end user and bridges.
/// It also manages state transition managers, base tokens, and chain registrations.
/// Bridgehub is also an IL1AssetHandler for the chains themselves, which is used to migrate the chains
/// between different settlement layers (for example from L1 to Gateway).
contract Bridgehub is IBridgehub, ReentrancyGuard, Ownable2StepUpgradeable, PausableUpgradeable {
    using EnumerableMap for EnumerableMap.UintToAddressMap;

    /// @notice the asset id of Eth
    bytes32 internal immutable ETH_TOKEN_ASSET_ID;

    /// @notice The chain id of L1. This contract can be deployed on multiple layers, but this value is still equal to the
    /// L1 that is at the most base layer.
    uint256 public immutable L1_CHAIN_ID;

    /// @notice The total number of hyperchains can be created/connected to this STM.
    /// This is the temporary security measure.
    uint256 public immutable MAX_NUMBER_OF_HYPERCHAINS;

    /// @notice all the ether and ERC20 tokens are held by NativeVaultToken managed by this shared Bridge.
    IL1AssetRouter public sharedBridge;

    /// @notice StateTransitionManagers that are registered, and ZKchains that use these STMs can use this bridgehub as settlement layer.
    mapping(address stateTransitionManager => bool) public stateTransitionManagerIsRegistered;

    /// @notice we store registered tokens (for arbitrary base token)
    mapping(address baseToken => bool) public __DEPRECATED_tokenIsRegistered;

    /// @notice chainID => StateTransitionManager contract address, STM that is managing rules for a given ZKchain.
    mapping(uint256 chainId => address) public stateTransitionManager;

    /// @notice chainID => baseToken contract address, token that is used as 'base token' by a given child chain.
    // slither-disable-next-line uninitialized-state
    mapping(uint256 chainId => address) public __DEPRECATED_baseToken;

    /// @dev used to manage non critical updates
    address public admin;

    /// @dev used to accept the admin role
    address private pendingAdmin;

    /// @notice The map from chainId => hyperchain contract
    EnumerableMap.UintToAddressMap internal hyperchainMap;

    /// @notice The contract that stores the cross-chain message root for each chain and the aggregated root.
    /// @dev Note that the message root does not contain messages from the chain it is deployed on. It may
    /// be added later on if needed.
    IMessageRoot public override messageRoot;

    /// @notice Mapping from chain id to encoding of the base token used for deposits / withdrawals
    mapping(uint256 chainId => bytes32) public baseTokenAssetId;

    /// @notice The deployment tracker for the state transition managers.
    ISTMDeploymentTracker public stmDeployer;

    /// @dev asset info used to identify chains in the Shared Bridge
    mapping(bytes32 stmAssetId => address stmAddress) public stmAssetIdToAddress;

    /// @dev used to indicate the currently active settlement layer for a given chainId
    mapping(uint256 chainId => uint256 activeSettlementLayerChainId) public settlementLayer;

    /// @notice shows whether the given chain can be used as a settlement layer.
    /// @dev the Gateway will be one of the possible settlement layers. The L1 is also a settlement layer.
    /// @dev Sync layer chain is expected to have .. as the base token.
    mapping(uint256 chainId => bool isWhitelistedSettlementLayer) public whitelistedSettlementLayers;

    /// @notice we store registered assetIds (for arbitrary base token)
    mapping(bytes32 baseTokenAssetId => bool) public assetIdIsRegistered;

    modifier onlyOwnerOrAdmin() {
        if (msg.sender != admin && msg.sender != owner()) {
            revert Unauthorized(msg.sender);
        }
        _;
    }

    modifier onlyChainSTM(uint256 _chainId) {
        require(msg.sender == stateTransitionManager[_chainId], "BH: not chain STM");
        _;
    }

    modifier onlyL1() {
        require(L1_CHAIN_ID == block.chainid, "BH: not L1");
        _;
    }

    modifier onlySettlementLayerRelayedSender() {
        /// There is no sender for the wrapping, we use a virtual address.
        require(msg.sender == SETTLEMENT_LAYER_RELAY_SENDER, "BH: not relayed senser");
        _;
    }

    modifier onlyAssetRouter() {
        require(msg.sender == address(sharedBridge), "BH: not asset router");
        _;
    }

    /// @notice to avoid parity hack
    constructor(uint256 _l1ChainId, address _owner, uint256 _maxNumberOfHyperchains) reentrancyGuardInitializer {
        _disableInitializers();
        L1_CHAIN_ID = _l1ChainId;
        MAX_NUMBER_OF_HYPERCHAINS = _maxNumberOfHyperchains;

        // Note that this assumes that the bridgehub only accepts transactions on chains with ETH base token only.
        // This is indeed true, since the only methods where this immutable is used are the ones with `onlyL1` modifier.
        ETH_TOKEN_ASSET_ID = DataEncoding.encodeNTVAssetId(block.chainid, ETH_TOKEN_ADDRESS);
        _transferOwnership(_owner);
    }

    /// @notice used to initialize the contract
    /// @notice this contract is also deployed on L2 as a system contract there the owner and the related functions will not be used
    /// @param _owner the owner of the contract
    function initialize(address _owner) external reentrancyGuardInitializer {
        _transferOwnership(_owner);
    }

    //// Initialization and registration

    /// @inheritdoc IBridgehub
    /// @dev Please note, if the owner wants to enforce the admin change it must execute both `setPendingAdmin` and
    /// `acceptAdmin` atomically. Otherwise `admin` can set different pending admin and so fail to accept the admin rights.
    function setPendingAdmin(address _newPendingAdmin) external onlyOwnerOrAdmin {
        if (_newPendingAdmin == address(0)) {
            revert ZeroAddress();
        }
        // Save previous value into the stack to put it into the event later
        address oldPendingAdmin = pendingAdmin;
        // Change pending admin
        pendingAdmin = _newPendingAdmin;
        emit NewPendingAdmin(oldPendingAdmin, _newPendingAdmin);
    }

    /// @inheritdoc IBridgehub
    function acceptAdmin() external {
        address currentPendingAdmin = pendingAdmin;
        // Only proposed by current admin address can claim the admin rights
        if (msg.sender != currentPendingAdmin) {
            revert Unauthorized(msg.sender);
        }

        address previousAdmin = admin;
        admin = currentPendingAdmin;
        delete pendingAdmin;

        emit NewPendingAdmin(currentPendingAdmin, address(0));
        emit NewAdmin(previousAdmin, currentPendingAdmin);
    }

    /// @notice To set the addresses of some of the ecosystem contracts, only Owner. Not done in initialize, as
    /// the order of deployment is Bridgehub, other contracts, and then we call this.
    /// @param _sharedBridge the shared bridge address
    /// @param _stmDeployer the stm deployment tracker address
    /// @param _messageRoot the message root address
    function setAddresses(
        address _sharedBridge,
        ISTMDeploymentTracker _stmDeployer,
        IMessageRoot _messageRoot
    ) external onlyOwner {
        sharedBridge = IL1AssetRouter(_sharedBridge);
        stmDeployer = _stmDeployer;
        messageRoot = _messageRoot;
    }

    /// @notice Used for the upgrade to set the baseTokenAssetId previously stored as baseToken.
    /// @param _chainId the chainId of the chain.
    function setLegacyBaseTokenAssetId(uint256 _chainId) external {
        if (baseTokenAssetId[_chainId] == bytes32(0)) {
            return;
        }
        address token = __DEPRECATED_baseToken[_chainId];
        require(token != address(0), "BH: token not set");
        baseTokenAssetId[_chainId] = DataEncoding.encodeNTVAssetId(block.chainid, token);
    }

    /// @notice Used to set the legacy chain address for the upgrade.
    /// @param _chainId The chainId of the legacy chain we are migrating.
    function setLegacyChainAddress(uint256 _chainId) external {
        address stm = stateTransitionManager[_chainId];
        require(stm != address(0), "BH: chain not legacy");
        require(!hyperchainMap.contains(_chainId), "BH: chain already migrated");
        /// Note we have to do this before STM is upgraded.
        address chainAddress = IStateTransitionManager(stm).getHyperchainLegacy(_chainId);
        require(chainAddress != address(0), "BH: chain not legacy 2");
        _registerNewHyperchain(_chainId, chainAddress);
    }

    //// Registry

    /// @notice State Transition can be any contract with the appropriate interface/functionality
    /// @param _stateTransitionManager the state transition manager address to be added
    function addStateTransitionManager(address _stateTransitionManager) external onlyOwner {
        if (_stateTransitionManager == address(0)) {
            revert ZeroAddress();
        }
        if (stateTransitionManagerIsRegistered[_stateTransitionManager]) {
            revert STMAlreadyRegistered();
        }
        stateTransitionManagerIsRegistered[_stateTransitionManager] = true;

        emit StateTransitionManagerAdded(_stateTransitionManager);
    }

    /// @notice State Transition can be any contract with the appropriate interface/functionality
    /// @notice this stops new Chains from using the STF, old chains are not affected
    /// @param _stateTransitionManager the state transition manager address to be removed
    function removeStateTransitionManager(address _stateTransitionManager) external onlyOwner {
        if (_stateTransitionManager == address(0)) {
            revert ZeroAddress();
        }
        if (!stateTransitionManagerIsRegistered[_stateTransitionManager]) {
            revert STMNotRegistered();
        }
        stateTransitionManagerIsRegistered[_stateTransitionManager] = false;

        emit StateTransitionManagerRemoved(_stateTransitionManager);
    }

    /// @notice asset id can represent any token contract with the appropriate interface/functionality
    /// @param _baseTokenAssetId asset id of base token to be registered
    function addTokenAssetId(bytes32 _baseTokenAssetId) external onlyOwner {
        require(!assetIdIsRegistered[_baseTokenAssetId], "BH: asset id already registered");
        assetIdIsRegistered[_baseTokenAssetId] = true;

        emit BaseTokenAssetIdRegistered(_baseTokenAssetId);
    }

    /// @notice Used to register a chain as a settlement layer.
    /// @param _newSettlementLayerChainId the chainId of the chain
    /// @param _isWhitelisted whether the chain is a whitelisted settlement layer
    function registerSettlementLayer(
        uint256 _newSettlementLayerChainId,
        bool _isWhitelisted
    ) external onlyOwner onlyL1 {
        whitelistedSettlementLayers[_newSettlementLayerChainId] = _isWhitelisted;
        emit SettlementLayerRegistered(_newSettlementLayerChainId, _isWhitelisted);
    }

    /// @dev Used to set the assetAddress for a given assetInfo.
    /// @param _additionalData the additional data to identify the asset
    /// @param _assetAddress the asset handler address
    function setAssetHandlerAddress(bytes32 _additionalData, address _assetAddress) external {
        // It is a simplified version of the logic used by the AssetRouter to manage asset handlers.
        // STM's assetId is `keccak256(abi.encode(L1_CHAIN_ID, stmDeployer, stmAddress))`.
        // And the STMDeployer is considered the deployment tracker for the STM asset.
        //
        // The STMDeployer will call this method to set the asset handler address for the assetId.
        // If the chain is not the same as L1, we assume that it is done via L1->L2 communication and so we unalias the sender.
        //
        // For simpler handling we allow anyone to call this method. It is okay, since during bridging operations
        // it is double checked that `assetId` is indeed derived from the `stmDeployer`.
        // TODO(EVM-703): This logic should be revised once interchain communication is implemented.

        address sender = L1_CHAIN_ID == block.chainid ? msg.sender : AddressAliasHelper.undoL1ToL2Alias(msg.sender);
        // This method can be accessed by STMDeployer only
        require(sender == address(stmDeployer), "BH: not stm deployer");

        bytes32 assetInfo = keccak256(abi.encode(L1_CHAIN_ID, sender, _additionalData));
        stmAssetIdToAddress[assetInfo] = _assetAddress;
        emit AssetRegistered(assetInfo, _assetAddress, _additionalData, msg.sender);
    }

    /*//////////////////////////////////////////////////////////////
                          Chain Registration
    //////////////////////////////////////////////////////////////*/

    /// @notice register new chain. New chains can be only registered on Bridgehub deployed on L1. Later they can be moved to any other layer.
    /// @notice for Eth the baseToken address is 1
    /// @param _chainId the chainId of the chain
    /// @param _stateTransitionManager the state transition manager address
    /// @param _baseTokenAssetId the base token asset id of the chain
    /// @param _salt the salt for the chainId, currently not used
    /// @param _admin the admin of the chain
    /// @param _initData the fixed initialization data for the chain
    /// @param _factoryDeps the factory dependencies for the chain's deployment
    function createNewChain(
        uint256 _chainId,
        address _stateTransitionManager,
        bytes32 _baseTokenAssetId,
        // solhint-disable-next-line no-unused-vars
        uint256 _salt,
        address _admin,
        bytes calldata _initData,
        bytes[] calldata _factoryDeps
    ) external onlyOwnerOrAdmin nonReentrant whenNotPaused onlyL1 returns (uint256) {
        if (_chainId == 0) {
            revert ZeroChainId();
        }
        if (_chainId > type(uint48).max) {
            revert ChainIdTooBig();
        }
        require(_chainId != block.chainid, "BH: chain id must not match current chainid");
        if (_stateTransitionManager == address(0)) {
            revert ZeroAddress();
        }
        if (_baseTokenAssetId == bytes32(0)) {
            revert ZeroAddress();
        }

        if (!stateTransitionManagerIsRegistered[_stateTransitionManager]) {
            revert STMNotRegistered();
        }

        // if (!tokenIsRegistered[_baseToken]) {
        //     revert TokenNotRegistered(_baseToken);
        // }
        require(assetIdIsRegistered[_baseTokenAssetId], "BH: asset id not registered");
        
        if (address(sharedBridge) == address(0)) {
            revert SharedBridgeNotSet();
        }
        if (stateTransitionManager[_chainId] != address(0)) {
            revert BridgeHubAlreadyRegistered();
        }

        stateTransitionManager[_chainId] = _stateTransitionManager;

        baseTokenAssetId[_chainId] = _baseTokenAssetId;
        settlementLayer[_chainId] = block.chainid;

        address chainAddress = IStateTransitionManager(_stateTransitionManager).createNewChain({
            _chainId: _chainId,
            _baseTokenAssetId: _baseTokenAssetId,
            _sharedBridge: address(sharedBridge),
            _admin: _admin,
            _initData: _initData,
            _factoryDeps: _factoryDeps
        });
        _registerNewHyperchain(_chainId, chainAddress);
        messageRoot.addNewChain(_chainId);

        emit NewChain(_chainId, _stateTransitionManager, _admin);
        return _chainId;
    }

    /// @dev This internal function is used to register a new hyperchain in the system.
    function _registerNewHyperchain(uint256 _chainId, address _hyperchain) internal {
        // slither-disable-next-line unused-return
        hyperchainMap.set(_chainId, _hyperchain);
        require(hyperchainMap.length() <= MAX_NUMBER_OF_HYPERCHAINS, "STM: Hyperchain limit reached");
    }

    /*//////////////////////////////////////////////////////////////
                             Getters
    //////////////////////////////////////////////////////////////*/

<<<<<<< HEAD
    /// @notice baseToken function, which takes chainId, reads assetHandler from AR, and tokenAddress from AH
=======
    /// @notice baseToken function, which takes chainId as input, reads assetHandler from AR, and tokenAddress from AH
>>>>>>> 5ec24e2f
    function baseToken(uint256 _chainId) public view returns (address) {
        bytes32 baseTokenAssetId = baseTokenAssetId[_chainId];
        IL1BaseTokenAssetHandler assetHandlerAddress = IL1BaseTokenAssetHandler(
            sharedBridge.assetHandlerAddress(baseTokenAssetId)
        );
        return assetHandlerAddress.tokenAddress(baseTokenAssetId);
    }

    /// @notice Returns all the registered hyperchain addresses
    function getAllHyperchains() public view override returns (address[] memory chainAddresses) {
        uint256[] memory keys = hyperchainMap.keys();
        chainAddresses = new address[](keys.length);
        uint256 keysLength = keys.length;
        for (uint256 i = 0; i < keysLength; ++i) {
            chainAddresses[i] = hyperchainMap.get(keys[i]);
        }
    }

    /// @notice Returns all the registered hyperchain chainIDs
    function getAllHyperchainChainIDs() public view override returns (uint256[] memory) {
        return hyperchainMap.keys();
    }

    /// @notice Returns the address of the hyperchain with the corresponding chainID
    /// @param _chainId the chainId of the chain
    /// @return chainAddress the address of the hyperchain
    function getHyperchain(uint256 _chainId) public view override returns (address chainAddress) {
        // slither-disable-next-line unused-return
        (, chainAddress) = hyperchainMap.tryGet(_chainId);
    }

    function stmAssetIdFromChainId(uint256 _chainId) public view override returns (bytes32) {
        return stmAssetId(stateTransitionManager[_chainId]);
    }

    function stmAssetId(address _stmAddress) public view override returns (bytes32) {
        return keccak256(abi.encode(L1_CHAIN_ID, address(stmDeployer), bytes32(uint256(uint160(_stmAddress)))));
    }

    /*//////////////////////////////////////////////////////////////
                        Mailbox forwarder
    //////////////////////////////////////////////////////////////*/

    /// @notice the mailbox is called directly after the sharedBridge received the deposit
    /// this assumes that either ether is the base token or
    /// the msg.sender has approved mintValue allowance for the nativeTokenVault.
    /// This means this is not ideal for contract calls, as the contract would have to handle token allowance of the base Token.
    /// In case allowance is provided to the Shared Bridge, then it will be transferred to NTV.
    function requestL2TransactionDirect(
        L2TransactionRequestDirect calldata _request
    ) external payable override nonReentrant whenNotPaused onlyL1 returns (bytes32 canonicalTxHash) {
        // Note: If the hyperchain with corresponding `chainId` is not yet created,
        // the transaction will revert on `bridgehubRequestL2Transaction` as call to zero address.
        {
            bytes32 tokenAssetId = baseTokenAssetId[_request.chainId];
            if (tokenAssetId == ETH_TOKEN_ASSET_ID) {
                if (msg.value != _request.mintValue) {
                    revert MsgValueMismatch(_request.mintValue, msg.value);
                }
            } else {
                if (msg.value != 0) {
                    revert MsgValueMismatch(0, msg.value);
                }
            }


            // slither-disable-next-line arbitrary-send-eth
            sharedBridge.bridgehubDepositBaseToken{value: msg.value}(
                _request.chainId,
                tokenAssetId,
                msg.sender,
                _request.mintValue
            );
        }

        address hyperchain = hyperchainMap.get(_request.chainId);
        address refundRecipient = AddressAliasHelper.actualRefundRecipient(_request.refundRecipient, msg.sender);
        canonicalTxHash = IZkSyncHyperchain(hyperchain).bridgehubRequestL2Transaction(
            BridgehubL2TransactionRequest({
                sender: msg.sender,
                contractL2: _request.l2Contract,
                mintValue: _request.mintValue,
                l2Value: _request.l2Value,
                l2Calldata: _request.l2Calldata,
                l2GasLimit: _request.l2GasLimit,
                l2GasPerPubdataByteLimit: _request.l2GasPerPubdataByteLimit,
                factoryDeps: _request.factoryDeps,
                refundRecipient: refundRecipient
            })
        );
    }

    /// @notice After depositing funds to the sharedBridge, the secondBridge is called
    ///  to return the actual L2 message which is sent to the Mailbox.
    ///  This assumes that either ether is the base token or
    ///  the msg.sender has approved the nativeTokenVault with the mintValue,
    ///  and also the necessary approvals are given for the second bridge.
    ///  In case allowance is provided to the Shared Bridge, then it will be transferred to NTV.
    /// @notice The logic of this bridge is to allow easy depositing for bridges.
    /// Each contract that handles the users ERC20 tokens needs approvals from the user, this contract allows
    /// the user to approve for each token only its respective bridge
    /// @notice This function is great for contract calls to L2, the secondBridge can be any contract.
    /// @param _request the request for the L2 transaction
    function requestL2TransactionTwoBridges(
        L2TransactionRequestTwoBridgesOuter calldata _request
    ) external payable override nonReentrant whenNotPaused onlyL1 returns (bytes32 canonicalTxHash) {
        require(
            _request.secondBridgeAddress > BRIDGEHUB_MIN_SECOND_BRIDGE_ADDRESS,
            "BH: second bridge address too low"
        ); // to avoid calls to precompiles

        {
            bytes32 tokenAssetId = baseTokenAssetId[_request.chainId];
            uint256 baseTokenMsgValue;
            if (tokenAssetId == ETH_TOKEN_ASSET_ID) {
                if (msg.value != _request.mintValue + _request.secondBridgeValue) {
                    revert MsgValueMismatch(_request.mintValue + _request.secondBridgeValue, msg.value);
                }
                baseTokenMsgValue = _request.mintValue;
            } else {
                if (msg.value != _request.secondBridgeValue) {
                    revert MsgValueMismatch(_request.secondBridgeValue, msg.value);
                }
                baseTokenMsgValue = 0;
            }

            // slither-disable-next-line arbitrary-send-eth
            sharedBridge.bridgehubDepositBaseToken{value: baseTokenMsgValue}(
                _request.chainId,
                tokenAssetId,
                msg.sender,
                _request.mintValue
            );
        }

        address hyperchain = hyperchainMap.get(_request.chainId);

        if (_request.secondBridgeAddress <= BRIDGEHUB_MIN_SECOND_BRIDGE_ADDRESS) {
            revert AddressTooLow(_request.secondBridgeAddress);
        }

        // slither-disable-next-line arbitrary-send-eth
        L2TransactionRequestTwoBridgesInner memory outputRequest = IL1AssetRouter(_request.secondBridgeAddress)
            .bridgehubDeposit{value: _request.secondBridgeValue}(
            _request.chainId,
            msg.sender,
            _request.l2Value,
            _request.secondBridgeCalldata
        );

        if (outputRequest.magicValue != TWO_BRIDGES_MAGIC_VALUE) {
            revert WrongMagicValue(uint256(TWO_BRIDGES_MAGIC_VALUE), uint256(outputRequest.magicValue));
        }

        address refundRecipient = AddressAliasHelper.actualRefundRecipient(_request.refundRecipient, msg.sender);

        canonicalTxHash = IZkSyncHyperchain(hyperchain).bridgehubRequestL2Transaction(
            BridgehubL2TransactionRequest({
                sender: _request.secondBridgeAddress,
                contractL2: outputRequest.l2Contract,
                mintValue: _request.mintValue,
                l2Value: _request.l2Value,
                l2Calldata: outputRequest.l2Calldata,
                l2GasLimit: _request.l2GasLimit,
                l2GasPerPubdataByteLimit: _request.l2GasPerPubdataByteLimit,
                factoryDeps: outputRequest.factoryDeps,
                refundRecipient: refundRecipient
            })
        );

        IL1AssetRouter(_request.secondBridgeAddress).bridgehubConfirmL2Transaction(
            _request.chainId,
            outputRequest.txDataHash,
            canonicalTxHash
        );
    }

    /// @notice Used to forward a transaction on the gateway to the chains mailbox (from L1).
    /// @param _chainId the chainId of the chain
    /// @param _transaction the transaction to be forwarded
    /// @param _factoryDeps the factory dependencies for the transaction
    /// @param _canonicalTxHash the canonical transaction hash
    /// @param _expirationTimestamp the expiration timestamp for the transaction
    function forwardTransactionOnGateway(
        uint256 _chainId,
        L2CanonicalTransaction calldata _transaction,
        bytes[] calldata _factoryDeps,
        bytes32 _canonicalTxHash,
        uint64 _expirationTimestamp
    ) external override onlySettlementLayerRelayedSender {
        require(L1_CHAIN_ID != block.chainid, "BH: not in sync layer mode");
        address hyperchain = hyperchainMap.get(_chainId);
        IZkSyncHyperchain(hyperchain).bridgehubRequestL2TransactionOnGateway(
            _transaction,
            _factoryDeps,
            _canonicalTxHash,
            _expirationTimestamp
        );
    }

    /// @notice forwards function call to Mailbox based on ChainId
    /// @param _chainId The chain ID of the hyperchain where to prove L2 message inclusion.
    /// @param _batchNumber The executed L2 batch number in which the message appeared
    /// @param _index The position in the L2 logs Merkle tree of the l2Log that was sent with the message
    /// @param _message Information about the sent message: sender address, the message itself, tx index in the L2 batch where the message was sent
    /// @param _proof Merkle proof for inclusion of L2 log that was sent with the message
    /// @return Whether the proof is valid
    function proveL2MessageInclusion(
        uint256 _chainId,
        uint256 _batchNumber,
        uint256 _index,
        L2Message calldata _message,
        bytes32[] calldata _proof
    ) external view override returns (bool) {
        address hyperchain = hyperchainMap.get(_chainId);
        return IZkSyncHyperchain(hyperchain).proveL2MessageInclusion(_batchNumber, _index, _message, _proof);
    }

    /// @notice forwards function call to Mailbox based on ChainId
    /// @param _chainId The chain ID of the hyperchain where to prove L2 log inclusion.
    /// @param _batchNumber The executed L2 batch number in which the log appeared
    /// @param _index The position of the l2log in the L2 logs Merkle tree
    /// @param _log Information about the sent log
    /// @param _proof Merkle proof for inclusion of the L2 log
    /// @return Whether the proof is correct and L2 log is included in batch
    function proveL2LogInclusion(
        uint256 _chainId,
        uint256 _batchNumber,
        uint256 _index,
        L2Log calldata _log,
        bytes32[] calldata _proof
    ) external view override returns (bool) {
        address hyperchain = hyperchainMap.get(_chainId);
        return IZkSyncHyperchain(hyperchain).proveL2LogInclusion(_batchNumber, _index, _log, _proof);
    }

    /// @notice forwards function call to Mailbox based on ChainId
    /// @param _chainId The chain ID of the hyperchain where to prove L1->L2 tx status.
    /// @param _l2TxHash The L2 canonical transaction hash
    /// @param _l2BatchNumber The L2 batch number where the transaction was processed
    /// @param _l2MessageIndex The position in the L2 logs Merkle tree of the l2Log that was sent with the message
    /// @param _l2TxNumberInBatch The L2 transaction number in the batch, in which the log was sent
    /// @param _merkleProof The Merkle proof of the processing L1 -> L2 transaction
    /// @param _status The execution status of the L1 -> L2 transaction (true - success & 0 - fail)
    /// @return Whether the proof is correct and the transaction was actually executed with provided status
    /// NOTE: It may return `false` for incorrect proof, but it doesn't mean that the L1 -> L2 transaction has an opposite status!
    function proveL1ToL2TransactionStatus(
        uint256 _chainId,
        bytes32 _l2TxHash,
        uint256 _l2BatchNumber,
        uint256 _l2MessageIndex,
        uint16 _l2TxNumberInBatch,
        bytes32[] calldata _merkleProof,
        TxStatus _status
    ) external view override returns (bool) {
        address hyperchain = hyperchainMap.get(_chainId);
        return
            IZkSyncHyperchain(hyperchain).proveL1ToL2TransactionStatus({
                _l2TxHash: _l2TxHash,
                _l2BatchNumber: _l2BatchNumber,
                _l2MessageIndex: _l2MessageIndex,
                _l2TxNumberInBatch: _l2TxNumberInBatch,
                _merkleProof: _merkleProof,
                _status: _status
            });
    }

    /// @notice forwards function call to Mailbox based on ChainId
    function l2TransactionBaseCost(
        uint256 _chainId,
        uint256 _gasPrice,
        uint256 _l2GasLimit,
        uint256 _l2GasPerPubdataByteLimit
    ) external view returns (uint256) {
        address hyperchain = hyperchainMap.get(_chainId);
        return IZkSyncHyperchain(hyperchain).l2TransactionBaseCost(_gasPrice, _l2GasLimit, _l2GasPerPubdataByteLimit);
    }

    /*//////////////////////////////////////////////////////////////
                        Chain migration
    //////////////////////////////////////////////////////////////*/

    /// @notice IL1AssetHandler interface, used to migrate (transfer) a chain to the settlement layer.
    /// @param _settlementChainId the chainId of the settlement chain, i.e. where the message and the migrating chain is sent.
    /// @param _assetId the assetId of the migrating chain's STM
    /// @param _prevMsgSender the previous message sender
    /// @param _data the data for the migration
    function bridgeBurn(
        uint256 _settlementChainId,
        uint256, // mintValue
        bytes32 _assetId,
        address _prevMsgSender,
        bytes calldata _data
    ) external payable override onlyAssetRouter onlyL1 returns (bytes memory bridgehubMintData) {
        require(whitelistedSettlementLayers[_settlementChainId], "BH: SL not whitelisted");

        (uint256 _chainId, bytes memory _stmData, bytes memory _chainData) = abi.decode(_data, (uint256, bytes, bytes));
        require(_assetId == stmAssetIdFromChainId(_chainId), "BH: assetInfo 1");
        require(settlementLayer[_chainId] == block.chainid, "BH: not current SL");
        settlementLayer[_chainId] = _settlementChainId;

        address hyperchain = hyperchainMap.get(_chainId);
        require(hyperchain != address(0), "BH: hyperchain not registered");
        require(_prevMsgSender == IZkSyncHyperchain(hyperchain).getAdmin(), "BH: incorrect sender");

        bytes memory stmMintData = IStateTransitionManager(stateTransitionManager[_chainId]).forwardedBridgeBurn(
            _chainId,
            _stmData
        );
        bytes memory chainMintData = IZkSyncHyperchain(hyperchain).forwardedBridgeBurn(
            hyperchainMap.get(_settlementChainId),
            _prevMsgSender,
            _chainData
        );
        bridgehubMintData = abi.encode(_chainId, stmMintData, chainMintData);
    }

    /// @dev IL1AssetHandler interface, used to receive a chain on the settlement layer.
    /// @param _assetId the assetId of the chain's STM
    /// @param _bridgehubMintData the data for the mint
    function bridgeMint(
        uint256, // originChainId
        bytes32 _assetId,
        bytes calldata _bridgehubMintData
    ) external payable override onlyAssetRouter returns (address l1Receiver) {
        (uint256 _chainId, bytes memory _stmData, bytes memory _chainMintData) = abi.decode(
            _bridgehubMintData,
            (uint256, bytes, bytes)
        );
        address stm = stmAssetIdToAddress[_assetId];
        require(stm != address(0), "BH: assetInfo 2");
        require(settlementLayer[_chainId] != block.chainid, "BH: already current SL");

        settlementLayer[_chainId] = block.chainid;
        stateTransitionManager[_chainId] = stm;
        address hyperchain;
        if (hyperchainMap.contains(_chainId)) {
            hyperchain = hyperchainMap.get(_chainId);
        } else {
            hyperchain = IStateTransitionManager(stm).forwardedBridgeMint(_chainId, _stmData);
        }

        messageRoot.addNewChainIfNeeded(_chainId);
        _registerNewHyperchain(_chainId, hyperchain);
        IZkSyncHyperchain(hyperchain).forwardedBridgeMint(_chainMintData);
        return address(0);
    }

    /// @dev IL1AssetHandler interface, used to undo a failed migration of a chain.
    /// @param _chainId the chainId of the chain
    /// @param _assetId the assetId of the chain's STM
    /// @param _data the data for the recovery
    function bridgeRecoverFailedTransfer(
        uint256 _chainId,
        bytes32 _assetId,
        address _depositSender,
        bytes calldata _data
    ) external payable override onlyAssetRouter onlyL1 {}

    /*//////////////////////////////////////////////////////////////
                            PAUSE
    //////////////////////////////////////////////////////////////*/

    /// @notice Pauses all functions marked with the `whenNotPaused` modifier.
    function pause() external onlyOwner {
        _pause();
    }

    /// @notice Unpauses the contract, allowing all functions marked with the `whenNotPaused` modifier to be called again.
    function unpause() external onlyOwner {
        _unpause();
    }
}<|MERGE_RESOLUTION|>--- conflicted
+++ resolved
@@ -372,11 +372,7 @@
                              Getters
     //////////////////////////////////////////////////////////////*/
 
-<<<<<<< HEAD
-    /// @notice baseToken function, which takes chainId, reads assetHandler from AR, and tokenAddress from AH
-=======
     /// @notice baseToken function, which takes chainId as input, reads assetHandler from AR, and tokenAddress from AH
->>>>>>> 5ec24e2f
     function baseToken(uint256 _chainId) public view returns (address) {
         bytes32 baseTokenAssetId = baseTokenAssetId[_chainId];
         IL1BaseTokenAssetHandler assetHandlerAddress = IL1BaseTokenAssetHandler(
