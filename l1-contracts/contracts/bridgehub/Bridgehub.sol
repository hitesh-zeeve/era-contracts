--- conflicted
+++ resolved
@@ -42,7 +42,6 @@
     /// @dev used to accept the admin role
     address private pendingAdmin;
 
-<<<<<<< HEAD
     ISTMDeploymentTracker public stmDeployer;
 
     /// @dev asset info used to identify chains in the Shared Bridge
@@ -59,11 +58,6 @@
 
     /// @notice chainID => baseTokenAssetInfo
     mapping(uint256 _chainId => bytes32) public baseTokenAssetInfo;
-=======
-    mapping(uint256 => address) public trustedCounterparts;
-    /// whether a counterpart is the trusted
-    mapping(address => bool) public isTrustedCounterpart;
->>>>>>> 77bcc0eb
 
     /// @notice to avoid parity hack
     constructor(uint256 _l1ChainId) reentrancyGuardInitializer {
@@ -176,10 +170,10 @@
     }
 
     /// FIXME: this method should not be present in the prod code.
-    function registerCounterpart(uint256 chainid, address _counterpart) external onlyOwner {
-        trustedCounterparts[chainid] = _counterpart;
-        isTrustedCounterpart[_counterpart] = true;
-    }
+    // function registerCounterpart(uint256 chainid, address _counterpart) external onlyOwner {
+    //     trustedCounterparts[chainid] = _counterpart;
+    //     isTrustedCounterpart[_counterpart] = true;
+    // }
 
     /// @notice register new chain
     /// @notice for Eth the baseToken address is 1
@@ -219,38 +213,38 @@
     }
 
     /// FIXME: this is a temporary method anyway
-    function callTxOnChain(uint256 _chainId, bytes calldata _data) external {
-        address chainAddress = getHyperchain(_chainId);
-
-        (bool success, bytes memory returndata) = address(chainAddress).call(_data);
-
-        require(success, "Bridgehub: call failed");
-    }
-
-    function relayTxThroughBH(uint256 _baseDestChainId, uint256 _destChainId, bytes calldata _dataToRelay) external {
-        address counterpartAddr = trustedCounterparts[_baseDestChainId];
-        address slAddress = getHyperchain(_baseDestChainId);
-
-        bytes memory callData = abi.encodeCall(this.callTxOnChain, (_destChainId, _dataToRelay));
-
-        BridgehubL2TransactionRequest memory request = BridgehubL2TransactionRequest({
-            // This is a temporary branch, sender does not matte
-            sender: address(this),
-            contractL2: counterpartAddr,
-            mintValue: 0,
-            l2Value: 0,
-            l2Calldata: callData,
-            // Very large amount
-            l2GasLimit: 72_000_000,
-            // TODO: use constant for that
-            l2GasPerPubdataByteLimit: 800,
-            factoryDeps: new bytes[](0),
-            // Tx is free, no so refund recipient needed
-            refundRecipient: address(0)
-        });
-
-        IZkSyncHyperchain(slAddress).acceptFreeRequestFromBridgehub(request);
-    }
+    // function callTxOnChain(uint256 _chainId, bytes calldata _data) external {
+    //     address chainAddress = getHyperchain(_chainId);
+
+    //     (bool success, bytes memory returndata) = address(chainAddress).call(_data);
+
+    //     require(success, "Bridgehub: call failed");
+    // }
+
+    // function relayTxThroughBH(uint256 _baseDestChainId, uint256 _destChainId, bytes calldata _dataToRelay) external {
+    //     address counterpartAddr = trustedCounterparts[_baseDestChainId];
+    //     address slAddress = getHyperchain(_baseDestChainId);
+
+    //     bytes memory callData = abi.encodeCall(this.callTxOnChain, (_destChainId, _dataToRelay));
+
+    //     BridgehubL2TransactionRequest memory request = BridgehubL2TransactionRequest({
+    //         // This is a temporary branch, sender does not matte
+    //         sender: address(this),
+    //         contractL2: counterpartAddr,
+    //         mintValue: 0,
+    //         l2Value: 0,
+    //         l2Calldata: callData,
+    //         // Very large amount
+    //         l2GasLimit: 72_000_000,
+    //         // TODO: use constant for that
+    //         l2GasPerPubdataByteLimit: 800,
+    //         factoryDeps: new bytes[](0),
+    //         // Tx is free, no so refund recipient needed
+    //         refundRecipient: address(0)
+    //     });
+
+    //     IZkSyncHyperchain(slAddress).acceptFreeRequestFromBridgehub(request);
+    // }
 
     //// Mailbox forwarder
 
