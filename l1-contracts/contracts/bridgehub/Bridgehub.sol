// SPDX-License-Identifier: MIT

pragma solidity 0.8.24;

// solhint-disable reason-string, gas-custom-errors

import {EnumerableMap} from "@openzeppelin/contracts-v4/utils/structs/EnumerableMap.sol";

import {Ownable2StepUpgradeable} from "@openzeppelin/contracts-upgradeable-v4/access/Ownable2StepUpgradeable.sol";
import {PausableUpgradeable} from "@openzeppelin/contracts-upgradeable-v4/security/PausableUpgradeable.sol";

import {IBridgehub, L2TransactionRequestDirect, L2TransactionRequestTwoBridgesOuter, L2TransactionRequestTwoBridgesInner, BridgehubMintSTMAssetData, BridgehubBurnSTMAssetData} from "./IBridgehub.sol";
import {IL1AssetRouter} from "../bridge/interfaces/IL1AssetRouter.sol";
import {IL1BaseTokenAssetHandler} from "../bridge/interfaces/IL1BaseTokenAssetHandler.sol";
import {IStateTransitionManager} from "../state-transition/IStateTransitionManager.sol";
import {ReentrancyGuard} from "../common/ReentrancyGuard.sol";
import {DataEncoding} from "../common/libraries/DataEncoding.sol";
import {IZkSyncHyperchain} from "../state-transition/chain-interfaces/IZkSyncHyperchain.sol";

import {ETH_TOKEN_ADDRESS, TWO_BRIDGES_MAGIC_VALUE, BRIDGEHUB_MIN_SECOND_BRIDGE_ADDRESS, SETTLEMENT_LAYER_RELAY_SENDER} from "../common/Config.sol";
import {BridgehubL2TransactionRequest, L2Message, L2Log, TxStatus} from "../common/Messaging.sol";
import {AddressAliasHelper} from "../vendor/AddressAliasHelper.sol";
import {IMessageRoot} from "./IMessageRoot.sol";
import {ISTMDeploymentTracker} from "./ISTMDeploymentTracker.sol";
import {L2CanonicalTransaction} from "../common/Messaging.sol";
import {HyperchainLimitReached, Unauthorized, STMAlreadyRegistered, STMNotRegistered, ZeroChainId, ChainIdTooBig, SharedBridgeNotSet, BridgeHubAlreadyRegistered, AddressTooLow, MsgValueMismatch, WrongMagicValue, ZeroAddress} from "../common/L1ContractErrors.sol";

/// @author Matter Labs
/// @custom:security-contact security@matterlabs.dev
/// @dev The Bridgehub contract serves as the primary entry point for L1<->L2 communication,
/// facilitating interactions between end user and bridges.
/// It also manages state transition managers, base tokens, and chain registrations.
/// Bridgehub is also an IL1AssetHandler for the chains themselves, which is used to migrate the chains
/// between different settlement layers (for example from L1 to Gateway).
contract Bridgehub is IBridgehub, ReentrancyGuard, Ownable2StepUpgradeable, PausableUpgradeable {
    using EnumerableMap for EnumerableMap.UintToAddressMap;

    /// @notice the asset id of Eth
    bytes32 internal immutable ETH_TOKEN_ASSET_ID;

    /// @notice The chain id of L1. This contract can be deployed on multiple layers, but this value is still equal to the
    /// L1 that is at the most base layer.
    uint256 public immutable L1_CHAIN_ID;

    /// @notice The total number of hyperchains can be created/connected to this STM.
    /// This is the temporary security measure.
    uint256 public immutable MAX_NUMBER_OF_HYPERCHAINS;

    /// @notice all the ether and ERC20 tokens are held by NativeVaultToken managed by this shared Bridge.
    IL1AssetRouter public sharedBridge;

    /// @notice StateTransitionManagers that are registered, and ZKchains that use these STMs can use this bridgehub as settlement layer.
    mapping(address stateTransitionManager => bool) public stateTransitionManagerIsRegistered;

    /// @notice we store registered tokens (for arbitrary base token)
    mapping(address baseToken => bool) public __DEPRECATED_tokenIsRegistered;

    /// @notice chainID => StateTransitionManager contract address, STM that is managing rules for a given ZKchain.
    mapping(uint256 chainId => address) public stateTransitionManager;

    /// @notice chainID => baseToken contract address, token that is used as 'base token' by a given child chain.
    // slither-disable-next-line uninitialized-state
    mapping(uint256 chainId => address) public __DEPRECATED_baseToken;

    /// @dev used to manage non critical updates
    address public admin;

    /// @dev used to accept the admin role
    address private pendingAdmin;

    /// @notice The map from chainId => hyperchain contract
    EnumerableMap.UintToAddressMap internal hyperchainMap;

    /// @notice The contract that stores the cross-chain message root for each chain and the aggregated root.
    /// @dev Note that the message root does not contain messages from the chain it is deployed on. It may
    /// be added later on if needed.
    IMessageRoot public override messageRoot;

    /// @notice Mapping from chain id to encoding of the base token used for deposits / withdrawals
    mapping(uint256 chainId => bytes32) public baseTokenAssetId;

    /// @notice The deployment tracker for the state transition managers.
    ISTMDeploymentTracker public stmDeployer;

    /// @dev asset info used to identify chains in the Shared Bridge
    mapping(bytes32 stmAssetId => address stmAddress) public stmAssetIdToAddress;

    /// @dev used to indicate the currently active settlement layer for a given chainId
    mapping(uint256 chainId => uint256 activeSettlementLayerChainId) public settlementLayer;

    /// @notice shows whether the given chain can be used as a settlement layer.
    /// @dev the Gateway will be one of the possible settlement layers. The L1 is also a settlement layer.
    /// @dev Sync layer chain is expected to have .. as the base token.
    mapping(uint256 chainId => bool isWhitelistedSettlementLayer) public whitelistedSettlementLayers;

    /// @notice we store registered assetIds (for arbitrary base token)
    mapping(bytes32 baseTokenAssetId => bool) public assetIdIsRegistered;

    /// @notice used to pause the migrations of chains. Used for upgrades.
    bool public migrationPaused;

    modifier onlyOwnerOrAdmin() {
        if (msg.sender != admin && msg.sender != owner()) {
            revert Unauthorized(msg.sender);
        }
        _;
    }

    modifier onlyChainSTM(uint256 _chainId) {
        require(msg.sender == stateTransitionManager[_chainId], "BH: not chain STM");
        _;
    }

    modifier onlyL1() {
        require(L1_CHAIN_ID == block.chainid, "BH: not L1");
        _;
    }

    modifier onlySettlementLayerRelayedSender() {
        /// There is no sender for the wrapping, we use a virtual address.
        require(msg.sender == SETTLEMENT_LAYER_RELAY_SENDER, "BH: not relayed senser");
        _;
    }

    modifier onlyAssetRouter() {
        require(msg.sender == address(sharedBridge), "BH: not asset router");
        _;
    }

    modifier whenMigrationsNotPaused() {
        require(!migrationPaused, "BH: migrations paused");
        _;
    }

    /// @notice to avoid parity hack
    constructor(uint256 _l1ChainId, address _owner, uint256 _maxNumberOfHyperchains) reentrancyGuardInitializer {
        _disableInitializers();
        L1_CHAIN_ID = _l1ChainId;
        MAX_NUMBER_OF_HYPERCHAINS = _maxNumberOfHyperchains;

        // Note that this assumes that the bridgehub only accepts transactions on chains with ETH base token only.
        // This is indeed true, since the only methods where this immutable is used are the ones with `onlyL1` modifier.
        ETH_TOKEN_ASSET_ID = DataEncoding.encodeNTVAssetId(block.chainid, ETH_TOKEN_ADDRESS);
        _transferOwnership(_owner);
        whitelistedSettlementLayers[_l1ChainId] = true;
    }

    /// @notice used to initialize the contract
    /// @notice this contract is also deployed on L2 as a system contract there the owner and the related functions will not be used
    /// @param _owner the owner of the contract
    function initialize(address _owner) external reentrancyGuardInitializer {
        _transferOwnership(_owner);

        whitelistedSettlementLayers[L1_CHAIN_ID] = true;
    }

    //// Initialization and registration

    /// @inheritdoc IBridgehub
    /// @dev Please note, if the owner wants to enforce the admin change it must execute both `setPendingAdmin` and
    /// `acceptAdmin` atomically. Otherwise `admin` can set different pending admin and so fail to accept the admin rights.
    function setPendingAdmin(address _newPendingAdmin) external onlyOwnerOrAdmin {
        if (_newPendingAdmin == address(0)) {
            revert ZeroAddress();
        }
        // Save previous value into the stack to put it into the event later
        address oldPendingAdmin = pendingAdmin;
        // Change pending admin
        pendingAdmin = _newPendingAdmin;
        emit NewPendingAdmin(oldPendingAdmin, _newPendingAdmin);
    }

    /// @inheritdoc IBridgehub
    function acceptAdmin() external {
        address currentPendingAdmin = pendingAdmin;
        // Only proposed by current admin address can claim the admin rights
        if (msg.sender != currentPendingAdmin) {
            revert Unauthorized(msg.sender);
        }

        address previousAdmin = admin;
        admin = currentPendingAdmin;
        delete pendingAdmin;

        emit NewPendingAdmin(currentPendingAdmin, address(0));
        emit NewAdmin(previousAdmin, currentPendingAdmin);
    }

    /// @notice To set the addresses of some of the ecosystem contracts, only Owner. Not done in initialize, as
    /// the order of deployment is Bridgehub, other contracts, and then we call this.
    /// @param _sharedBridge the shared bridge address
    /// @param _stmDeployer the stm deployment tracker address
    /// @param _messageRoot the message root address
    function setAddresses(
        address _sharedBridge,
        ISTMDeploymentTracker _stmDeployer,
        IMessageRoot _messageRoot
    ) external onlyOwner {
        sharedBridge = IL1AssetRouter(_sharedBridge);
        stmDeployer = _stmDeployer;
        messageRoot = _messageRoot;
    }

    /// @notice Used for the upgrade to set the baseTokenAssetId previously stored as baseToken.
    /// @param _chainId the chainId of the chain.
    function setLegacyBaseTokenAssetId(uint256 _chainId) external {
        if (baseTokenAssetId[_chainId] == bytes32(0)) {
            return;
        }
        address token = __DEPRECATED_baseToken[_chainId];
        require(token != address(0), "BH: token not set");
        baseTokenAssetId[_chainId] = DataEncoding.encodeNTVAssetId(block.chainid, token);
    }

    /// @notice Used to set the legacy chain address for the upgrade.
    /// @param _chainId The chainId of the legacy chain we are migrating.
    function setLegacyChainAddress(uint256 _chainId) external {
        address stm = stateTransitionManager[_chainId];
        require(stm != address(0), "BH: chain not legacy");
        require(!hyperchainMap.contains(_chainId), "BH: chain already migrated");
        /// Note we have to do this before STM is upgraded.
        address chainAddress = IStateTransitionManager(stm).getHyperchainLegacy(_chainId);
        require(chainAddress != address(0), "BH: chain not legacy 2");
        _registerNewHyperchain(_chainId, chainAddress);
    }

    //// Registry

    /// @notice State Transition can be any contract with the appropriate interface/functionality
    /// @param _stateTransitionManager the state transition manager address to be added
    function addStateTransitionManager(address _stateTransitionManager) external onlyOwner {
        if (_stateTransitionManager == address(0)) {
            revert ZeroAddress();
        }
        if (stateTransitionManagerIsRegistered[_stateTransitionManager]) {
            revert STMAlreadyRegistered();
        }
        stateTransitionManagerIsRegistered[_stateTransitionManager] = true;

        emit StateTransitionManagerAdded(_stateTransitionManager);
    }

    /// @notice State Transition can be any contract with the appropriate interface/functionality
    /// @notice this stops new Chains from using the STF, old chains are not affected
    /// @param _stateTransitionManager the state transition manager address to be removed
    function removeStateTransitionManager(address _stateTransitionManager) external onlyOwner {
        if (_stateTransitionManager == address(0)) {
            revert ZeroAddress();
        }
        if (!stateTransitionManagerIsRegistered[_stateTransitionManager]) {
            revert STMNotRegistered();
        }
        stateTransitionManagerIsRegistered[_stateTransitionManager] = false;

        emit StateTransitionManagerRemoved(_stateTransitionManager);
    }

    /// @notice asset id can represent any token contract with the appropriate interface/functionality
    /// @param _baseTokenAssetId asset id of base token to be registered
    function addTokenAssetId(bytes32 _baseTokenAssetId) external onlyOwner {
        require(!assetIdIsRegistered[_baseTokenAssetId], "BH: asset id already registered");
        assetIdIsRegistered[_baseTokenAssetId] = true;

        emit BaseTokenAssetIdRegistered(_baseTokenAssetId);
    }

    /// @notice Used to register a chain as a settlement layer.
    /// @param _newSettlementLayerChainId the chainId of the chain
    /// @param _isWhitelisted whether the chain is a whitelisted settlement layer
    function registerSettlementLayer(
        uint256 _newSettlementLayerChainId,
        bool _isWhitelisted
    ) external onlyOwner onlyL1 {
        whitelistedSettlementLayers[_newSettlementLayerChainId] = _isWhitelisted;
        emit SettlementLayerRegistered(_newSettlementLayerChainId, _isWhitelisted);
    }

    /// @dev Used to set the assetAddress for a given assetInfo.
    /// @param _additionalData the additional data to identify the asset
    /// @param _assetAddress the asset handler address
    function setAssetHandlerAddress(bytes32 _additionalData, address _assetAddress) external {
        // It is a simplified version of the logic used by the AssetRouter to manage asset handlers.
        // STM's assetId is `keccak256(abi.encode(L1_CHAIN_ID, stmDeployer, stmAddress))`.
        // And the STMDeployer is considered the deployment tracker for the STM asset.
        //
        // The STMDeployer will call this method to set the asset handler address for the assetId.
        // If the chain is not the same as L1, we assume that it is done via L1->L2 communication and so we unalias the sender.
        //
        // For simpler handling we allow anyone to call this method. It is okay, since during bridging operations
        // it is double checked that `assetId` is indeed derived from the `stmDeployer`.
        // TODO(EVM-703): This logic should be revised once interchain communication is implemented.

        address sender = L1_CHAIN_ID == block.chainid ? msg.sender : AddressAliasHelper.undoL1ToL2Alias(msg.sender);
        // This method can be accessed by STMDeployer only
        require(sender == address(stmDeployer), "BH: not stm deployer");
        require(stateTransitionManagerIsRegistered[_assetAddress], "STM not registered");

        bytes32 assetInfo = keccak256(abi.encode(L1_CHAIN_ID, sender, _additionalData));
        stmAssetIdToAddress[assetInfo] = _assetAddress;
        emit AssetRegistered(assetInfo, _assetAddress, _additionalData, msg.sender);
    }

    /*//////////////////////////////////////////////////////////////
                          Chain Registration
    //////////////////////////////////////////////////////////////*/

    /// @notice register new chain. New chains can be only registered on Bridgehub deployed on L1. Later they can be moved to any other layer.
    /// @notice for Eth the baseToken address is 1
    /// @param _chainId the chainId of the chain
    /// @param _stateTransitionManager the state transition manager address
    /// @param _baseTokenAssetId the base token asset id of the chain
    /// @param _salt the salt for the chainId, currently not used
    /// @param _admin the admin of the chain
    /// @param _initData the fixed initialization data for the chain
    /// @param _factoryDeps the factory dependencies for the chain's deployment
    function createNewChain(
        uint256 _chainId,
        address _stateTransitionManager,
        bytes32 _baseTokenAssetId,
        // solhint-disable-next-line no-unused-vars
        uint256 _salt,
        address _admin,
        bytes calldata _initData,
        bytes[] calldata _factoryDeps
    ) external onlyOwnerOrAdmin nonReentrant whenNotPaused onlyL1 returns (uint256) {
        if (_chainId == 0) {
            revert ZeroChainId();
        }
        if (_chainId > type(uint48).max) {
            revert ChainIdTooBig();
        }
        require(_chainId != block.chainid, "BH: chain id must not match current chainid");
        if (_stateTransitionManager == address(0)) {
            revert ZeroAddress();
        }
        if (_baseTokenAssetId == bytes32(0)) {
            revert ZeroAddress();
        }

        if (!stateTransitionManagerIsRegistered[_stateTransitionManager]) {
            revert STMNotRegistered();
        }

        // if (!tokenIsRegistered[_baseToken]) {
        //     revert TokenNotRegistered(_baseToken);
        // }
        require(assetIdIsRegistered[_baseTokenAssetId], "BH: asset id not registered");

        if (address(sharedBridge) == address(0)) {
            revert SharedBridgeNotSet();
        }
        if (stateTransitionManager[_chainId] != address(0)) {
            revert BridgeHubAlreadyRegistered();
        }

        stateTransitionManager[_chainId] = _stateTransitionManager;

        baseTokenAssetId[_chainId] = _baseTokenAssetId;
        settlementLayer[_chainId] = block.chainid;

        address chainAddress = IStateTransitionManager(_stateTransitionManager).createNewChain({
            _chainId: _chainId,
            _baseTokenAssetId: _baseTokenAssetId,
            _sharedBridge: address(sharedBridge),
            _admin: _admin,
            _initData: _initData,
            _factoryDeps: _factoryDeps
        });
        _registerNewHyperchain(_chainId, chainAddress);
        messageRoot.addNewChain(_chainId);

        emit NewChain(_chainId, _stateTransitionManager, _admin);
        return _chainId;
    }

    /// @dev This internal function is used to register a new hyperchain in the system.
    function _registerNewHyperchain(uint256 _chainId, address _hyperchain) internal {
        // slither-disable-next-line unused-return
        hyperchainMap.set(_chainId, _hyperchain);
        if (hyperchainMap.length() > MAX_NUMBER_OF_HYPERCHAINS) {
            revert HyperchainLimitReached();
        }
    }

    /*//////////////////////////////////////////////////////////////
                             Getters
    //////////////////////////////////////////////////////////////*/

    /// @notice baseToken function, which takes chainId as input, reads assetHandler from AR, and tokenAddress from AH
    function baseToken(uint256 _chainId) public view returns (address) {
        bytes32 baseTokenAssetId = baseTokenAssetId[_chainId];
        IL1BaseTokenAssetHandler assetHandlerAddress = IL1BaseTokenAssetHandler(
            sharedBridge.assetHandlerAddress(baseTokenAssetId)
        );
        return assetHandlerAddress.tokenAddress(baseTokenAssetId);
    }

    /// @notice Returns all the registered hyperchain addresses
    function getAllHyperchains() public view override returns (address[] memory chainAddresses) {
        uint256[] memory keys = hyperchainMap.keys();
        chainAddresses = new address[](keys.length);
        uint256 keysLength = keys.length;
        for (uint256 i = 0; i < keysLength; ++i) {
            chainAddresses[i] = hyperchainMap.get(keys[i]);
        }
    }

    /// @notice Returns all the registered hyperchain chainIDs
    function getAllHyperchainChainIDs() public view override returns (uint256[] memory) {
        return hyperchainMap.keys();
    }

    /// @notice Returns the address of the hyperchain with the corresponding chainID
    /// @param _chainId the chainId of the chain
    /// @return chainAddress the address of the hyperchain
    function getHyperchain(uint256 _chainId) public view override returns (address chainAddress) {
        // slither-disable-next-line unused-return
        (, chainAddress) = hyperchainMap.tryGet(_chainId);
    }

    function stmAssetIdFromChainId(uint256 _chainId) public view override returns (bytes32) {
        address stmAddress = stateTransitionManager[_chainId];
        require(stmAddress != address(0), "chain id not registered");
        return stmAssetId(stateTransitionManager[_chainId]);
    }

    function stmAssetId(address _stmAddress) public view override returns (bytes32) {
        return keccak256(abi.encode(L1_CHAIN_ID, address(stmDeployer), bytes32(uint256(uint160(_stmAddress)))));
    }

    /*//////////////////////////////////////////////////////////////
                        Mailbox forwarder
    //////////////////////////////////////////////////////////////*/

    /// @notice the mailbox is called directly after the sharedBridge received the deposit
    /// this assumes that either ether is the base token or
    /// the msg.sender has approved mintValue allowance for the nativeTokenVault.
    /// This means this is not ideal for contract calls, as the contract would have to handle token allowance of the base Token.
    /// In case allowance is provided to the Shared Bridge, then it will be transferred to NTV.
    function requestL2TransactionDirect(
        L2TransactionRequestDirect calldata _request
    ) external payable override nonReentrant whenNotPaused onlyL1 returns (bytes32 canonicalTxHash) {
        // Note: If the hyperchain with corresponding `chainId` is not yet created,
        // the transaction will revert on `bridgehubRequestL2Transaction` as call to zero address.
        {
            bytes32 tokenAssetId = baseTokenAssetId[_request.chainId];
            if (tokenAssetId == ETH_TOKEN_ASSET_ID) {
                if (msg.value != _request.mintValue) {
                    revert MsgValueMismatch(_request.mintValue, msg.value);
                }
            } else {
                if (msg.value != 0) {
                    revert MsgValueMismatch(0, msg.value);
                }
            }

            // slither-disable-next-line arbitrary-send-eth
            sharedBridge.bridgehubDepositBaseToken{value: msg.value}(
                _request.chainId,
                tokenAssetId,
                msg.sender,
                _request.mintValue
            );
        }

        address hyperchain = hyperchainMap.get(_request.chainId);
        address refundRecipient = AddressAliasHelper.actualRefundRecipient(_request.refundRecipient, msg.sender);
        canonicalTxHash = IZkSyncHyperchain(hyperchain).bridgehubRequestL2Transaction(
            BridgehubL2TransactionRequest({
                sender: msg.sender,
                contractL2: _request.l2Contract,
                mintValue: _request.mintValue,
                l2Value: _request.l2Value,
                l2Calldata: _request.l2Calldata,
                l2GasLimit: _request.l2GasLimit,
                l2GasPerPubdataByteLimit: _request.l2GasPerPubdataByteLimit,
                factoryDeps: _request.factoryDeps,
                refundRecipient: refundRecipient
            })
        );
    }

    /// @notice After depositing funds to the sharedBridge, the secondBridge is called
    ///  to return the actual L2 message which is sent to the Mailbox.
    ///  This assumes that either ether is the base token or
    ///  the msg.sender has approved the nativeTokenVault with the mintValue,
    ///  and also the necessary approvals are given for the second bridge.
    ///  In case allowance is provided to the Shared Bridge, then it will be transferred to NTV.
    /// @notice The logic of this bridge is to allow easy depositing for bridges.
    /// Each contract that handles the users ERC20 tokens needs approvals from the user, this contract allows
    /// the user to approve for each token only its respective bridge
    /// @notice This function is great for contract calls to L2, the secondBridge can be any contract.
    /// @param _request the request for the L2 transaction
    function requestL2TransactionTwoBridges(
        L2TransactionRequestTwoBridgesOuter calldata _request
    ) external payable override nonReentrant whenNotPaused onlyL1 returns (bytes32 canonicalTxHash) {
        require(
            _request.secondBridgeAddress > BRIDGEHUB_MIN_SECOND_BRIDGE_ADDRESS,
            "BH: second bridge address too low"
        ); // to avoid calls to precompiles

        {
            bytes32 tokenAssetId = baseTokenAssetId[_request.chainId];
            uint256 baseTokenMsgValue;
            if (tokenAssetId == ETH_TOKEN_ASSET_ID) {
                if (msg.value != _request.mintValue + _request.secondBridgeValue) {
                    revert MsgValueMismatch(_request.mintValue + _request.secondBridgeValue, msg.value);
                }
                baseTokenMsgValue = _request.mintValue;
            } else {
                if (msg.value != _request.secondBridgeValue) {
                    revert MsgValueMismatch(_request.secondBridgeValue, msg.value);
                }
                baseTokenMsgValue = 0;
            }

            // slither-disable-next-line arbitrary-send-eth
            sharedBridge.bridgehubDepositBaseToken{value: baseTokenMsgValue}(
                _request.chainId,
                tokenAssetId,
                msg.sender,
                _request.mintValue
            );
        }

        address hyperchain = hyperchainMap.get(_request.chainId);

        if (_request.secondBridgeAddress <= BRIDGEHUB_MIN_SECOND_BRIDGE_ADDRESS) {
            revert AddressTooLow(_request.secondBridgeAddress);
        }

        // slither-disable-next-line arbitrary-send-eth
        L2TransactionRequestTwoBridgesInner memory outputRequest = IL1AssetRouter(_request.secondBridgeAddress)
            .bridgehubDeposit{value: _request.secondBridgeValue}(
            _request.chainId,
            msg.sender,
            _request.l2Value,
            _request.secondBridgeCalldata
        );

        if (outputRequest.magicValue != TWO_BRIDGES_MAGIC_VALUE) {
            revert WrongMagicValue(uint256(TWO_BRIDGES_MAGIC_VALUE), uint256(outputRequest.magicValue));
        }

        address refundRecipient = AddressAliasHelper.actualRefundRecipient(_request.refundRecipient, msg.sender);

        canonicalTxHash = IZkSyncHyperchain(hyperchain).bridgehubRequestL2Transaction(
            BridgehubL2TransactionRequest({
                sender: _request.secondBridgeAddress,
                contractL2: outputRequest.l2Contract,
                mintValue: _request.mintValue,
                l2Value: _request.l2Value,
                l2Calldata: outputRequest.l2Calldata,
                l2GasLimit: _request.l2GasLimit,
                l2GasPerPubdataByteLimit: _request.l2GasPerPubdataByteLimit,
                factoryDeps: outputRequest.factoryDeps,
                refundRecipient: refundRecipient
            })
        );

        IL1AssetRouter(_request.secondBridgeAddress).bridgehubConfirmL2Transaction(
            _request.chainId,
            outputRequest.txDataHash,
            canonicalTxHash
        );
    }

    /// @notice Used to forward a transaction on the gateway to the chains mailbox (from L1).
    /// @param _chainId the chainId of the chain
    /// @param _transaction the transaction to be forwarded
    /// @param _factoryDeps the factory dependencies for the transaction
    /// @param _canonicalTxHash the canonical transaction hash
    /// @param _expirationTimestamp the expiration timestamp for the transaction
    function forwardTransactionOnGateway(
        uint256 _chainId,
        L2CanonicalTransaction calldata _transaction,
        bytes[] calldata _factoryDeps,
        bytes32 _canonicalTxHash,
        uint64 _expirationTimestamp
    ) external override onlySettlementLayerRelayedSender {
        require(L1_CHAIN_ID != block.chainid, "BH: not in sync layer mode");
        address hyperchain = hyperchainMap.get(_chainId);
        IZkSyncHyperchain(hyperchain).bridgehubRequestL2TransactionOnGateway(
            _transaction,
            _factoryDeps,
            _canonicalTxHash,
            _expirationTimestamp
        );
    }

    /// @notice forwards function call to Mailbox based on ChainId
    /// @param _chainId The chain ID of the hyperchain where to prove L2 message inclusion.
    /// @param _batchNumber The executed L2 batch number in which the message appeared
    /// @param _index The position in the L2 logs Merkle tree of the l2Log that was sent with the message
    /// @param _message Information about the sent message: sender address, the message itself, tx index in the L2 batch where the message was sent
    /// @param _proof Merkle proof for inclusion of L2 log that was sent with the message
    /// @return Whether the proof is valid
    function proveL2MessageInclusion(
        uint256 _chainId,
        uint256 _batchNumber,
        uint256 _index,
        L2Message calldata _message,
        bytes32[] calldata _proof
    ) external view override returns (bool) {
        address hyperchain = hyperchainMap.get(_chainId);
        return IZkSyncHyperchain(hyperchain).proveL2MessageInclusion(_batchNumber, _index, _message, _proof);
    }

    /// @notice forwards function call to Mailbox based on ChainId
    /// @param _chainId The chain ID of the hyperchain where to prove L2 log inclusion.
    /// @param _batchNumber The executed L2 batch number in which the log appeared
    /// @param _index The position of the l2log in the L2 logs Merkle tree
    /// @param _log Information about the sent log
    /// @param _proof Merkle proof for inclusion of the L2 log
    /// @return Whether the proof is correct and L2 log is included in batch
    function proveL2LogInclusion(
        uint256 _chainId,
        uint256 _batchNumber,
        uint256 _index,
        L2Log calldata _log,
        bytes32[] calldata _proof
    ) external view override returns (bool) {
        address hyperchain = hyperchainMap.get(_chainId);
        return IZkSyncHyperchain(hyperchain).proveL2LogInclusion(_batchNumber, _index, _log, _proof);
    }

    /// @notice forwards function call to Mailbox based on ChainId
    /// @param _chainId The chain ID of the hyperchain where to prove L1->L2 tx status.
    /// @param _l2TxHash The L2 canonical transaction hash
    /// @param _l2BatchNumber The L2 batch number where the transaction was processed
    /// @param _l2MessageIndex The position in the L2 logs Merkle tree of the l2Log that was sent with the message
    /// @param _l2TxNumberInBatch The L2 transaction number in the batch, in which the log was sent
    /// @param _merkleProof The Merkle proof of the processing L1 -> L2 transaction
    /// @param _status The execution status of the L1 -> L2 transaction (true - success & 0 - fail)
    /// @return Whether the proof is correct and the transaction was actually executed with provided status
    /// NOTE: It may return `false` for incorrect proof, but it doesn't mean that the L1 -> L2 transaction has an opposite status!
    function proveL1ToL2TransactionStatus(
        uint256 _chainId,
        bytes32 _l2TxHash,
        uint256 _l2BatchNumber,
        uint256 _l2MessageIndex,
        uint16 _l2TxNumberInBatch,
        bytes32[] calldata _merkleProof,
        TxStatus _status
    ) external view override returns (bool) {
        address hyperchain = hyperchainMap.get(_chainId);
        return
            IZkSyncHyperchain(hyperchain).proveL1ToL2TransactionStatus({
                _l2TxHash: _l2TxHash,
                _l2BatchNumber: _l2BatchNumber,
                _l2MessageIndex: _l2MessageIndex,
                _l2TxNumberInBatch: _l2TxNumberInBatch,
                _merkleProof: _merkleProof,
                _status: _status
            });
    }

    /// @notice forwards function call to Mailbox based on ChainId
    function l2TransactionBaseCost(
        uint256 _chainId,
        uint256 _gasPrice,
        uint256 _l2GasLimit,
        uint256 _l2GasPerPubdataByteLimit
    ) external view returns (uint256) {
        address hyperchain = hyperchainMap.get(_chainId);
        return IZkSyncHyperchain(hyperchain).l2TransactionBaseCost(_gasPrice, _l2GasLimit, _l2GasPerPubdataByteLimit);
    }

    /*//////////////////////////////////////////////////////////////
                        Chain migration
    //////////////////////////////////////////////////////////////*/

    /// @notice IL1AssetHandler interface, used to migrate (transfer) a chain to the settlement layer.
    /// @param _settlementChainId the chainId of the settlement chain, i.e. where the message and the migrating chain is sent.
    /// @param _assetId the assetId of the migrating chain's STM
    /// @param _prevMsgSender the previous message sender
    /// @param _data the data for the migration
    function bridgeBurn(
        uint256 _settlementChainId,
        uint256, // mintValue
        bytes32 _assetId,
        address _prevMsgSender,
        bytes calldata _data
    ) external payable override onlyAssetRouter whenMigrationsNotPaused returns (bytes memory bridgehubMintData) {
        require(whitelistedSettlementLayers[_settlementChainId], "BH: SL not whitelisted");

        BridgehubBurnSTMAssetData memory bridgeData = abi.decode(_data, (BridgehubBurnSTMAssetData));
        require(_assetId == stmAssetIdFromChainId(bridgeData.chainId), "BH: assetInfo 1");
        require(settlementLayer[bridgeData.chainId] == block.chainid, "BH: not current SL");
        settlementLayer[bridgeData.chainId] = _settlementChainId;

        address hyperchain = hyperchainMap.get(bridgeData.chainId);
        require(hyperchain != address(0), "BH: hyperchain not registered");
        require(_prevMsgSender == IZkSyncHyperchain(hyperchain).getAdmin(), "BH: incorrect sender");

        bytes memory stmMintData = IStateTransitionManager(stateTransitionManager[bridgeData.chainId])
            .forwardedBridgeBurn(bridgeData.chainId, bridgeData.stmData);
        bytes memory chainMintData = IZkSyncHyperchain(hyperchain).forwardedBridgeBurn(
            hyperchainMap.get(_settlementChainId),
            _prevMsgSender,
            bridgeData.chainData
        );
        BridgehubMintSTMAssetData memory bridgeMintStruct = BridgehubMintSTMAssetData({
            chainId: bridgeData.chainId,
            stmData: stmMintData,
            chainData: chainMintData
        });
        bridgehubMintData = abi.encode(bridgeMintStruct);

        emit MigrationStarted(bridgeData.chainId, _assetId, _settlementChainId);
    }

    function bridgeMint(
        uint256, // originChainId
        bytes32 _assetId,
        bytes calldata _bridgehubMintData
<<<<<<< HEAD
    ) external payable override onlyAssetRouter whenMigrationsNotPaused {
        (uint256 _chainId, bytes memory _stmData, bytes memory _chainMintData) = abi.decode(
            _bridgehubMintData,
            (uint256, bytes, bytes)
        );
=======
    ) external payable override onlyAssetRouter {
        BridgehubMintSTMAssetData memory bridgeData = abi.decode(_bridgehubMintData, (BridgehubMintSTMAssetData));

>>>>>>> 3301a138
        address stm = stmAssetIdToAddress[_assetId];
        require(stm != address(0), "BH: assetInfo 2");
        require(settlementLayer[bridgeData.chainId] != block.chainid, "BH: already current SL");

<<<<<<< HEAD
        settlementLayer[_chainId] = block.chainid;
        stateTransitionManager[_chainId] = stm;

        address hyperchain = getHyperchain(_chainId);
        bool contractAlreadyDeployed = hyperchain != address(0);
        if (!contractAlreadyDeployed) {
            hyperchain = IStateTransitionManager(stm).forwardedBridgeMint(_chainId, _stmData);
            require(hyperchain != address(0), "BH: chain not registered");
            _registerNewHyperchain(_chainId, hyperchain);
            messageRoot.addNewChain(_chainId);
        }

        IZkSyncHyperchain(hyperchain).forwardedBridgeMint(_chainMintData, contractAlreadyDeployed);
=======
        settlementLayer[bridgeData.chainId] = block.chainid;
        stateTransitionManager[bridgeData.chainId] = stm;
        address hyperchain;
        if (hyperchainMap.contains(bridgeData.chainId)) {
            hyperchain = hyperchainMap.get(bridgeData.chainId);
        } else {
            hyperchain = IStateTransitionManager(stm).forwardedBridgeMint(bridgeData.chainId, bridgeData.stmData);
        }

        messageRoot.addNewChainIfNeeded(bridgeData.chainId);
        _registerNewHyperchain(bridgeData.chainId, hyperchain);
        IZkSyncHyperchain(hyperchain).forwardedBridgeMint(bridgeData.chainData);
>>>>>>> 3301a138

        emit MigrationFinalized(bridgeData.chainId, _assetId, hyperchain);
    }

    /// @dev IL1AssetHandler interface, used to undo a failed migration of a chain.
    /// @param _chainId the chainId of the chain
    /// @param _assetId the assetId of the chain's STM
    /// @param _data the data for the recovery.
    function bridgeRecoverFailedTransfer(
        uint256 _chainId,
        bytes32 _assetId,
        address _depositSender,
        bytes calldata _data
<<<<<<< HEAD
    ) external payable override onlyAssetRouter whenMigrationsNotPaused {}
=======
    ) external payable override onlyAssetRouter onlyL1 {
        BridgehubBurnSTMAssetData memory stmAssetData = abi.decode(_data, (BridgehubBurnSTMAssetData));

        delete settlementLayer[_chainId];

        IStateTransitionManager(stateTransitionManager[_chainId]).forwardedBridgeRecoverFailedTransfer({
            _chainId: _chainId,
            _assetInfo: _assetId,
            _depositSender: _depositSender,
            _stmData: stmAssetData.stmData
        });

        IZkSyncHyperchain(getHyperchain(_chainId)).forwardedBridgeRecoverFailedTransfer({
            _chainId: _chainId,
            _assetInfo: _assetId,
            _prevMsgSender: _depositSender,
            _chainData: stmAssetData.chainData
        });
    }
>>>>>>> 3301a138

    /*//////////////////////////////////////////////////////////////
                            PAUSE
    //////////////////////////////////////////////////////////////*/

    /// @notice Pauses all functions marked with the `whenNotPaused` modifier.
    function pause() external onlyOwner {
        _pause();
    }

    /// @notice Unpauses the contract, allowing all functions marked with the `whenNotPaused` modifier to be called again.
    function unpause() external onlyOwner {
        _unpause();
    }

    /// @notice Pauses migration functions.
    function pauseMigration() external onlyOwner {
        migrationPaused = true;
    }

    /// @notice Unpauses migration functions.
    function unpauseMigration() external onlyOwner {
        migrationPaused = false;
    }
}<|MERGE_RESOLUTION|>--- conflicted
+++ resolved
@@ -714,49 +714,26 @@
         uint256, // originChainId
         bytes32 _assetId,
         bytes calldata _bridgehubMintData
-<<<<<<< HEAD
     ) external payable override onlyAssetRouter whenMigrationsNotPaused {
-        (uint256 _chainId, bytes memory _stmData, bytes memory _chainMintData) = abi.decode(
-            _bridgehubMintData,
-            (uint256, bytes, bytes)
-        );
-=======
-    ) external payable override onlyAssetRouter {
         BridgehubMintSTMAssetData memory bridgeData = abi.decode(_bridgehubMintData, (BridgehubMintSTMAssetData));
 
->>>>>>> 3301a138
         address stm = stmAssetIdToAddress[_assetId];
         require(stm != address(0), "BH: assetInfo 2");
         require(settlementLayer[bridgeData.chainId] != block.chainid, "BH: already current SL");
 
-<<<<<<< HEAD
         settlementLayer[_chainId] = block.chainid;
         stateTransitionManager[_chainId] = stm;
 
         address hyperchain = getHyperchain(_chainId);
         bool contractAlreadyDeployed = hyperchain != address(0);
         if (!contractAlreadyDeployed) {
-            hyperchain = IStateTransitionManager(stm).forwardedBridgeMint(_chainId, _stmData);
+            hyperchain = IStateTransitionManager(stm).forwardedBridgeMint(bridgeData.chainId, bridgeData.stmData);
             require(hyperchain != address(0), "BH: chain not registered");
-            _registerNewHyperchain(_chainId, hyperchain);
-            messageRoot.addNewChain(_chainId);
-        }
-
-        IZkSyncHyperchain(hyperchain).forwardedBridgeMint(_chainMintData, contractAlreadyDeployed);
-=======
-        settlementLayer[bridgeData.chainId] = block.chainid;
-        stateTransitionManager[bridgeData.chainId] = stm;
-        address hyperchain;
-        if (hyperchainMap.contains(bridgeData.chainId)) {
-            hyperchain = hyperchainMap.get(bridgeData.chainId);
-        } else {
-            hyperchain = IStateTransitionManager(stm).forwardedBridgeMint(bridgeData.chainId, bridgeData.stmData);
-        }
-
-        messageRoot.addNewChainIfNeeded(bridgeData.chainId);
-        _registerNewHyperchain(bridgeData.chainId, hyperchain);
+            _registerNewHyperchain(bridgeData.chainId, hyperchain);
+            messageRoot.addNewChain(bridgeData.chainId);
+        }
+
         IZkSyncHyperchain(hyperchain).forwardedBridgeMint(bridgeData.chainData);
->>>>>>> 3301a138
 
         emit MigrationFinalized(bridgeData.chainId, _assetId, hyperchain);
     }
@@ -770,9 +747,6 @@
         bytes32 _assetId,
         address _depositSender,
         bytes calldata _data
-<<<<<<< HEAD
-    ) external payable override onlyAssetRouter whenMigrationsNotPaused {}
-=======
     ) external payable override onlyAssetRouter onlyL1 {
         BridgehubBurnSTMAssetData memory stmAssetData = abi.decode(_data, (BridgehubBurnSTMAssetData));
 
@@ -792,7 +766,6 @@
             _chainData: stmAssetData.chainData
         });
     }
->>>>>>> 3301a138
 
     /*//////////////////////////////////////////////////////////////
                             PAUSE
