// SPDX-License-Identifier: MIT

pragma solidity 0.8.24;

// solhint-disable reason-string, gas-custom-errors

import {EnumerableMap} from "@openzeppelin/contracts-v4/utils/structs/EnumerableMap.sol";

import {Ownable2StepUpgradeable} from "@openzeppelin/contracts-upgradeable-v4/access/Ownable2StepUpgradeable.sol";
import {PausableUpgradeable} from "@openzeppelin/contracts-upgradeable-v4/security/PausableUpgradeable.sol";

import {IBridgehub, L2TransactionRequestDirect, L2TransactionRequestTwoBridgesOuter, L2TransactionRequestTwoBridgesInner, BridgehubMintCTMAssetData, BridgehubBurnCTMAssetData} from "./IBridgehub.sol";
import {IL1AssetRouter} from "../bridge/interfaces/IL1AssetRouter.sol";
import {IL1BaseTokenAssetHandler} from "../bridge/interfaces/IL1BaseTokenAssetHandler.sol";
import {IChainTypeManager} from "../state-transition/IChainTypeManager.sol";
import {ReentrancyGuard} from "../common/ReentrancyGuard.sol";
import {DataEncoding} from "../common/libraries/DataEncoding.sol";
import {IZKChain} from "../state-transition/chain-interfaces/IZKChain.sol";

import {ETH_TOKEN_ADDRESS, TWO_BRIDGES_MAGIC_VALUE, BRIDGEHUB_MIN_SECOND_BRIDGE_ADDRESS, SETTLEMENT_LAYER_RELAY_SENDER} from "../common/Config.sol";
import {BridgehubL2TransactionRequest, L2Message, L2Log, TxStatus} from "../common/Messaging.sol";
import {AddressAliasHelper} from "../vendor/AddressAliasHelper.sol";
import {IMessageRoot} from "./IMessageRoot.sol";
<<<<<<< HEAD
import {ISTMDeploymentTracker} from "./ISTMDeploymentTracker.sol";
import {HyperchainLimitReached, Unauthorized, STMAlreadyRegistered, STMNotRegistered, ZeroChainId, ChainIdTooBig, SharedBridgeNotSet, BridgeHubAlreadyRegistered, AddressTooLow, MsgValueMismatch, WrongMagicValue, ZeroAddress} from "../common/L1ContractErrors.sol";
=======
import {ICTMDeploymentTracker} from "./ICTMDeploymentTracker.sol";
import {L2CanonicalTransaction} from "../common/Messaging.sol";
import {AssetHandlerNotRegistered, ZKChainLimitReached, Unauthorized, CTMAlreadyRegistered, CTMNotRegistered, ZeroChainId, ChainIdTooBig, SharedBridgeNotSet, BridgeHubAlreadyRegistered, AddressTooLow, MsgValueMismatch, WrongMagicValue, ZeroAddress} from "../common/L1ContractErrors.sol";
>>>>>>> b6766b05

/// @author Matter Labs
/// @custom:security-contact security@matterlabs.dev
/// @dev The Bridgehub contract serves as the primary entry point for L1<->L2 communication,
/// facilitating interactions between end user and bridges.
/// It also manages state transition managers, base tokens, and chain registrations.
/// Bridgehub is also an IL1AssetHandler for the chains themselves, which is used to migrate the chains
/// between different settlement layers (for example from L1 to Gateway).
contract Bridgehub is IBridgehub, ReentrancyGuard, Ownable2StepUpgradeable, PausableUpgradeable {
    using EnumerableMap for EnumerableMap.UintToAddressMap;

    /// @notice the asset id of Eth
    bytes32 internal immutable ETH_TOKEN_ASSET_ID;

    /// @notice The chain id of L1. This contract can be deployed on multiple layers, but this value is still equal to the
    /// L1 that is at the most base layer.
    uint256 public immutable L1_CHAIN_ID;

    /// @notice The total number of ZK chains can be created/connected to this CTM.
    /// This is the temporary security measure.
    uint256 public immutable MAX_NUMBER_OF_ZK_CHAINS;

    /// @notice all the ether and ERC20 tokens are held by NativeVaultToken managed by this shared Bridge.
    IL1AssetRouter public sharedBridge;

    /// @notice ChainTypeManagers that are registered, and ZKchains that use these CTMs can use this bridgehub as settlement layer.
    mapping(address chainTypeManager => bool) public chainTypeManagerIsRegistered;

    /// @notice we store registered tokens (for arbitrary base token)
    mapping(address baseToken => bool) public __DEPRECATED_tokenIsRegistered;

    /// @notice chainID => ChainTypeManager contract address, CTM that is managing rules for a given ZKchain.
    mapping(uint256 chainId => address) public chainTypeManager;

    /// @notice chainID => baseToken contract address, token that is used as 'base token' by a given child chain.
    // slither-disable-next-line uninitialized-state
    mapping(uint256 chainId => address) public __DEPRECATED_baseToken;

    /// @dev used to manage non critical updates
    address public admin;

    /// @dev used to accept the admin role
    address private pendingAdmin;

    /// @notice The map from chainId => zkChain contract
    EnumerableMap.UintToAddressMap internal zkChainMap;

    /// @notice The contract that stores the cross-chain message root for each chain and the aggregated root.
    /// @dev Note that the message root does not contain messages from the chain it is deployed on. It may
    /// be added later on if needed.
    IMessageRoot public override messageRoot;

    /// @notice Mapping from chain id to encoding of the base token used for deposits / withdrawals
    mapping(uint256 chainId => bytes32) public baseTokenAssetId;

    /// @notice The deployment tracker for the state transition managers.
    /// @dev The L1 address of the ctm deployer is provided.
    ICTMDeploymentTracker public l1CtmDeployer;

    /// @dev asset info used to identify chains in the Shared Bridge
    mapping(bytes32 ctmAssetId => address ctmAddress) public ctmAssetIdToAddress;

    /// @dev used to indicate the currently active settlement layer for a given chainId
    mapping(uint256 chainId => uint256 activeSettlementLayerChainId) public settlementLayer;

    /// @notice shows whether the given chain can be used as a settlement layer.
    /// @dev the Gateway will be one of the possible settlement layers. The L1 is also a settlement layer.
    /// @dev Sync layer chain is expected to have .. as the base token.
    mapping(uint256 chainId => bool isWhitelistedSettlementLayer) public whitelistedSettlementLayers;

    /// @notice we store registered assetIds (for arbitrary base token)
    mapping(bytes32 baseTokenAssetId => bool) public assetIdIsRegistered;

    /// @notice used to pause the migrations of chains. Used for upgrades.
    bool public migrationPaused;

    modifier onlyOwnerOrAdmin() {
        if (msg.sender != admin && msg.sender != owner()) {
            revert Unauthorized(msg.sender);
        }
        _;
    }

    modifier onlyChainCTM(uint256 _chainId) {
        require(msg.sender == chainTypeManager[_chainId], "BH: not chain CTM");
        _;
    }

    modifier onlyL1() {
        require(L1_CHAIN_ID == block.chainid, "BH: not L1");
        _;
    }

    modifier onlySettlementLayerRelayedSender() {
        /// There is no sender for the wrapping, we use a virtual address.
        require(msg.sender == SETTLEMENT_LAYER_RELAY_SENDER, "BH: not relayed senser");
        _;
    }

    modifier onlyAssetRouter() {
        require(msg.sender == address(sharedBridge), "BH: not asset router");
        _;
    }

    modifier whenMigrationsNotPaused() {
        require(!migrationPaused, "BH: migrations paused");
        _;
    }

    /// @notice to avoid parity hack
    constructor(uint256 _l1ChainId, address _owner, uint256 _maxNumberOfZKChains) reentrancyGuardInitializer {
        _disableInitializers();
        L1_CHAIN_ID = _l1ChainId;
        MAX_NUMBER_OF_ZK_CHAINS = _maxNumberOfZKChains;

        // Note that this assumes that the bridgehub only accepts transactions on chains with ETH base token only.
        // This is indeed true, since the only methods where this immutable is used are the ones with `onlyL1` modifier.
        ETH_TOKEN_ASSET_ID = DataEncoding.encodeNTVAssetId(L1_CHAIN_ID, ETH_TOKEN_ADDRESS);
        _transferOwnership(_owner);
        whitelistedSettlementLayers[_l1ChainId] = true;
    }

    /// @notice used to initialize the contract
    /// @notice this contract is also deployed on L2 as a system contract there the owner and the related functions will not be used
    /// @param _owner the owner of the contract
    function initialize(address _owner) external reentrancyGuardInitializer {
        _transferOwnership(_owner);

        whitelistedSettlementLayers[L1_CHAIN_ID] = true;
    }

    //// Initialization and registration

    /// @inheritdoc IBridgehub
    /// @dev Please note, if the owner wants to enforce the admin change it must execute both `setPendingAdmin` and
    /// `acceptAdmin` atomically. Otherwise `admin` can set different pending admin and so fail to accept the admin rights.
    function setPendingAdmin(address _newPendingAdmin) external onlyOwnerOrAdmin {
        if (_newPendingAdmin == address(0)) {
            revert ZeroAddress();
        }
        // Save previous value into the stack to put it into the event later
        address oldPendingAdmin = pendingAdmin;
        // Change pending admin
        pendingAdmin = _newPendingAdmin;
        emit NewPendingAdmin(oldPendingAdmin, _newPendingAdmin);
    }

    /// @inheritdoc IBridgehub
    function acceptAdmin() external {
        address currentPendingAdmin = pendingAdmin;
        // Only proposed by current admin address can claim the admin rights
        if (msg.sender != currentPendingAdmin) {
            revert Unauthorized(msg.sender);
        }

        address previousAdmin = admin;
        admin = currentPendingAdmin;
        delete pendingAdmin;

        emit NewPendingAdmin(currentPendingAdmin, address(0));
        emit NewAdmin(previousAdmin, currentPendingAdmin);
    }

    /// @notice To set the addresses of some of the ecosystem contracts, only Owner. Not done in initialize, as
    /// the order of deployment is Bridgehub, other contracts, and then we call this.
    /// @param _sharedBridge the shared bridge address
    /// @param _l1CtmDeployer the ctm deployment tracker address. Note, that the address of the L1 CTM deployer is provided.
    /// @param _messageRoot the message root address
    function setAddresses(
        address _sharedBridge,
        ICTMDeploymentTracker _l1CtmDeployer,
        IMessageRoot _messageRoot
    ) external onlyOwner {
        sharedBridge = IL1AssetRouter(_sharedBridge);
        l1CtmDeployer = _l1CtmDeployer;
        messageRoot = _messageRoot;
    }

    /// @notice Used for the upgrade to set the baseTokenAssetId previously stored as baseToken.
    /// @param _chainId the chainId of the chain.
    function setLegacyBaseTokenAssetId(uint256 _chainId) external {
        if (baseTokenAssetId[_chainId] == bytes32(0)) {
            return;
        }
        address token = __DEPRECATED_baseToken[_chainId];
        require(token != address(0), "BH: token not set");
        baseTokenAssetId[_chainId] = DataEncoding.encodeNTVAssetId(block.chainid, token);
    }

    /// @notice Used to set the legacy chain address for the upgrade.
    /// @param _chainId The chainId of the legacy chain we are migrating.
    function setLegacyChainAddress(uint256 _chainId) external {
        address ctm = chainTypeManager[_chainId];
        require(ctm != address(0), "BH: chain not legacy");
        require(!zkChainMap.contains(_chainId), "BH: chain already migrated");
        /// Note we have to do this before CTM is upgraded.
        address chainAddress = IChainTypeManager(ctm).getZKChainLegacy(_chainId);
        require(chainAddress != address(0), "BH: chain not legacy 2");
        _registerNewZKChain(_chainId, chainAddress);
    }

    //// Registry

    /// @notice State Transition can be any contract with the appropriate interface/functionality
    /// @param _chainTypeManager the state transition manager address to be added
    function addChainTypeManager(address _chainTypeManager) external onlyOwner {
        if (_chainTypeManager == address(0)) {
            revert ZeroAddress();
        }
        if (chainTypeManagerIsRegistered[_chainTypeManager]) {
            revert CTMAlreadyRegistered();
        }
        chainTypeManagerIsRegistered[_chainTypeManager] = true;

        emit ChainTypeManagerAdded(_chainTypeManager);
    }

    /// @notice State Transition can be any contract with the appropriate interface/functionality
    /// @notice this stops new Chains from using the STF, old chains are not affected
    /// @param _chainTypeManager the state transition manager address to be removed
    function removeChainTypeManager(address _chainTypeManager) external onlyOwner {
        if (_chainTypeManager == address(0)) {
            revert ZeroAddress();
        }
        if (!chainTypeManagerIsRegistered[_chainTypeManager]) {
            revert CTMNotRegistered();
        }
        chainTypeManagerIsRegistered[_chainTypeManager] = false;

        emit ChainTypeManagerRemoved(_chainTypeManager);
    }

    /// @notice asset id can represent any token contract with the appropriate interface/functionality
    /// @param _baseTokenAssetId asset id of base token to be registered
    function addTokenAssetId(bytes32 _baseTokenAssetId) external onlyOwner {
        require(!assetIdIsRegistered[_baseTokenAssetId], "BH: asset id already registered");
        assetIdIsRegistered[_baseTokenAssetId] = true;

        emit BaseTokenAssetIdRegistered(_baseTokenAssetId);
    }

    /// @notice Used to register a chain as a settlement layer.
    /// @param _newSettlementLayerChainId the chainId of the chain
    /// @param _isWhitelisted whether the chain is a whitelisted settlement layer
    function registerSettlementLayer(
        uint256 _newSettlementLayerChainId,
        bool _isWhitelisted
    ) external onlyOwner onlyL1 {
        whitelistedSettlementLayers[_newSettlementLayerChainId] = _isWhitelisted;
        emit SettlementLayerRegistered(_newSettlementLayerChainId, _isWhitelisted);
    }

    /// @dev Used to set the assetAddress for a given assetInfo.
    /// @param _additionalData the additional data to identify the asset
    /// @param _assetAddress the asset handler address
    function setAssetHandlerAddress(bytes32 _additionalData, address _assetAddress) external {
        // It is a simplified version of the logic used by the AssetRouter to manage asset handlers.
        // CTM's assetId is `keccak256(abi.encode(L1_CHAIN_ID, l1CtmDeployer, ctmAddress))`.
        // And the l1CtmDeployer is considered the deployment tracker for the CTM asset.
        //
        // The l1CtmDeployer will call this method to set the asset handler address for the assetId.
        // If the chain is not the same as L1, we assume that it is done via L1->L2 communication and so we unalias the sender.
        //
        // For simpler handling we allow anyone to call this method. It is okay, since during bridging operations
        // it is double checked that `assetId` is indeed derived from the `l1CtmDeployer`.
        // TODO(EVM-703): This logic should be revised once interchain communication is implemented.

        address sender = L1_CHAIN_ID == block.chainid ? msg.sender : AddressAliasHelper.undoL1ToL2Alias(msg.sender);
        // This method can be accessed by l1CtmDeployer only
        require(sender == address(l1CtmDeployer), "BH: not ctm deployer");
        require(chainTypeManagerIsRegistered[_assetAddress], "CTM not registered");

        bytes32 assetInfo = keccak256(abi.encode(L1_CHAIN_ID, sender, _additionalData));
        ctmAssetIdToAddress[assetInfo] = _assetAddress;
        emit AssetRegistered(assetInfo, _assetAddress, _additionalData, msg.sender);
    }

    /*//////////////////////////////////////////////////////////////
                          Chain Registration
    //////////////////////////////////////////////////////////////*/

    /// @notice register new chain. New chains can be only registered on Bridgehub deployed on L1. Later they can be moved to any other layer.
    /// @notice for Eth the baseToken address is 1
    /// @param _chainId the chainId of the chain
    /// @param _chainTypeManager the state transition manager address
    /// @param _baseTokenAssetId the base token asset id of the chain
    /// @param _salt the salt for the chainId, currently not used
    /// @param _admin the admin of the chain
    /// @param _initData the fixed initialization data for the chain
    /// @param _factoryDeps the factory dependencies for the chain's deployment
    function createNewChain(
        uint256 _chainId,
        address _chainTypeManager,
        bytes32 _baseTokenAssetId,
        // solhint-disable-next-line no-unused-vars
        uint256 _salt,
        address _admin,
        bytes calldata _initData,
        bytes[] calldata _factoryDeps
    ) external onlyOwnerOrAdmin nonReentrant whenNotPaused onlyL1 returns (uint256) {
        if (_chainId == 0) {
            revert ZeroChainId();
        }
        if (_chainId > type(uint48).max) {
            revert ChainIdTooBig();
        }
        require(_chainId != block.chainid, "BH: chain id must not match current chainid");
        if (_chainTypeManager == address(0)) {
            revert ZeroAddress();
        }
        if (_baseTokenAssetId == bytes32(0)) {
            revert ZeroAddress();
        }

        if (!chainTypeManagerIsRegistered[_chainTypeManager]) {
            revert CTMNotRegistered();
        }

        require(assetIdIsRegistered[_baseTokenAssetId], "BH: asset id not registered");

        if (address(sharedBridge) == address(0)) {
            revert SharedBridgeNotSet();
        }
        if (chainTypeManager[_chainId] != address(0)) {
            revert BridgeHubAlreadyRegistered();
        }

        chainTypeManager[_chainId] = _chainTypeManager;

        baseTokenAssetId[_chainId] = _baseTokenAssetId;
        settlementLayer[_chainId] = block.chainid;

        address chainAddress = IChainTypeManager(_chainTypeManager).createNewChain({
            _chainId: _chainId,
            _baseTokenAssetId: _baseTokenAssetId,
            _sharedBridge: address(sharedBridge),
            _admin: _admin,
            _initData: _initData,
            _factoryDeps: _factoryDeps
        });
        _registerNewZKChain(_chainId, chainAddress);
        messageRoot.addNewChain(_chainId);

        emit NewChain(_chainId, _chainTypeManager, _admin);
        return _chainId;
    }

    /// @dev This internal function is used to register a new zkChain in the system.
    function _registerNewZKChain(uint256 _chainId, address _zkChain) internal {
        // slither-disable-next-line unused-return
        zkChainMap.set(_chainId, _zkChain);
        if (zkChainMap.length() > MAX_NUMBER_OF_ZK_CHAINS) {
            revert ZKChainLimitReached();
        }
    }

    /*//////////////////////////////////////////////////////////////
                             Getters
    //////////////////////////////////////////////////////////////*/

    /// @notice baseToken function, which takes chainId as input, reads assetHandler from AR, and tokenAddress from AH
    function baseToken(uint256 _chainId) public view returns (address) {
        bytes32 baseTokenAssetId = baseTokenAssetId[_chainId];
        address assetHandlerAddress = sharedBridge.assetHandlerAddress(baseTokenAssetId);

        // It is possible that the asset handler is not deployed for a chain on the current layer.
        // In this case we throw an error.
        if (assetHandlerAddress == address(0)) {
            revert AssetHandlerNotRegistered(baseTokenAssetId);
        }
        return IL1BaseTokenAssetHandler(assetHandlerAddress).tokenAddress(baseTokenAssetId);
    }

    /// @notice Returns all the registered zkChain addresses
    function getAllZKChains() public view override returns (address[] memory chainAddresses) {
        uint256[] memory keys = zkChainMap.keys();
        chainAddresses = new address[](keys.length);
        uint256 keysLength = keys.length;
        for (uint256 i = 0; i < keysLength; ++i) {
            chainAddresses[i] = zkChainMap.get(keys[i]);
        }
    }

    /// @notice Returns all the registered zkChain chainIDs
    function getAllZKChainChainIDs() public view override returns (uint256[] memory) {
        return zkChainMap.keys();
    }

    /// @notice Returns the address of the ZK chain with the corresponding chainID
    /// @param _chainId the chainId of the chain
    /// @return chainAddress the address of the ZK chain
    function getZKChain(uint256 _chainId) public view override returns (address chainAddress) {
        // slither-disable-next-line unused-return
        (, chainAddress) = zkChainMap.tryGet(_chainId);
    }

    function ctmAssetIdFromChainId(uint256 _chainId) public view override returns (bytes32) {
        address ctmAddress = chainTypeManager[_chainId];
        require(ctmAddress != address(0), "chain id not registered");
        return ctmAssetId(chainTypeManager[_chainId]);
    }

    function ctmAssetId(address _ctmAddress) public view override returns (bytes32) {
        return keccak256(abi.encode(L1_CHAIN_ID, address(l1CtmDeployer), bytes32(uint256(uint160(_ctmAddress)))));
    }

    /*//////////////////////////////////////////////////////////////
                        Mailbox forwarder
    //////////////////////////////////////////////////////////////*/

    /// @notice the mailbox is called directly after the sharedBridge received the deposit
    /// this assumes that either ether is the base token or
    /// the msg.sender has approved mintValue allowance for the nativeTokenVault.
    /// This means this is not ideal for contract calls, as the contract would have to handle token allowance of the base Token.
    /// In case allowance is provided to the Shared Bridge, then it will be transferred to NTV.
    function requestL2TransactionDirect(
        L2TransactionRequestDirect calldata _request
    ) external payable override nonReentrant whenNotPaused onlyL1 returns (bytes32 canonicalTxHash) {
        // Note: If the ZK chain with corresponding `chainId` is not yet created,
        // the transaction will revert on `bridgehubRequestL2Transaction` as call to zero address.
        {
            bytes32 tokenAssetId = baseTokenAssetId[_request.chainId];
            if (tokenAssetId == ETH_TOKEN_ASSET_ID) {
                if (msg.value != _request.mintValue) {
                    revert MsgValueMismatch(_request.mintValue, msg.value);
                }
            } else {
                if (msg.value != 0) {
                    revert MsgValueMismatch(0, msg.value);
                }
            }

            // slither-disable-next-line arbitrary-send-eth
            sharedBridge.bridgehubDepositBaseToken{value: msg.value}(
                _request.chainId,
                tokenAssetId,
                msg.sender,
                _request.mintValue
            );
        }

        address zkChain = zkChainMap.get(_request.chainId);
        address refundRecipient = AddressAliasHelper.actualRefundRecipient(_request.refundRecipient, msg.sender);
        canonicalTxHash = IZKChain(zkChain).bridgehubRequestL2Transaction(
            BridgehubL2TransactionRequest({
                sender: msg.sender,
                contractL2: _request.l2Contract,
                mintValue: _request.mintValue,
                l2Value: _request.l2Value,
                l2Calldata: _request.l2Calldata,
                l2GasLimit: _request.l2GasLimit,
                l2GasPerPubdataByteLimit: _request.l2GasPerPubdataByteLimit,
                factoryDeps: _request.factoryDeps,
                refundRecipient: refundRecipient
            })
        );
    }

    /// @notice After depositing funds to the sharedBridge, the secondBridge is called
    ///  to return the actual L2 message which is sent to the Mailbox.
    ///  This assumes that either ether is the base token or
    ///  the msg.sender has approved the nativeTokenVault with the mintValue,
    ///  and also the necessary approvals are given for the second bridge.
    ///  In case allowance is provided to the Shared Bridge, then it will be transferred to NTV.
    /// @notice The logic of this bridge is to allow easy depositing for bridges.
    /// Each contract that handles the users ERC20 tokens needs approvals from the user, this contract allows
    /// the user to approve for each token only its respective bridge
    /// @notice This function is great for contract calls to L2, the secondBridge can be any contract.
    /// @param _request the request for the L2 transaction
    function requestL2TransactionTwoBridges(
        L2TransactionRequestTwoBridgesOuter calldata _request
    ) external payable override nonReentrant whenNotPaused onlyL1 returns (bytes32 canonicalTxHash) {
        require(
            _request.secondBridgeAddress > BRIDGEHUB_MIN_SECOND_BRIDGE_ADDRESS,
            "BH: second bridge address too low"
        ); // to avoid calls to precompiles

        {
            bytes32 tokenAssetId = baseTokenAssetId[_request.chainId];
            uint256 baseTokenMsgValue;
            if (tokenAssetId == ETH_TOKEN_ASSET_ID) {
                if (msg.value != _request.mintValue + _request.secondBridgeValue) {
                    revert MsgValueMismatch(_request.mintValue + _request.secondBridgeValue, msg.value);
                }
                baseTokenMsgValue = _request.mintValue;
            } else {
                if (msg.value != _request.secondBridgeValue) {
                    revert MsgValueMismatch(_request.secondBridgeValue, msg.value);
                }
                baseTokenMsgValue = 0;
            }

            // slither-disable-next-line arbitrary-send-eth
            sharedBridge.bridgehubDepositBaseToken{value: baseTokenMsgValue}(
                _request.chainId,
                tokenAssetId,
                msg.sender,
                _request.mintValue
            );
        }

        address zkChain = zkChainMap.get(_request.chainId);

        if (_request.secondBridgeAddress <= BRIDGEHUB_MIN_SECOND_BRIDGE_ADDRESS) {
            revert AddressTooLow(_request.secondBridgeAddress);
        }

        // slither-disable-next-line arbitrary-send-eth
        L2TransactionRequestTwoBridgesInner memory outputRequest = IL1AssetRouter(_request.secondBridgeAddress)
            .bridgehubDeposit{value: _request.secondBridgeValue}(
            _request.chainId,
            msg.sender,
            _request.l2Value,
            _request.secondBridgeCalldata
        );

        if (outputRequest.magicValue != TWO_BRIDGES_MAGIC_VALUE) {
            revert WrongMagicValue(uint256(TWO_BRIDGES_MAGIC_VALUE), uint256(outputRequest.magicValue));
        }

        address refundRecipient = AddressAliasHelper.actualRefundRecipient(_request.refundRecipient, msg.sender);

        canonicalTxHash = IZKChain(zkChain).bridgehubRequestL2Transaction(
            BridgehubL2TransactionRequest({
                sender: _request.secondBridgeAddress,
                contractL2: outputRequest.l2Contract,
                mintValue: _request.mintValue,
                l2Value: _request.l2Value,
                l2Calldata: outputRequest.l2Calldata,
                l2GasLimit: _request.l2GasLimit,
                l2GasPerPubdataByteLimit: _request.l2GasPerPubdataByteLimit,
                factoryDeps: outputRequest.factoryDeps,
                refundRecipient: refundRecipient
            })
        );

        IL1AssetRouter(_request.secondBridgeAddress).bridgehubConfirmL2Transaction(
            _request.chainId,
            outputRequest.txDataHash,
            canonicalTxHash
        );
    }

    /// @notice Used to forward a transaction on the gateway to the chains mailbox (from L1).
    /// @param _chainId the chainId of the chain
    /// @param _canonicalTxHash the canonical transaction hash
    /// @param _expirationTimestamp the expiration timestamp for the transaction
    function forwardTransactionOnGateway(
        uint256 _chainId,
        bytes32 _canonicalTxHash,
        uint64 _expirationTimestamp
    ) external override onlySettlementLayerRelayedSender {
        require(L1_CHAIN_ID != block.chainid, "BH: not in sync layer mode");
<<<<<<< HEAD
        address hyperchain = hyperchainMap.get(_chainId);
        IZkSyncHyperchain(hyperchain).bridgehubRequestL2TransactionOnGateway(_canonicalTxHash, _expirationTimestamp);
=======
        address zkChain = zkChainMap.get(_chainId);
        IZKChain(zkChain).bridgehubRequestL2TransactionOnGateway(
            _transaction,
            _factoryDeps,
            _canonicalTxHash,
            _expirationTimestamp
        );
>>>>>>> b6766b05
    }

    /// @notice forwards function call to Mailbox based on ChainId
    /// @param _chainId The chain ID of the ZK chain where to prove L2 message inclusion.
    /// @param _batchNumber The executed L2 batch number in which the message appeared
    /// @param _index The position in the L2 logs Merkle tree of the l2Log that was sent with the message
    /// @param _message Information about the sent message: sender address, the message itself, tx index in the L2 batch where the message was sent
    /// @param _proof Merkle proof for inclusion of L2 log that was sent with the message
    /// @return Whether the proof is valid
    function proveL2MessageInclusion(
        uint256 _chainId,
        uint256 _batchNumber,
        uint256 _index,
        L2Message calldata _message,
        bytes32[] calldata _proof
    ) external view override returns (bool) {
        address zkChain = zkChainMap.get(_chainId);
        return IZKChain(zkChain).proveL2MessageInclusion(_batchNumber, _index, _message, _proof);
    }

    /// @notice forwards function call to Mailbox based on ChainId
    /// @param _chainId The chain ID of the ZK chain where to prove L2 log inclusion.
    /// @param _batchNumber The executed L2 batch number in which the log appeared
    /// @param _index The position of the l2log in the L2 logs Merkle tree
    /// @param _log Information about the sent log
    /// @param _proof Merkle proof for inclusion of the L2 log
    /// @return Whether the proof is correct and L2 log is included in batch
    function proveL2LogInclusion(
        uint256 _chainId,
        uint256 _batchNumber,
        uint256 _index,
        L2Log calldata _log,
        bytes32[] calldata _proof
    ) external view override returns (bool) {
        address zkChain = zkChainMap.get(_chainId);
        return IZKChain(zkChain).proveL2LogInclusion(_batchNumber, _index, _log, _proof);
    }

    /// @notice forwards function call to Mailbox based on ChainId
    /// @param _chainId The chain ID of the ZK chain where to prove L1->L2 tx status.
    /// @param _l2TxHash The L2 canonical transaction hash
    /// @param _l2BatchNumber The L2 batch number where the transaction was processed
    /// @param _l2MessageIndex The position in the L2 logs Merkle tree of the l2Log that was sent with the message
    /// @param _l2TxNumberInBatch The L2 transaction number in the batch, in which the log was sent
    /// @param _merkleProof The Merkle proof of the processing L1 -> L2 transaction
    /// @param _status The execution status of the L1 -> L2 transaction (true - success & 0 - fail)
    /// @return Whether the proof is correct and the transaction was actually executed with provided status
    /// NOTE: It may return `false` for incorrect proof, but it doesn't mean that the L1 -> L2 transaction has an opposite status!
    function proveL1ToL2TransactionStatus(
        uint256 _chainId,
        bytes32 _l2TxHash,
        uint256 _l2BatchNumber,
        uint256 _l2MessageIndex,
        uint16 _l2TxNumberInBatch,
        bytes32[] calldata _merkleProof,
        TxStatus _status
    ) external view override returns (bool) {
        address zkChain = zkChainMap.get(_chainId);
        return
            IZKChain(zkChain).proveL1ToL2TransactionStatus({
                _l2TxHash: _l2TxHash,
                _l2BatchNumber: _l2BatchNumber,
                _l2MessageIndex: _l2MessageIndex,
                _l2TxNumberInBatch: _l2TxNumberInBatch,
                _merkleProof: _merkleProof,
                _status: _status
            });
    }

    /// @notice forwards function call to Mailbox based on ChainId
    function l2TransactionBaseCost(
        uint256 _chainId,
        uint256 _gasPrice,
        uint256 _l2GasLimit,
        uint256 _l2GasPerPubdataByteLimit
    ) external view returns (uint256) {
        address zkChain = zkChainMap.get(_chainId);
        return IZKChain(zkChain).l2TransactionBaseCost(_gasPrice, _l2GasLimit, _l2GasPerPubdataByteLimit);
    }

    /*//////////////////////////////////////////////////////////////
                        Chain migration
    //////////////////////////////////////////////////////////////*/

    /// @notice IL1AssetHandler interface, used to migrate (transfer) a chain to the settlement layer.
    /// @param _settlementChainId the chainId of the settlement chain, i.e. where the message and the migrating chain is sent.
    /// @param _assetId the assetId of the migrating chain's CTM
    /// @param _prevMsgSender the previous message sender
    /// @param _data the data for the migration
    function bridgeBurn(
        uint256 _settlementChainId,
        uint256, // mintValue
        bytes32 _assetId,
        address _prevMsgSender,
        bytes calldata _data
    ) external payable override onlyAssetRouter whenMigrationsNotPaused returns (bytes memory bridgehubMintData) {
        require(whitelistedSettlementLayers[_settlementChainId], "BH: SL not whitelisted");

        BridgehubBurnCTMAssetData memory bridgeData = abi.decode(_data, (BridgehubBurnCTMAssetData));
        require(_assetId == ctmAssetIdFromChainId(bridgeData.chainId), "BH: assetInfo 1");
        require(settlementLayer[bridgeData.chainId] == block.chainid, "BH: not current SL");
        settlementLayer[bridgeData.chainId] = _settlementChainId;

        address zkChain = zkChainMap.get(bridgeData.chainId);
        require(zkChain != address(0), "BH: zkChain not registered");
        require(_prevMsgSender == IZKChain(zkChain).getAdmin(), "BH: incorrect sender");

        bytes memory ctmMintData = IChainTypeManager(chainTypeManager[bridgeData.chainId]).forwardedBridgeBurn(
            bridgeData.chainId,
            bridgeData.ctmData
        );
        bytes memory chainMintData = IZKChain(zkChain).forwardedBridgeBurn(
            zkChainMap.get(_settlementChainId),
            _prevMsgSender,
            bridgeData.chainData
        );
        BridgehubMintCTMAssetData memory bridgeMintStruct = BridgehubMintCTMAssetData({
            chainId: bridgeData.chainId,
            baseTokenAssetId: baseTokenAssetId[bridgeData.chainId],
            ctmData: ctmMintData,
            chainData: chainMintData
        });
        bridgehubMintData = abi.encode(bridgeMintStruct);

        emit MigrationStarted(bridgeData.chainId, _assetId, _settlementChainId);
    }

    function bridgeMint(
        uint256, // originChainId
        bytes32 _assetId,
        bytes calldata _bridgehubMintData
    ) external payable override onlyAssetRouter whenMigrationsNotPaused {
        BridgehubMintCTMAssetData memory bridgeData = abi.decode(_bridgehubMintData, (BridgehubMintCTMAssetData));

        address ctm = ctmAssetIdToAddress[_assetId];
        require(ctm != address(0), "BH: assetInfo 2");
        require(settlementLayer[bridgeData.chainId] != block.chainid, "BH: already current SL");

        settlementLayer[bridgeData.chainId] = block.chainid;
        chainTypeManager[bridgeData.chainId] = ctm;
        baseTokenAssetId[bridgeData.chainId] = bridgeData.baseTokenAssetId;
        // To keep `assetIdIsRegistered` consistent, we'll also automatically register the base token.
        // It is assumed that if the bridging happened, the token was approved on L1 already.
        assetIdIsRegistered[bridgeData.baseTokenAssetId] = true;

        address zkChain = getZKChain(bridgeData.chainId);
        bool contractAlreadyDeployed = zkChain != address(0);
        if (!contractAlreadyDeployed) {
            zkChain = IChainTypeManager(ctm).forwardedBridgeMint(bridgeData.chainId, bridgeData.ctmData);
            require(zkChain != address(0), "BH: chain not registered");
            _registerNewZKChain(bridgeData.chainId, zkChain);
            messageRoot.addNewChain(bridgeData.chainId);
        }

        IZKChain(zkChain).forwardedBridgeMint(bridgeData.chainData, contractAlreadyDeployed);

        emit MigrationFinalized(bridgeData.chainId, _assetId, zkChain);
    }

    /// @dev IL1AssetHandler interface, used to undo a failed migration of a chain.
    /// @param _chainId the chainId of the chain
    /// @param _assetId the assetId of the chain's CTM
    /// @param _data the data for the recovery.
    function bridgeRecoverFailedTransfer(
        uint256 _chainId,
        bytes32 _assetId,
        address _depositSender,
        bytes calldata _data
    ) external payable override onlyAssetRouter onlyL1 {
        BridgehubBurnCTMAssetData memory ctmAssetData = abi.decode(_data, (BridgehubBurnCTMAssetData));

        delete settlementLayer[_chainId];

        IChainTypeManager(chainTypeManager[_chainId]).forwardedBridgeRecoverFailedTransfer({
            _chainId: _chainId,
            _assetInfo: _assetId,
            _depositSender: _depositSender,
            _ctmData: ctmAssetData.ctmData
        });

        IZKChain(getZKChain(_chainId)).forwardedBridgeRecoverFailedTransfer({
            _chainId: _chainId,
            _assetInfo: _assetId,
            _prevMsgSender: _depositSender,
            _chainData: ctmAssetData.chainData
        });
    }

    /*//////////////////////////////////////////////////////////////
                            PAUSE
    //////////////////////////////////////////////////////////////*/

    /// @notice Pauses all functions marked with the `whenNotPaused` modifier.
    function pause() external onlyOwner {
        _pause();
    }

    /// @notice Unpauses the contract, allowing all functions marked with the `whenNotPaused` modifier to be called again.
    function unpause() external onlyOwner {
        _unpause();
    }

    /// @notice Pauses migration functions.
    function pauseMigration() external onlyOwner {
        migrationPaused = true;
    }

    /// @notice Unpauses migration functions.
    function unpauseMigration() external onlyOwner {
        migrationPaused = false;
    }

    /*//////////////////////////////////////////////////////////////
                            Legacy functions
    //////////////////////////////////////////////////////////////*/

    /// @notice return the ZK chain contract for a chainId
    function getHyperchain(uint256 _chainId) public view returns (address) {
        return getZKChain(_chainId);
    }
}<|MERGE_RESOLUTION|>--- conflicted
+++ resolved
@@ -21,14 +21,8 @@
 import {BridgehubL2TransactionRequest, L2Message, L2Log, TxStatus} from "../common/Messaging.sol";
 import {AddressAliasHelper} from "../vendor/AddressAliasHelper.sol";
 import {IMessageRoot} from "./IMessageRoot.sol";
-<<<<<<< HEAD
-import {ISTMDeploymentTracker} from "./ISTMDeploymentTracker.sol";
-import {HyperchainLimitReached, Unauthorized, STMAlreadyRegistered, STMNotRegistered, ZeroChainId, ChainIdTooBig, SharedBridgeNotSet, BridgeHubAlreadyRegistered, AddressTooLow, MsgValueMismatch, WrongMagicValue, ZeroAddress} from "../common/L1ContractErrors.sol";
-=======
 import {ICTMDeploymentTracker} from "./ICTMDeploymentTracker.sol";
-import {L2CanonicalTransaction} from "../common/Messaging.sol";
 import {AssetHandlerNotRegistered, ZKChainLimitReached, Unauthorized, CTMAlreadyRegistered, CTMNotRegistered, ZeroChainId, ChainIdTooBig, SharedBridgeNotSet, BridgeHubAlreadyRegistered, AddressTooLow, MsgValueMismatch, WrongMagicValue, ZeroAddress} from "../common/L1ContractErrors.sol";
->>>>>>> b6766b05
 
 /// @author Matter Labs
 /// @custom:security-contact security@matterlabs.dev
@@ -582,18 +576,11 @@
         uint64 _expirationTimestamp
     ) external override onlySettlementLayerRelayedSender {
         require(L1_CHAIN_ID != block.chainid, "BH: not in sync layer mode");
-<<<<<<< HEAD
-        address hyperchain = hyperchainMap.get(_chainId);
-        IZkSyncHyperchain(hyperchain).bridgehubRequestL2TransactionOnGateway(_canonicalTxHash, _expirationTimestamp);
-=======
         address zkChain = zkChainMap.get(_chainId);
         IZKChain(zkChain).bridgehubRequestL2TransactionOnGateway(
-            _transaction,
-            _factoryDeps,
             _canonicalTxHash,
             _expirationTimestamp
         );
->>>>>>> b6766b05
     }
 
     /// @notice forwards function call to Mailbox based on ChainId
