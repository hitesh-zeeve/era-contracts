import { expect } from "chai";
import { ethers, network } from "hardhat";
import type { Wallet } from "zksync-web3";
import type { AccountCodeStorage } from "../typechain-types";
import { DEPLOYER_SYSTEM_CONTRACT_ADDRESS, EMPTY_STRING_KECCAK } from "./shared/constants";
import { deployContract, getWallets } from "./shared/utils";

describe("AccountCodeStorage tests", function () {
  let wallet: Wallet;
  let accountCodeStorage: AccountCodeStorage;
  let deployerAccount: ethers.Signer;

  const CONSTRUCTING_BYTECODE_HASH = "0x0101FFFFDEADBEEFDEADBEEFDEADBEEFDEADBEEFDEADBEEFDEADBEEFDEADBEEF";
  const CONSTRUCTED_BYTECODE_HASH = "0x0100FFFFDEADBEEFDEADBEEFDEADBEEFDEADBEEFDEADBEEFDEADBEEFDEADBEEF";
  const RANDOM_ADDRESS = "0xdeadbeefdeadbeefdeadbeefdeadbeefdeadbeef";

  before(async () => {
    wallet = getWallets()[0];
    accountCodeStorage = (await deployContract("AccountCodeStorage")) as AccountCodeStorage;

    await network.provider.request({
      method: "hardhat_impersonateAccount",
      params: [DEPLOYER_SYSTEM_CONTRACT_ADDRESS],
    });
    deployerAccount = await ethers.getSigner(DEPLOYER_SYSTEM_CONTRACT_ADDRESS);
  });

  after(async () => {
    await network.provider.request({
      method: "hardhat_stopImpersonatingAccount",
      params: [DEPLOYER_SYSTEM_CONTRACT_ADDRESS],
    });
  });

  describe("storeAccountConstructingCodeHash", function () {
    it("non-deployer failed to call", async () => {
      await expect(
        accountCodeStorage.storeAccountConstructingCodeHash(RANDOM_ADDRESS, CONSTRUCTING_BYTECODE_HASH)
      ).to.be.revertedWith("Callable only by the deployer system contract");
    });

    it("failed to set with constructed bytecode", async () => {
      await expect(
        accountCodeStorage
          .connect(deployerAccount)
          .storeAccountConstructingCodeHash(RANDOM_ADDRESS, CONSTRUCTED_BYTECODE_HASH)
      ).to.be.revertedWith("Code hash is not for a contract on constructor");
    });

    it("successfully stored", async () => {
      await accountCodeStorage
        .connect(deployerAccount)
        .storeAccountConstructingCodeHash(RANDOM_ADDRESS, CONSTRUCTING_BYTECODE_HASH);

      expect(await accountCodeStorage.getRawCodeHash(RANDOM_ADDRESS)).to.be.eq(
        CONSTRUCTING_BYTECODE_HASH.toLowerCase()
      );

      await unsetCodeHash(accountCodeStorage, RANDOM_ADDRESS);
    });
  });

  describe("storeAccountConstructedCodeHash", function () {
    it("non-deployer failed to call", async () => {
      await expect(
        accountCodeStorage.storeAccountConstructedCodeHash(RANDOM_ADDRESS, CONSTRUCTING_BYTECODE_HASH)
      ).to.be.revertedWith("Callable only by the deployer system contract");
    });

    it("failed to set with constructing bytecode", async () => {
      await expect(
        accountCodeStorage
          .connect(deployerAccount)
          .storeAccountConstructedCodeHash(RANDOM_ADDRESS, CONSTRUCTING_BYTECODE_HASH)
      ).to.be.revertedWith("Code hash is not for a constructed contract");
    });

    it("successfully stored", async () => {
      await accountCodeStorage
        .connect(deployerAccount)
        .storeAccountConstructedCodeHash(RANDOM_ADDRESS, CONSTRUCTED_BYTECODE_HASH);

      expect(await accountCodeStorage.getRawCodeHash(RANDOM_ADDRESS)).to.be.eq(CONSTRUCTED_BYTECODE_HASH.toLowerCase());

      await unsetCodeHash(accountCodeStorage, RANDOM_ADDRESS);
    });
  });

<<<<<<< HEAD
    describe('getCodeHash', function () {
        it('precompile', async () => {
            // Check that the smallest precompile has EMPTY_STRING_KECCAK hash
            expect(await accountCodeStorage.getCodeHash('0x0000000000000000000000000000000000000001')).to.be.eq(
                EMPTY_STRING_KECCAK
            );

            // Check that the upper end of the precompile range has EMPTY_STRING_KECCAK hash
            expect(await accountCodeStorage.getCodeHash('0x00000000000000000000000000000000000000ff')).to.be.eq(
                EMPTY_STRING_KECCAK
            );
        });
=======
  describe("markAccountCodeHashAsConstructed", function () {
    it("non-deployer failed to call", async () => {
      await expect(accountCodeStorage.markAccountCodeHashAsConstructed(RANDOM_ADDRESS)).to.be.revertedWith(
        "Callable only by the deployer system contract"
      );
    });
>>>>>>> 27d550a1

    it("failed to mark already constructed bytecode", async () => {
      await accountCodeStorage
        .connect(deployerAccount)
        .storeAccountConstructedCodeHash(RANDOM_ADDRESS, CONSTRUCTED_BYTECODE_HASH);

      await expect(
        accountCodeStorage.connect(deployerAccount).markAccountCodeHashAsConstructed(RANDOM_ADDRESS)
      ).to.be.revertedWith("Code hash is not for a contract on constructor");

      await unsetCodeHash(accountCodeStorage, RANDOM_ADDRESS);
    });

    it("successfully marked", async () => {
      await accountCodeStorage
        .connect(deployerAccount)
        .storeAccountConstructingCodeHash(RANDOM_ADDRESS, CONSTRUCTING_BYTECODE_HASH);

      await accountCodeStorage.connect(deployerAccount).markAccountCodeHashAsConstructed(RANDOM_ADDRESS);

      expect(await accountCodeStorage.getRawCodeHash(RANDOM_ADDRESS)).to.be.eq(CONSTRUCTED_BYTECODE_HASH.toLowerCase());

      await unsetCodeHash(accountCodeStorage, RANDOM_ADDRESS);
    });
  });

  describe("getRawCodeHash", function () {
    it("zero", async () => {
      expect(await accountCodeStorage.getRawCodeHash(RANDOM_ADDRESS)).to.be.eq(ethers.constants.HashZero);
    });

    it("non-zero", async () => {
      await accountCodeStorage
        .connect(deployerAccount)
        .storeAccountConstructedCodeHash(RANDOM_ADDRESS, CONSTRUCTED_BYTECODE_HASH);

      expect(await accountCodeStorage.getRawCodeHash(RANDOM_ADDRESS)).to.be.eq(CONSTRUCTED_BYTECODE_HASH.toLowerCase());

      await unsetCodeHash(accountCodeStorage, RANDOM_ADDRESS);
    });
  });

  describe("getCodeHash", function () {
    it("precompile", async () => {
      expect(await accountCodeStorage.getCodeHash("0x0000000000000000000000000000000000000001")).to.be.eq(
        EMPTY_STRING_KECCAK
      );
    });

    it("EOA with non-zero nonce", async () => {
      // This address at least deployed this contract
      expect(await accountCodeStorage.getCodeHash(wallet.address)).to.be.eq(EMPTY_STRING_KECCAK);
    });

    it("address in the constructor", async () => {
      await accountCodeStorage
        .connect(deployerAccount)
        .storeAccountConstructingCodeHash(RANDOM_ADDRESS, CONSTRUCTING_BYTECODE_HASH);

      expect(await accountCodeStorage.getCodeHash(RANDOM_ADDRESS)).to.be.eq(EMPTY_STRING_KECCAK);

      await unsetCodeHash(accountCodeStorage, RANDOM_ADDRESS);
    });

    it("constructed code hash", async () => {
      await accountCodeStorage
        .connect(deployerAccount)
        .storeAccountConstructedCodeHash(RANDOM_ADDRESS, CONSTRUCTED_BYTECODE_HASH);

      expect(await accountCodeStorage.getCodeHash(RANDOM_ADDRESS)).to.be.eq(CONSTRUCTED_BYTECODE_HASH.toLowerCase());

      await unsetCodeHash(accountCodeStorage, RANDOM_ADDRESS);
    });

    it("zero", async () => {
      expect(await accountCodeStorage.getCodeHash(RANDOM_ADDRESS)).to.be.eq(ethers.constants.HashZero);
    });
  });

  describe("getCodeSize", function () {
    it("zero address", async () => {
      expect(await accountCodeStorage.getCodeSize(ethers.constants.AddressZero)).to.be.eq(0);
    });

    it("precompile", async () => {
      expect(await accountCodeStorage.getCodeSize("0x0000000000000000000000000000000000000001")).to.be.eq(0);
    });

    it("address in the constructor", async () => {
      await accountCodeStorage
        .connect(deployerAccount)
        .storeAccountConstructingCodeHash(RANDOM_ADDRESS, CONSTRUCTING_BYTECODE_HASH);

      expect(await accountCodeStorage.getCodeSize(RANDOM_ADDRESS)).to.be.eq(0);

      await unsetCodeHash(accountCodeStorage, RANDOM_ADDRESS);
    });

    it("non-zero size", async () => {
      await accountCodeStorage
        .connect(deployerAccount)
        .storeAccountConstructedCodeHash(RANDOM_ADDRESS, CONSTRUCTED_BYTECODE_HASH);

      expect(await accountCodeStorage.getCodeSize(RANDOM_ADDRESS)).to.be.eq(65535 * 32);

      await unsetCodeHash(accountCodeStorage, RANDOM_ADDRESS);
    });

    it("zero", async () => {
      expect(await accountCodeStorage.getCodeSize(RANDOM_ADDRESS)).to.be.eq(0);
    });
  });
});

// Utility function to unset code hash for the specified address.
// Deployer system contract should be impersonated
async function unsetCodeHash(accountCodeStorage: AccountCodeStorage, address: string) {
  const deployerAccount = await ethers.getImpersonatedSigner(DEPLOYER_SYSTEM_CONTRACT_ADDRESS);

  await accountCodeStorage.connect(deployerAccount).storeAccountConstructedCodeHash(address, ethers.constants.HashZero);
}<|MERGE_RESOLUTION|>--- conflicted
+++ resolved
@@ -86,27 +86,12 @@
     });
   });
 
-<<<<<<< HEAD
-    describe('getCodeHash', function () {
-        it('precompile', async () => {
-            // Check that the smallest precompile has EMPTY_STRING_KECCAK hash
-            expect(await accountCodeStorage.getCodeHash('0x0000000000000000000000000000000000000001')).to.be.eq(
-                EMPTY_STRING_KECCAK
-            );
-
-            // Check that the upper end of the precompile range has EMPTY_STRING_KECCAK hash
-            expect(await accountCodeStorage.getCodeHash('0x00000000000000000000000000000000000000ff')).to.be.eq(
-                EMPTY_STRING_KECCAK
-            );
-        });
-=======
   describe("markAccountCodeHashAsConstructed", function () {
     it("non-deployer failed to call", async () => {
       await expect(accountCodeStorage.markAccountCodeHashAsConstructed(RANDOM_ADDRESS)).to.be.revertedWith(
         "Callable only by the deployer system contract"
       );
     });
->>>>>>> 27d550a1
 
     it("failed to mark already constructed bytecode", async () => {
       await accountCodeStorage
@@ -120,16 +105,32 @@
       await unsetCodeHash(accountCodeStorage, RANDOM_ADDRESS);
     });
 
-    it("successfully marked", async () => {
-      await accountCodeStorage
-        .connect(deployerAccount)
-        .storeAccountConstructingCodeHash(RANDOM_ADDRESS, CONSTRUCTING_BYTECODE_HASH);
-
-      await accountCodeStorage.connect(deployerAccount).markAccountCodeHashAsConstructed(RANDOM_ADDRESS);
-
-      expect(await accountCodeStorage.getRawCodeHash(RANDOM_ADDRESS)).to.be.eq(CONSTRUCTED_BYTECODE_HASH.toLowerCase());
-
-      await unsetCodeHash(accountCodeStorage, RANDOM_ADDRESS);
+    describe("getCodeHash", function () {
+      it("precompile", async () => {
+        // Check that the smallest precompile has EMPTY_STRING_KECCAK hash
+        expect(await accountCodeStorage.getCodeHash("0x0000000000000000000000000000000000000001")).to.be.eq(
+          EMPTY_STRING_KECCAK
+        );
+
+        // Check that the upper end of the precompile range has EMPTY_STRING_KECCAK hash
+        expect(await accountCodeStorage.getCodeHash("0x00000000000000000000000000000000000000ff")).to.be.eq(
+          EMPTY_STRING_KECCAK
+        );
+      });
+
+      it("successfully marked", async () => {
+        await accountCodeStorage
+          .connect(deployerAccount)
+          .storeAccountConstructingCodeHash(RANDOM_ADDRESS, CONSTRUCTING_BYTECODE_HASH);
+
+        await accountCodeStorage.connect(deployerAccount).markAccountCodeHashAsConstructed(RANDOM_ADDRESS);
+
+        expect(await accountCodeStorage.getRawCodeHash(RANDOM_ADDRESS)).to.be.eq(
+          CONSTRUCTED_BYTECODE_HASH.toLowerCase()
+        );
+
+        await unsetCodeHash(accountCodeStorage, RANDOM_ADDRESS);
+      });
     });
   });
 
