{
  "extends": "solhint:recommended",
  "rules": {
<<<<<<< HEAD
    "prettier/prettier": ["error"],
    "func-visibility": ["error", { "ignoreConstructors": true }],
    "compiler-version": ["error", ">=0.8.0"],
    "max-line-length": ["error", 125],
=======
    "state-visibility": "off",
    "func-visibility": ["warn", { "ignoreConstructors": true }],
>>>>>>> 5772ecdd
    "var-name-mixedcase": "off",
    "avoid-call-value": "off",
    "no-empty-blocks": "off",
    "not-rely-on-time": "off",
    "avoid-low-level-calls": "off",
    "no-inline-assembly": "off",
    "const-name-snakecase": "off",
    "no-complex-fallback": "off",
<<<<<<< HEAD
    "avoid-low-level-calls": "off",
    "immutable-vars-naming": ["warn", { "immutablesAsConstants": false }]
=======
    "reason-string": "off",
    "func-name-mixedcase": "off",
    "no-unused-vars": "off",
    "max-states-count": "off",
    "compiler-version": ["warn", "^0.8.0"]
>>>>>>> 5772ecdd
  }
}<|MERGE_RESOLUTION|>--- conflicted
+++ resolved
@@ -1,15 +1,8 @@
 {
   "extends": "solhint:recommended",
   "rules": {
-<<<<<<< HEAD
-    "prettier/prettier": ["error"],
-    "func-visibility": ["error", { "ignoreConstructors": true }],
-    "compiler-version": ["error", ">=0.8.0"],
-    "max-line-length": ["error", 125],
-=======
     "state-visibility": "off",
     "func-visibility": ["warn", { "ignoreConstructors": true }],
->>>>>>> 5772ecdd
     "var-name-mixedcase": "off",
     "avoid-call-value": "off",
     "no-empty-blocks": "off",
@@ -18,15 +11,10 @@
     "no-inline-assembly": "off",
     "const-name-snakecase": "off",
     "no-complex-fallback": "off",
-<<<<<<< HEAD
-    "avoid-low-level-calls": "off",
-    "immutable-vars-naming": ["warn", { "immutablesAsConstants": false }]
-=======
     "reason-string": "off",
     "func-name-mixedcase": "off",
     "no-unused-vars": "off",
     "max-states-count": "off",
     "compiler-version": ["warn", "^0.8.0"]
->>>>>>> 5772ecdd
   }
 }