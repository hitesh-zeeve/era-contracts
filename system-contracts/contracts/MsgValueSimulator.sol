--- conflicted
+++ resolved
@@ -34,20 +34,12 @@
     }
 
     /// @notice The maximal number of gas out of the stipend that should be passed to the callee.
-<<<<<<< HEAD
-    uint256 internal constant GAS_TO_PASS = 2300;
-=======
     uint256 private constant GAS_TO_PASS = 2300;
->>>>>>> 874bc6ba
 
     /// @notice The amount of gas that is passed to the MsgValueSimulator as a stipend.
     /// This number servers to pay for the ETH transfer as well as to provide gas for the `GAS_TO_PASS` gas.
     /// It is equal to the following constant: https://github.com/matter-labs/era-zkevm_opcode_defs/blob/7bf8016f5bb13a73289f321ad6ea8f614540ece9/src/system_params.rs#L96.
-<<<<<<< HEAD
-    uint256 internal constant MSG_VALUE_SIMULATOR_STIPEND_GAS = 27000;
-=======
     uint256 private constant MSG_VALUE_SIMULATOR_STIPEND_GAS = 27000;
->>>>>>> 874bc6ba
 
     /// @notice The fallback function that is the main entry point for the MsgValueSimulator.
     /// @dev The contract accepts value, the callee and whether the call should be a system one via its ABI params.
