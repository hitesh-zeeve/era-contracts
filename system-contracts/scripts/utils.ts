// hardhat import should be the first import in the file
import * as hre from "hardhat";

// We need to import it in order to access correct typing for Hardhat config
import "@matterlabs/hardhat-zksync-solc";
import type { Deployer } from "@matterlabs/hardhat-zksync-deploy";
import type { BigNumberish, BytesLike } from "ethers";
import { BigNumber, ethers } from "ethers";
import * as fs from "fs";
import * as fsPr from "fs/promises";
import { hashBytecode } from "zksync-ethers/build/utils";
import type { YulContractDescription, ZasmContractDescription } from "./constants";
import { Language, SYSTEM_CONTRACTS } from "./constants";
import { getCompilersDir } from "hardhat/internal/util/global-dir";
import path from "path";
import { spawn as _spawn } from "child_process";
import { createHash } from "crypto";
import { CompilerDownloader } from "hardhat/internal/solidity/compiler/downloader";
import fetch from "node-fetch";

export type HttpMethod = "POST" | "GET";

export interface Dependency {
  name: string;
  bytecodes: BytesLike[];
  address?: string;
}

export interface DeployedDependency {
  name: string;
  bytecodeHashes: string[];
  address?: string;
}

export function readYulBytecode(description: YulContractDescription) {
  const contractName = description.codeName;
  const path = `contracts-preprocessed/${description.path}/artifacts/${contractName}.yul.zbin`;
  return ethers.utils.hexlify(fs.readFileSync(path));
}

export function readZasmBytecode(description: ZasmContractDescription) {
  const contractName = description.codeName;
  const path = `contracts-preprocessed/${description.path}/artifacts/${contractName}.zasm.zbin`;
  return ethers.utils.hexlify(fs.readFileSync(path));
}

// The struct used to represent the parameters of a forced deployment -- a deployment during upgrade
// which sets a bytecode onto an address. Typically used for updating system contracts.
export interface ForceDeployment {
  // The bytecode hash to put on an address
  bytecodeHash: BytesLike;
  // The address on which to deploy the bytecodehash to
  newAddress: string;
  // Whether to call the constructor
  callConstructor: boolean;
  // The value with which to initialize a contract
  value: BigNumberish;
  // The constructor calldata
  input: BytesLike;
}

export async function outputSystemContracts(): Promise<ForceDeployment[]> {
  const upgradeParamsPromises: Promise<ForceDeployment>[] = Object.values(SYSTEM_CONTRACTS).map(
    async (systemContractInfo) => {
      let bytecode: string;

      if (systemContractInfo.lang === Language.Yul) {
        bytecode = readYulBytecode(systemContractInfo);
      } else {
        bytecode = (await hre.artifacts.readArtifact(systemContractInfo.codeName)).bytecode;
      }
      const bytecodeHash = hashBytecode(bytecode);

      return {
        bytecodeHash: ethers.utils.hexlify(bytecodeHash),
        newAddress: systemContractInfo.address,
        value: "0",
        input: "0x",
        callConstructor: false,
      };
    }
  );

  return await Promise.all(upgradeParamsPromises);
}

// Script that publishes preimages for all the system contracts on zkSync
// and outputs the JSON that can be used for performing the necessary upgrade
const DEFAULT_L2_TX_GAS_LIMIT = 2097152;

// For the given dependencies, returns an array of tuples (bytecodeHash, marker), where
// for each dependency the bytecodeHash is its versioned hash and marker is whether
// the hash has been published before.
export async function getMarkers(dependencies: BytesLike[], deployer: Deployer): Promise<[string, boolean][]> {
  const contract = new ethers.Contract(
    SYSTEM_CONTRACTS.knownCodesStorage.address,
    (await hre.artifacts.readArtifact("KnownCodesStorage")).abi,
    deployer.zkWallet
  );

  const promises = dependencies.map(async (dep) => {
    const hash = ethers.utils.hexlify(hashBytecode(dep));
    const marker = BigNumber.from(await contract.getMarker(hash));

    return [hash, marker.eq(1)] as [string, boolean];
  });

  return await Promise.all(promises);
}

// Checks whether the marker has been set correctly in the KnownCodesStorage
// system contract
export async function checkMarkers(dependencies: BytesLike[], deployer: Deployer) {
  const markers = await getMarkers(dependencies, deployer);

  for (const [bytecodeHash, marker] of markers) {
    if (!marker) {
      throw new Error(`Failed to mark ${bytecodeHash}`);
    }
  }
}

export function totalBytesLength(dependencies: BytesLike[]): number {
  return dependencies.reduce((prev, curr) => prev + ethers.utils.arrayify(curr).length, 0);
}

export function getBytecodes(dependencies: Dependency[]): BytesLike[] {
  return dependencies.map((dep) => dep.bytecodes).flat();
}

export async function publishFactoryDeps(
  dependencies: Dependency[],
  deployer: Deployer,
  nonce: number,
  gasPrice: BigNumber
) {
  if (dependencies.length === 0) {
    throw new Error("The dependencies must be non-empty");
  }

  const bytecodes = getBytecodes(dependencies);
  const combinedLength = totalBytesLength(bytecodes);

  console.log(
    `\nPublishing dependencies for contracts ${dependencies
      .map((dep) => {
        return dep.name;
      })
      .join(", ")}`
  );
  console.log(`Combined length ${combinedLength}`);

  const txHandle = await deployer.zkWallet.requestExecute({
    contractAddress: ethers.constants.AddressZero,
    calldata: "0x",
    l2GasLimit: DEFAULT_L2_TX_GAS_LIMIT,
    factoryDeps: bytecodes,
    overrides: {
      nonce,
      gasPrice,
      gasLimit: 3000000,
    },
  });

  console.log(`Transaction hash: ${txHandle.hash}`);

  console.log("Waiting for transaction commit on L1");

  await txHandle.waitL1Commit(2);

  return txHandle;
}

// Returns an array of bytecodes that should be published along with their total length in bytes
export async function filterPublishedFactoryDeps(
  contractName: string,
  factoryDeps: string[],
  deployer: Deployer
): Promise<[string[], number]> {
  console.log(`\nFactory dependencies for contract ${contractName}:`);
  let currentLength = 0;

  const bytecodesToDeploy: string[] = [];

  const hashesAndMarkers = await getMarkers(factoryDeps, deployer);

  for (let i = 0; i < factoryDeps.length; i++) {
    const depLength = ethers.utils.arrayify(factoryDeps[i]).length;
    const [hash, marker] = hashesAndMarkers[i];
    console.log(`${hash} (length: ${depLength} bytes) (deployed: ${marker})`);

    if (!marker) {
      currentLength += depLength;
      bytecodesToDeploy.push(factoryDeps[i]);
    }
  }

  console.log(`Combined length to deploy: ${currentLength}`);

  return [bytecodesToDeploy, currentLength];
}

export async function getSolcLocation(): Promise<string> {
  const compilersCache = await getCompilersDir();
  const compilerPlatform = CompilerDownloader.getCompilerPlatform();
  const downloader = new CompilerDownloader(compilerPlatform, compilersCache);

  const solcVersion = hre.config.solidity.compilers[0].version;

  return (await downloader.getCompiler(solcVersion))!.compilerPath;
}

export async function compilerLocation(compilerVersion: string, isCompilerPreRelease: boolean): Promise<string> {
  const compilersCache = await getCompilersDir();

  const salt = "";

  if (isCompilerPreRelease) {
    const url = hre.config.zksolc.settings.compilerPath;
    const salt = createHash("sha1").update(url!).digest("hex");
    const compilerPath = `${compilersCache}/zksolc/zksolc-remote-${salt}.0`; // Path of the downloaded compiler
    return compilerPath;
  }

  return path.join(compilersCache, "zksolc", `zksolc-v${compilerVersion}${salt ? "-" : ""}${salt}`);
}

// executes a command in a new shell
// but pipes data to parent's stdout/stderr
export function spawn(command: string) {
  command = command.replace(/\n/g, " ");
  const child = _spawn(command, { stdio: "inherit", shell: true });
  return new Promise((resolve, reject) => {
    child.on("error", reject);
    child.on("close", (code) => {
      code == 0 ? resolve(code) : reject(`Child process exited with code ${code}`);
    });
  });
}

export class CompilerPaths {
  public absolutePathSources: string;
  public absolutePathArtifacts: string;
  constructor(absolutePathSources: string, absolutePathArtifacts: string) {
    this.absolutePathSources = absolutePathSources;
    this.absolutePathArtifacts = absolutePathArtifacts;
  }
}

export function prepareCompilerPaths(path: string): CompilerPaths {
  const currentWorkingDirectory = process.cwd();
  console.log(`Yarn project directory: ${currentWorkingDirectory}`);

  // This script is located in `system-contracts/scripts`, so we get one directory back.
  const absolutePathSources = `${__dirname}/../${path}`;
  const absolutePathArtifacts = `${__dirname}/../${path}/artifacts`;

  return new CompilerPaths(absolutePathSources, absolutePathArtifacts);
}

<<<<<<< HEAD
// Get the latest file modification time in the watched folder
function getLatestModificationTime(folder: string): Date | null {
  const files = fs.readdirSync(folder);
  let latestTime: Date | null = null; // Initialize to null to avoid uninitialized variable

  files.forEach((file) => {
    const filePath = path.join(folder, file);
    const stats = fs.statSync(filePath);
    if (stats.isDirectory()) {
      const dirLatestTime = getLatestModificationTime(filePath);
      if (dirLatestTime && (!latestTime || dirLatestTime > latestTime)) {
        latestTime = dirLatestTime;
      }
    } else if (stats.isFile()) {
      if (!latestTime || stats.mtime > latestTime) {
        latestTime = stats.mtime;
      }
    }
  });

  return latestTime;
}

// Read the last compilation timestamp from the file
export function getLastCompilationTime(timestampFile: string): Date | null {
  try {
    if (fs.existsSync(timestampFile)) {
      const timestamp = fs.readFileSync(timestampFile, "utf-8");
      return new Date(parseInt(timestamp, 10));
    }
  } catch (error) {
    const err = error as Error; // Cast `error` to `Error`
    console.error(`Error reading timestamp: ${err.message}`);
  }
  return null;
}

// Write the current time to the timestamp file
export function setCompilationTime(timestampFile: string) {
  fs.writeFileSync(timestampFile, Date.now().toString());
}

// Determine if recompilation is needed
export function needsRecompilation(folder: string, timestampFile: string): boolean {
  const lastCompilationTime = getLastCompilationTime(timestampFile);
  const latestModificationTime = getLatestModificationTime(folder);
  if (!lastCompilationTime) {
    return true; // If there's no history, always recompile
  }

  return latestModificationTime! > lastCompilationTime;
}

export function deleteDir(path: string): void {
  try {
    fs.rmSync(path, { recursive: true, force: true }); // 'recursive: true' deletes all contents, 'force: true' prevents errors if the directory doesn't exist
    console.log(`Directory '${path}' deleted successfully.`);
  } catch (error) {
    console.error(`Error deleting directory '${path}':`, error);
  }
}

export async function isFolderEmpty(folderPath: string): Promise<boolean> {
  try {
    const files = await fsPr.readdir(folderPath); // Get a list of files in the folder
    return files.length === 0; // If there are no files, the folder is empty
  } catch (error) {
    console.error("No target folder with artifacts.");
    return true; // Return true if an error, as folder doesn't exist.
=======
/**
 * Performs an API call to the Contract verification API.
 *
 * @param endpoint API endpoint to call.
 * @param queryParams Parameters for a query string.
 * @param requestBody Request body. If provided, a POST request would be met and body would be encoded to JSON.
 * @returns API response parsed as a JSON.
 */
export async function query(
  method: HttpMethod,
  endpoint: string,
  queryParams?: { [key: string]: string },
  // eslint-disable-next-line @typescript-eslint/no-explicit-any
  requestBody?: any
  // eslint-disable-next-line @typescript-eslint/no-explicit-any
): Promise<any> {
  const url = new URL(endpoint);
  // Iterate through query params and add them to URL.
  if (queryParams) {
    Object.entries(queryParams).forEach(([key, value]) => url.searchParams.set(key, value));
  }

  const init = {
    method,
    headers: {
      "Content-Type": "application/json",
    },
    body: JSON.stringify(requestBody),
  };
  if (requestBody) {
    init.body = JSON.stringify(requestBody);
  }

  const response = await fetch(url, init);
  try {
    return await response.json();
  } catch (e) {
    throw {
      error: "Could not decode JSON in response",
      status: `${response.status} ${response.statusText}`,
    };
>>>>>>> f4ae6a1b
  }
}<|MERGE_RESOLUTION|>--- conflicted
+++ resolved
@@ -258,7 +258,6 @@
   return new CompilerPaths(absolutePathSources, absolutePathArtifacts);
 }
 
-<<<<<<< HEAD
 // Get the latest file modification time in the watched folder
 function getLatestModificationTime(folder: string): Date | null {
   const files = fs.readdirSync(folder);
@@ -328,7 +327,8 @@
   } catch (error) {
     console.error("No target folder with artifacts.");
     return true; // Return true if an error, as folder doesn't exist.
-=======
+  }
+}
 /**
  * Performs an API call to the Contract verification API.
  *
@@ -370,6 +370,5 @@
       error: "Could not decode JSON in response",
       status: `${response.status} ${response.statusText}`,
     };
->>>>>>> f4ae6a1b
   }
 }